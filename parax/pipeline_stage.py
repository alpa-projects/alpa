--- conflicted
+++ resolved
@@ -1,24 +1,16 @@
 """pipeline stage definitions."""
 import itertools as it
-<<<<<<< HEAD
 from copy import copy
-=======
 import logging
->>>>>>> 8c20b57b
 from dataclasses import dataclass, field
 from typing import Sequence, List, Set, Any, Dict
 
 from abc import ABC, abstractmethod
 from jax import jit
 from jax._src.util import partial, safe_map, extend_name_stack, wrap_name
-<<<<<<< HEAD
 from jax.core import Atom, Var, JaxprEqn, Jaxpr, ClosedJaxpr, DropVar, Literal, jaxpr_as_fun
 from jax.lib import xla_bridge as xb, xla_client as xc
-=======
-from jax.core import Atom, Var, JaxprEqn, Jaxpr, ClosedJaxpr, jaxpr_as_fun
->>>>>>> 8c20b57b
 from jax.interpreters import xla
-from jax.lib import xla_bridge as xb, xla_client as xc
 
 from parax.pipeline_primitive_def import pipeline_p
 from parax.auto_sharding import analyze_device_mesh, auto_sharding_compile
