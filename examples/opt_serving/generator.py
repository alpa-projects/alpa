--- conflicted
+++ resolved
@@ -126,23 +126,17 @@
     def load_model(self):
         """Load model and return the model wrapper."""
         tic = time.time()
-<<<<<<< HEAD
         # For do_sample, assume that the user only wants sampling OR beam search, not multinomial sampling
         # setting do_sample=False is safe because if beam_size=1, the model looks the same
-        self.model_wrapper = get_model(self.model_name, "cuda", self.path, True,
-                                       batch_size=MAX_BS,
-                                       max_target_positions=MAX_SEQ_LEN,
-                                       num_beams=self.num_beams,
-                                       num_return_sequences=self.num_return_sequences,
-                                       do_sample=self.do_sample)
-=======
         self.model_wrapper = get_model(self.model_name, self.path,
                                        torch_device="cuda",
                                        autoregressive=True,
                                        batch_size=MAX_BS,
                                        encoder_chunk_sizes=[1, 64],
-                                       max_target_positions=MAX_SEQ_LEN)
->>>>>>> 65627342
+                                       max_target_positions=MAX_SEQ_LEN,
+                                       num_beams=self.num_beams,
+                                       num_return_sequences=self.num_return_sequences,
+                                       do_sample=self.do_sample)
         load_time = time.time() - tic
 
         # Init tokenizer
