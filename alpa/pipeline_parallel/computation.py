--- conflicted
+++ resolved
@@ -400,11 +400,7 @@
     jax.grad or alpa.grad. Also remove unused variables in the pipeline
     markers.
     """
-<<<<<<< HEAD
-    #assert len(computations) % 2 == 0
-=======
     # assert len(computations) % 2 == 0.  TODO(zhuohan): fix this for inference schedule
->>>>>>> 99bbfded
     num_forward_computations = len(computations) // 2
 
     var_computation_id = {}
