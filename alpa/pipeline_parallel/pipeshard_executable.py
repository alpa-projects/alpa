"""The dirver part and worker part of a pipeshard executable."""
import logging
import os
import time
from typing import Optional, Sequence

from jax.tree_util import tree_flatten, tree_unflatten, PyTreeDef
import numpy as np
import ray.exceptions

from alpa.device_mesh import MeshHostWorker, RemoteTensorRef, next_tensor_uuids
from alpa.global_env import global_config
from alpa.device_mesh import PhysicalDeviceMeshGroup
<<<<<<< HEAD
from alpa.mesh_executable import (
    AllocZeroBufferWorkerExecutable, ConcatMeshWorkerExecutable,
    MemzeroWorkerExecutable, PartialGradAccMeshWorkerExecutable,
    next_mesh_executable_uuid, PlacementSpec)
=======
from alpa.mesh_executable import (AllocZeroBufferWorkerExecutable,
                                  ConcatMeshWorkerExecutable,
                                  MemzeroWorkerExecutable,
                                  PartialGradAccMeshWorkerExecutable,
                                  next_mesh_executable_uuid, get_uuid_np_array,
                                  next_remote_buffer_uuid, RemoteBufferRef)
>>>>>>> 2d7ff2ae
from alpa.pipeline_parallel.runtime_emitter import (
    AllocateZeroWorkerExecutableConfig, ConcatWorkerExecutableConfig,
    ExecutableConfig, MemZeroWorkerExecutableConfig,
    PartialGradWorkerExecutableConfig, PipelineInstType, PipelineInstruction,
    PipeshardConfig)
from alpa.shard_parallel.auto_sharding import HloStatus
from alpa.timer import timers
from alpa.util import OrderedSet

logger = logging.getLogger(__name__)
logger.setLevel(logging.INFO)

timer_names = {
    "overall": "average",
    "compute": "sum",
    "resharding_send": "sum",
    "resharding_recv": "sum",
    "free": "sum",
}


class PipeshardDriverExecutable:
    """The driver part of the executable for pipeshard parallel."""

    def __init__(self,
                 mesh_group: PhysicalDeviceMeshGroup,
                 pipeshard_config: PipeshardConfig,
                 num_batch: int,
                 out_tree: Optional[PyTreeDef] = None,
                 static_argnums: Optional[Sequence[int]] = None):
        ##### Input arguments #####
        self.mesh_group = mesh_group
        self.num_mesh = len(mesh_group)
        self.num_batch = num_batch
        self.static_argnums = static_argnums
        self.out_tree = out_tree

        ##### For debugging and serialization #####
        self.stages = pipeshard_config.xla_stages
        self.schedule = pipeshard_config.schedule
        self.flop_count = pipeshard_config.flop_count
        self.input_placement_specs = pipeshard_config.input_placement_specs
        # List[stage_idx -> str]
        self.fully_optimized_hlo_texts = []
        self.sharding_annotated_hlo_texts = (
            pipeshard_config.sharding_annotated_hlo_texts)
        # List[stage_idx -> executable_uuid]
        self.executable_uuids = pipeshard_config.executable_uuids

        ##### For handling inputs of the executable #####
        # go to the definition of PipeshardInputConfig for more details.
        input_config = pipeshard_config.input_config
        self.donate_invars = input_config.donate_invars
        self.mesh_arg_indices = input_config.mesh_arg_indices
        self.input_shard_indices = input_config.input_shard_indices
        self.delete_after_shard = input_config.delete_after_shard
        self.batch_invars = input_config.batch_invars

        ##### For handling outputs of the executable #####
        self.output_local_uuid_list = pipeshard_config.output_local_uuid_list
        self.outs_handler = pipeshard_config.outs_handler

        ##### For cross-mesh resharding #####
        self._instantiate_nccl_groups(pipeshard_config.device_str_groups)
        self.resharding_tasks = pipeshard_config.resharding_tasks
        if global_config.eagerly_create_communicators:
            for task in self.resharding_tasks:
                task.create_resharding_communicators()

        self.exec_uuid = next_mesh_executable_uuid()
        # Create a PipeshardMeshWorkerExecuable for each MeshHostWorker
        for mesh_idx, physical_mesh in enumerate(self.mesh_group):
            mesh_grad_uuids = pipeshard_config.grad_uuids[mesh_idx]
            for worker in physical_mesh.workers:
                acc_grad_local_uuids = []
                if len(mesh_grad_uuids) > 0:
                    acc_grad_local_uuids = mesh_grad_uuids
                args = (pipeshard_config.instruction_lists[worker],
                        input_config.input_local_uuid_lists[mesh_idx],
                        self.output_local_uuid_list[mesh_idx],
                        pipeshard_config.executable_configs[worker],
                        acc_grad_local_uuids,
                        pipeshard_config.reduced_var_uuid_lists[mesh_idx],
                        self.donate_invars[mesh_idx])
                worker.put_executable.remote(self.exec_uuid,
                                             PipeshardMeshWorkerExecuable,
                                             *args)

    ##### Compilation Related Functions #####
    def _instantiate_nccl_groups(self, device_str_groups):
        """
        Instantiate NCCL groups between two physical meshes.

        Args:
            device_str_groups (List[List[set]]): a num_mesh x num_mesh matrix.
                Only entries at device_str_groups[i][j] (i < j) are filled,
                entries with i > j are None, because (spec[i][j], spec[j][i])
                will share collective groups.
        """
        start_time = time.time()
        for i in range(self.num_mesh):
            for j in range(i, self.num_mesh):
                if device_str_groups[i][j]:
                    self.mesh_group.instantiate_nccl_group(i, j)
        end_time = time.time()
        logger.debug(
            f"Initialize collective group takes {end_time - start_time:.2f}")

    ##### Execution Related Functions #####
    def launch_on_driver(self, *args):
        """Launch the executable on the driver.

        Args:
            args: The original arguments of the parallelized function.
        """
        input_bufs = [None for _ in range(self.num_mesh)]
        output_bufs = [None for _ in range(self.num_mesh)]
        output_uuids = [None for _ in range(self.num_mesh)]

        num_outs = [
            len(self.output_local_uuid_list[mesh_idx])
            for mesh_idx in range(self.num_mesh)
        ]

        for mesh_idx, physical_mesh in enumerate(self.mesh_group):
            # Shard inputs
            mesh_args = [args[idx] for idx in self.mesh_arg_indices[mesh_idx]]
            tmp_bufs = physical_mesh.shard_args_to_bufs(
                self.input_shard_indices[mesh_idx],
                self.delete_after_shard[mesh_idx], self.batch_invars[mesh_idx],
                self.num_batch, mesh_args)

            # Flatten the batch args in tmp_bufs
            flatten_bufs = []
            for i, is_batch_invar in enumerate(self.batch_invars[mesh_idx]):
                if is_batch_invar:
                    flatten_bufs.extend(tmp_bufs[i])
                else:
                    flatten_bufs.append(tmp_bufs[i])
            input_bufs[mesh_idx] = flatten_bufs

            # Convert bufs to uuids
            input_uuids = [ref.uuid for ref in input_bufs[mesh_idx]]
            output_uuids[mesh_idx] = next_tensor_uuids(num_outs[mesh_idx])

            # Execute
            for worker in physical_mesh.workers:
                worker.run_executable.remote(
                    self.exec_uuid,
                    input_uuids,
                    output_uuids[mesh_idx],
                    sync_for_timer=global_config.pipeline_sync_for_timer)

        # Handle donation
        for mesh_idx in range(len(self.mesh_group)):
            inputs = input_bufs[mesh_idx]
            for ref, donate in zip(inputs, self.donate_invars[mesh_idx]):
                if donate:
                    ref.set_deleted_on_workers()

        # Construct output_bufs
        for mesh_idx, physical_mesh in enumerate(self.mesh_group):
            output_uuid = output_uuids[mesh_idx]
            output_bufs[mesh_idx] = np.empty((num_outs[mesh_idx],),
                                             dtype=object)
            for i in range(num_outs[mesh_idx]):
                output_bufs[mesh_idx][i] = RemoteTensorRef(
                    physical_mesh, output_uuid[i])

        # Check if there is OOM
        if global_config.pipeline_check_alive:
            self._check_alive()

        return self.outs_handler(self.mesh_group, output_bufs)

    def get_input_placement_specs(self):
        """Return the preferred placement specs for input arguments."""
        return self.input_placement_specs

    def __call__(self, *args):
        """Fast call without signature matching."""
        if self.static_argnums:
            dyn_args = [
                args[i]
                for i in range(len(args))
                if i not in self.static_argnums
            ]
        else:
            dyn_args = args
        args_flat, _ = tree_flatten(dyn_args)
        out = self.launch_on_driver(*args_flat)
        return tree_unflatten(self.out_tree, out)

    ##### Profiling and Debugging Related Functions #####
    def get_execution_time_costs(self,
                                 timer_name="overall",
                                 return_all_costs=False):
        """Get the execution time costs with internal timers."""
        if timer_name not in timer_names:
            raise RuntimeError(
                f"Unrecognized timer name for pipeline parallel runtime. "
                f"Query timer name from the following: {timer_names.keys()}.")
        mesh_costs = []
        for mesh in self.mesh_group:
            mesh_costs.append(mesh.get_remote_timer(timer_name).costs)
        if return_all_costs:
            return mesh_costs

        min_costs = [1.0e9] * len(mesh_costs[0])
        max_costs = [0] * len(mesh_costs[0])
        for mesh_cost in mesh_costs:
            for i, cost in enumerate(mesh_cost):
                if cost > max_costs[i]:
                    max_costs[i] = cost
                if cost < min_costs[i]:
                    min_costs[i] = cost
        return max_costs

    def get_shard_args_time_costs(self):
        # TODO(lmzheng): Implement this
        return [0]

    def reset_benchmark_timers(self):
        """Reset all benchmarking timers."""
        for name in timer_names:
            for mesh in self.mesh_group:
                mesh.reset_remote_timer(name)

    def get_hlo_text(self, status: HloStatus = HloStatus.FULLY_OPTIMIZED):
        """Return the HLO text for all stages."""
        if status == HloStatus.FULLY_OPTIMIZED:
            if self.fully_optimized_hlo_texts:
                return self.fully_optimized_hlo_texts

            hlo_texts = []
            for stage_idx in range(len(self.stages)):
                mesh_idx = self.schedule.stage_placement(stage_idx)
                assert len(mesh_idx) == 1
                mesh_idx = list(mesh_idx)[0]
                physical_mesh = self.mesh_group[mesh_idx]
                hlo_text = physical_mesh.workers[0].get_exec_hlo_text.remote(
                    self.executable_uuids[stage_idx])
                hlo_texts.append(hlo_text)
            self.fully_optimized_hlo_texts = ray.get(hlo_texts)
            return self.fully_optimized_hlo_texts
        else:
            return self.sharding_annotated_hlo_texts

    def dump_debug_info(self, folder: str):
        """
        Dump intermediate representations and other informations for debugging.
        """
        os.makedirs(folder, exist_ok=True)
        name = self.stages[0].spmd_partitioned_hlo_module.name()
        name = name[:name.index("pipeshard_parallel") - 1]
        prefix = os.path.join(folder, name)

        fully_optimized_hlo_texts = self.get_hlo_text(HloStatus.FULLY_OPTIMIZED)
        for stage_idx in range(len(self.stages)):
            with open(f"{prefix}_stage_{stage_idx}.hlo", "w") as f:
                f.write(fully_optimized_hlo_texts[stage_idx])

        with open(f"{prefix}_resharding_tasks.txt", "w") as f:
            for task in self.resharding_tasks:
                f.write(str(task) + "\n\n")

    def get_total_allocation_size(self):
        """Get the total allocated memory size on each mesh."""
        # TODO: compute the theoretical total allocation size
        raise NotImplementedError()

    def profile_all_executable_with_dummy_inputs(self):
        """Profile all stage executables with dummy inputs."""
        all_profiled_handles = []
        for _, physical_mesh in enumerate(self.mesh_group):
            all_worker_profiled = []
            for _, worker in enumerate(physical_mesh.workers):
                worker: MeshHostWorker
                all_worker_profiled.append(
                    worker.profile_executable_with_dummy_inputs.remote(
                        self.exec_uuid))
            if len(all_worker_profiled) == 1:
                all_worker_profiled = all_worker_profiled[0]
            all_profiled_handles.append(all_worker_profiled)
        all_profiled = [ray.get(handles) for handles in all_profiled_handles]
        return all_profiled

<<<<<<< HEAD
    def print_resharding_tasks(self):
        """Pretty print all compiled resharding tasks."""
        ret = ""
        for task in self.resharding_tasks:
            ret += str(task) + "\n\n"
        return ret
=======
    def _debug_check(self):
        for mesh in self.mesh_group:
            num_outs = -1
            for worker in mesh.workers:
                if num_outs == -1:
                    num_outs = len(self.output_local_uuid_list[worker])
                else:
                    assert len(self.output_local_uuid_list[worker]) == num_outs
>>>>>>> 2d7ff2ae

    ##### Other Functions #####
    def sync(self):
        """Sync device activities on all workers."""
        self.mesh_group.sync_workers()

    def sync_move_workers(self):
        """Sync moveworkers on all meshes."""
        self.mesh_group.sync_move_workers()

    def _check_alive(self):
        """
        Check whether all workers are alive.
        Shutdown the runtime if any worker dies.
        """
        try:
            rets = [
                worker.check_alive.remote()
                for mesh in self.mesh_group
                for worker in mesh.workers
            ]
            ray.get(rets)
        except ray.exceptions.RayActorError:
            self.mesh_group.exception_shutdown()

    def __del__(self):
        for mesh in self.mesh_group:
            mesh.delete_remote_executable(self.exec_uuid)


class PipeshardMeshWorkerExecuable:
    """
    An executable that executes static pipeline runtime instructions on a
    worker.
    """

    def __init__(self, worker: MeshHostWorker, uuid: int,
                 instructions: Sequence[PipelineInstruction],
                 input_local_uuids: Sequence[int],
                 output_local_uuids: Sequence[int],
                 executable_configs: Sequence[ExecutableConfig],
                 acc_local_uuids: np.ndarray, acc_out_uuids: np.ndarray,
                 donate_invars: Sequence[bool]):
        # Instruction Lists
        self.exec_uuid = uuid
        self.instructions = instructions
        self.input_local_uuids = input_local_uuids
        self.output_local_uuids = output_local_uuids

        # Buffer management
        self.worker = worker
        self.global_buffers = worker.buffers
        self.acc_grad_buffers = {}
        self.acc_in_uuids = acc_local_uuids
        self.acc_out_uuids = acc_out_uuids
        self.donate_invars = donate_invars

        # Executable management
        self._related_exec_uuids = []
        self.partial_grad_exec_uuids = OrderedSet()
        self.use_memzero = False

        # Compile executables
        for task_config in executable_configs:
            self._related_exec_uuids.append(task_config.exec_uuid)
            if isinstance(task_config, PartialGradWorkerExecutableConfig):
                self.worker.put_executable(task_config.exec_uuid,
                                           PartialGradAccMeshWorkerExecutable,
                                           task_config.hlo_proto,
                                           task_config.stage_plan,
                                           task_config.donated_invars,
                                           task_config.grad_sync_channel_ids)
                self.partial_grad_exec_uuids.add(task_config.exec_uuid)
            elif isinstance(task_config, MemZeroWorkerExecutableConfig):
                assert len(self.acc_grad_buffers) == 0
                # allocate buffers
                self.use_memzero = True
                self.worker.put_executable(task_config.exec_uuid,
                                           AllocZeroBufferWorkerExecutable,
                                           task_config.grad_shard_shapes,
                                           task_config.grad_shard_dtypes)
                self.worker.buffers = self.acc_grad_buffers
                self.worker.run_executable(task_config.exec_uuid, [],
                                           acc_local_uuids)
                self.worker.buffers = self.global_buffers
                self.worker.delete_executable(task_config.exec_uuid)
                # replace the temp AllocZeroExecutable by Memzero ones
                self.worker.put_executable(task_config.exec_uuid,
                                           MemzeroWorkerExecutable,
                                           task_config.grad_shard_shapes,
                                           task_config.grad_shard_dtypes)
            elif isinstance(task_config, AllocateZeroWorkerExecutableConfig):
                self.worker.put_executable(task_config.exec_uuid,
                                           AllocZeroBufferWorkerExecutable,
                                           task_config.grad_shard_shapes,
                                           task_config.grad_shard_dtypes)
            elif isinstance(task_config, ConcatWorkerExecutableConfig):
                self.worker.put_executable(task_config.exec_uuid,
                                           ConcatMeshWorkerExecutable,
                                           *task_config[1:])
            else:
                raise ValueError(f"Invalid task config {task_config}")
        self.partial_grad_exec_uuids = list(self.partial_grad_exec_uuids)

    def execute_on_worker(self, input_global_uuids, output_global_uuids,
                          sync_for_timer):
        """Execute on the mesh worker given input and output uuids."""
        # create a local buffer environment
        assert len(self.input_local_uuids) == len(input_global_uuids)
        buffers = {}
        for local_id, global_id in zip(self.input_local_uuids,
                                         input_global_uuids):
            buffers[local_id] = self.global_buffers[global_id]
        # add preallocated buffers for gradient accumulation
        buffers.update(self.acc_grad_buffers)
        # donate invars
        for global_id, donate in zip(input_global_uuids, self.donate_invars):
            if donate:
                self.worker.delete_buffers(global_id)
        # load the local env
        self.worker.buffers = buffers
        sync_func = self.worker.sync if sync_for_timer else None

        # Execute
        timers("overall").start(sync_func=sync_func)
        for instruction in self.instructions:
            # print(f"memory_allocated: "
            #       f"{self.worker.get_memory_allocated()/1024**3:.3f} GB  "
            #       f"max_memory_allocated: "
            #       f"{self.worker.get_max_memory_allocated()/1024**3:.3f} GB "
            #       f"next instruction: {instruction}")
            if instruction.opcode == PipelineInstType.RUN:
                timers("compute").start()
                self.worker.run_executable(instruction.task_uuid,
                                           instruction.input_uuids,
                                           instruction.output_uuids,
                                           **instruction.opaques["kwargs"])
                timers("compute").suspend()
            elif instruction.opcode == PipelineInstType.SEND:
                timers("resharding_send").start()
                self.worker.run_resharding_send_task(instruction.task_uuid,
                                                     instruction.input_uuids[0])
                timers("resharding_send").suspend()
            elif instruction.opcode == PipelineInstType.RECV:
                timers("resharding_recv").start()
                self.worker.run_resharding_recv_task(
                    instruction.task_uuid, instruction.output_uuids[0],
                    instruction.opaques["set_empty_buffer"])
                # TODO(lmzheng): move this to run_resharding_recv_task
                if instruction.opaques["allgather_uuid"] is not None:
                    self.worker.run_allgather_task(
                        instruction.opaques["allgather_uuid"],
                        instruction.output_uuids[0])
                timers("resharding_recv").suspend()
            elif instruction.opcode == PipelineInstType.BROADCAST:
                timers("resharding_broadcast").start()
                self.worker.run_resharding_broadcast_task(
                    instruction.task_uuid,
                    (instruction.input_uuids if instruction.input_uuids
                    is not None else instruction.output_uuids)[0])
                timers("resharding_broadcast").suspend()
            elif instruction.opcode == PipelineInstType.FREE:
                timers("free").start()
                self.worker.delete_buffers(instruction.input_uuids)
                timers("free").suspend()

        for timer_name in [
                "compute", "resharding_send", "resharding_recv",
                "resharding_broadcast", "free"
        ]:
            if timer_name in timers:
                timers(timer_name).stop()
                # timers(timer_name).log(mode="sum")
                # timers(timer_name).reset()
        timers("overall").stop(sync_func=sync_func)

        # copy to global env
        assert len(self.output_local_uuids) == len(output_global_uuids)
        for local_id, global_id in zip(self.output_local_uuids,
                                       output_global_uuids):
            self.global_buffers[global_id] = buffers[local_id]
        # now acc_grad_buffers are those after grad acc, before apply grad
        # with memzero. These buffers are reused in the next iteration.
        # TODO(yonghao): never donate them
        if self.use_memzero:
            for in_uuid, out_uuid in zip(self.acc_in_uuids,
                                         self.acc_out_uuids):
                self.acc_grad_buffers[in_uuid] = buffers[out_uuid]
        # restore global environment
        self.worker.buffers = self.global_buffers
        buffers.clear()

    def profile_with_dummy_inputs(self):
        """Profile the executable with dummy inputs."""
        self.worker.reset_memory_stats()
        ret = {
            exec_id:
            (np.mean(
                self.worker.profile_executable_with_dummy_inputs(
                    exec_id, skip_grad_sync=False)),
             self.worker.get_exec_total_allocation_size(exec_id) / 1024**3)
            for exec_id in self.partial_grad_exec_uuids
        }
        self.worker.reset_memory_stats()
        return ret

    def __del__(self):
        for exec_id in self._related_exec_uuids:
            self.worker.delete_executable(exec_id)<|MERGE_RESOLUTION|>--- conflicted
+++ resolved
@@ -11,19 +11,10 @@
 from alpa.device_mesh import MeshHostWorker, RemoteTensorRef, next_tensor_uuids
 from alpa.global_env import global_config
 from alpa.device_mesh import PhysicalDeviceMeshGroup
-<<<<<<< HEAD
 from alpa.mesh_executable import (
     AllocZeroBufferWorkerExecutable, ConcatMeshWorkerExecutable,
     MemzeroWorkerExecutable, PartialGradAccMeshWorkerExecutable,
-    next_mesh_executable_uuid, PlacementSpec)
-=======
-from alpa.mesh_executable import (AllocZeroBufferWorkerExecutable,
-                                  ConcatMeshWorkerExecutable,
-                                  MemzeroWorkerExecutable,
-                                  PartialGradAccMeshWorkerExecutable,
-                                  next_mesh_executable_uuid, get_uuid_np_array,
-                                  next_remote_buffer_uuid, RemoteBufferRef)
->>>>>>> 2d7ff2ae
+    next_mesh_executable_uuid)
 from alpa.pipeline_parallel.runtime_emitter import (
     AllocateZeroWorkerExecutableConfig, ConcatWorkerExecutableConfig,
     ExecutableConfig, MemZeroWorkerExecutableConfig,
@@ -311,23 +302,6 @@
         all_profiled = [ray.get(handles) for handles in all_profiled_handles]
         return all_profiled
 
-<<<<<<< HEAD
-    def print_resharding_tasks(self):
-        """Pretty print all compiled resharding tasks."""
-        ret = ""
-        for task in self.resharding_tasks:
-            ret += str(task) + "\n\n"
-        return ret
-=======
-    def _debug_check(self):
-        for mesh in self.mesh_group:
-            num_outs = -1
-            for worker in mesh.workers:
-                if num_outs == -1:
-                    num_outs = len(self.output_local_uuid_list[worker])
-                else:
-                    assert len(self.output_local_uuid_list[worker]) == num_outs
->>>>>>> 2d7ff2ae
 
     ##### Other Functions #####
     def sync(self):
