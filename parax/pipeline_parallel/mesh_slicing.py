import gc
import numpy as np
import ray
from ray.util import ActorPool
from typing import Dict, Sequence, Set, Tuple

import jax.numpy as jnp
from jax.core import ClosedJaxpr, Var, gensym, jaxpr_as_fun
from jax.interpreters import pxla
from jax.lib import xla_bridge, xla_client

from parax.device_mesh import DistributedArray, PhysicalDeviceMesh, VirtualMesh, _shard_device_array
from parax.global_env import global_config
from parax.pipeline_parallel.cross_mesh_resharding import (
    CollectiveGroup, ReshardingTask, ReshardingTaskSpec, VirtualDistributedArray
    as VDA)
<<<<<<< HEAD
from parax.pipeline_parallel.stage import JaxPipelineStage, merge_stage_jaxprs, rearrange_vars
=======
from parax.pipeline_parallel.stage import JaxPipelineStage, merge_stages
from parax.pipeline_parallel.three_d_parallel import get_donation_mapping_and_modify
from parax.shard_parallel.auto_sharding import (compile_with_search,
                                                compile_with_given_strategy,
                                                HloProtoStatus)
from parax.util import jaxpr_to_hlo_computation
>>>>>>> 48fa96a6


########################################
##### Profile tools
########################################
class CompileWorker:
    """
    A ray actor to distributedly compile Jaxpr to HLO Proto.
    To activaite the worker, a gpu resource is required.
    """

    def __init__(self):
        self.cnt = 0
        self.backend = xla_bridge.get_backend("gpu")

    def compile_stage_with_search(self, new_global_config, logical_mesh,
                                         proto, avals, out_avals,
                                         donate_invars):
        """
        Compile a single stage with auto sharding.
        Args:
            new_global_config: the global config for compilation setting.
            logical_mesh: the logical mesh for compilation.
            proto: the proto of XlaComputation to be compiled
            avals: input avals
            out_avals: output avals
            donate_invars: donate invars of the computation to be compiled
        Returns:
            proto: The proto of compiled executable
            strategy_config: The sharding strategy from auto sharding
        """
        global_config.restore(new_global_config)
        xla_computation = xla_client.XlaComputation(proto)
        self.cnt += 1

        logical_mesh_choices = [logical_mesh]
        search_task = None
        record_file = None

        protos, strategy_config = compile_with_search(
            self.backend,
            xla_computation,
            avals,
            out_avals,
            donate_invars,
            None,
            logical_mesh_choices,
            global_config.mesh_shape_search_mode,
            global_config.memory_budget_per_device,
            search_task,
            record_file,
            multiple_stages=True,
            grad_acc_num_micro_batches=None,
            bypass_device_assignment_check=True)
        assert len(
            protos) == 1, "compile worker compiles multiple stages in a time"
        sharded_proto = protos[0]
        sharding_annotated_computation = xla_client.XlaComputation(
            sharded_proto)
        hlo_module = sharding_annotated_computation.as_hlo_module()
        hlo_module.infer_spmd_shardings()
        input_shardings = hlo_module.spmd_parameters_shardings()
        output_sharding = hlo_module.spmd_output_sharding()
        input_sharding_protos = [
            sharding.proto_tuple() for sharding in input_shardings
        ]
        output_sharding_proto = output_sharding.proto_tuple()
        compiled = compile_with_given_strategy(
            self.backend,
            sharding_annotated_computation,
            strategy_config,
            logical_mesh.total_devices,
            bypass_device_assignment_check=True,
            hlo_proto_status=HloProtoStatus.SHARDING_ANNOTATED)
        optimized_proto = compiled.hlo_modules(
        )[0].as_serialized_hlo_module_proto()
        return (optimized_proto, strategy_config, input_sharding_protos,
                output_sharding_proto)


class CompileWorkerPool:
    """wrapped ray.util.ActorPool"""

    def __init__(self, num_cpus, num_gpus):
        gpu_per_cpu = min(1, num_gpus / num_cpus * 0.5)
        worker_cls = ray.remote(num_cpus=1, num_gpus=gpu_per_cpu)(CompileWorker)
        self.pool = ActorPool([worker_cls.remote() for _ in range(num_cpus)])

    def submit(self, fn, value):
        self.pool.submit(fn, value)

    def get_next(self):
        return self.pool.get_next()

    def shutdown(self):
        while self.pool.has_next():
            w = self.pool.pop_idle()
            ray.kill(w)
        gc.collect()


def split_global_use_and_donate(layers, layer_indices, donation_mapping,
                                global_outvars):
    '''
    Pick some layers(no need to be consecutive) and assume they are on a mesh, 
    this function then returns donation_mapping and global_use of each selected layer.
    Args:
        layers (Sequence[JaxPipelineStage]): all layers
        layer_indices (Set[int]): indices of selected layers, they are
        assumed to be in the same mesh
        donation_mapping (Dict[Var, Var]): known global donation mapping
        global_outvars (Sequence[Var]): global outvars
    Returns:
        donation_mapping: donation mapping of all picked layers
        global_used: a set of outvars used not only in selected layers
        layers: layers rearranged for donate invar
    '''
    reversed_donation_mapping = {v: k for k, v in donation_mapping.items()}
    layer_indices = set(layer_indices)
    gensym_fn = gensym([layer.closed_jaxpr().jaxpr for layer in layers])
    num_layers = len(layers)
    out_donation_mapping = dict()
    out_global_used = set()
    used = set(global_outvars)
    local_used = set()  # limit donation
    new_layers = []
    # FIXME(zhuohan): Do not import in a function
    from parax.pipeline_parallel.three_d_parallel import (
        get_donation_mapping_and_modify)
    for idx in reversed(range(num_layers)):
        layer = layers[idx]
        if idx in layer_indices:
            global_used = set()
            local_donation, new_layer = get_donation_mapping_and_modify(
                layer, reversed_donation_mapping, gensym_fn)
            for invar in local_donation.keys():
                assert invar not in global_used and invar not in local_used

            global_used = [var for var in new_layer.outvars if var in used]
            out_donation_mapping.update(local_donation)
            out_global_used.update(global_used)
            local_used.update(new_layer.invars)
            new_layers.append(new_layer)
            continue
        used.update(layer.invars)
    new_layers = list(reversed(new_layers))
    return out_donation_mapping, out_global_used, new_layers


def split_sharding_specs(layers: Sequence[JaxPipelineStage],
                         mixed_jaxpr: ClosedJaxpr, in_sharding_specs,
                         out_sharding_specs):
    '''
    Split sharding specs of layers. Some intermediate sharding specs are missed,
    but they do not cross mesh so this does not matter.
    '''

    in_sharding_dict = dict(zip(mixed_jaxpr.jaxpr.invars, in_sharding_specs))
    out_sharding_dict = dict(zip(mixed_jaxpr.jaxpr.outvars, out_sharding_specs))
    layer_in_sharding_specs = []
    layer_out_sharding_specs = []
    for layer in layers:
        layer_in_sharding_specs.append(
            [in_sharding_dict.get(var, None) for var in layer.invars])
        layer_out_sharding_specs.append(
            [out_sharding_dict.get(var, None) for var in layer.outvars])
    return layer_in_sharding_specs, layer_out_sharding_specs


def compile_and_profile_stage_compute_cost(layers: Sequence[JaxPipelineStage],
                                     mesh: PhysicalDeviceMesh,
                                     donation_mapping: Dict[Var, Var],
                                     global_used: Set[Var]):
    """
    Args:
        layers (Sequence[JaxPipelineStage]): forward and corresponding backward
        mesh (PhysicalDeviceMesh): the assigned mesh
        donation_mapping (Dict[Var, Var]): donation mapping of all selected layers
        global_used_list (Set[Var]): for each layer, record if each
            outvar is used outside the compiled layers
    """
    backup_config = global_config.backup()

    global_config.num_micro_batches = None
    global_config.devices = mesh
    global_config.strategy = "shard_parallel"
    global_config.use_dummy_value_for_benchmarking = True

    jaxprs = [layer.closed_jaxpr() for layer in layers]

    mixed_jaxpr = merge_stage_jaxprs(jaxprs, global_used, 'profile_tmp',
                                     donation_mapping)
    donate_argnums = [
        idx for idx, var in enumerate(mixed_jaxpr.jaxpr.invars)
        if var in donation_mapping
    ]

    fn = jaxpr_as_fun(mixed_jaxpr)
    args = [
        jnp.zeros(v.aval.shape, v.aval.dtype) for v in mixed_jaxpr.jaxpr.invars
    ]
    # FIXME(zhuohan): Do not import in a function
    from parax.api import parallelize
    executable = parallelize(
        fn, donate_argnums=donate_argnums).get_executable(*args)
    ret = executable.profile_with_dummy_inputs()

    global_config.restore(backup_config)
    split_in_specs, split_out_specs = split_sharding_specs(
        layers, mixed_jaxpr, executable.input_sharding_specs,
        executable.output_sharding_specs)
    return ret, split_in_specs, split_out_specs


def generate_stage_info(stages, selected_indices, donation_mapping,
                        global_outvars, name):
    backend = xla_bridge.get_backend('gpu')

    selected_donation_mapping, used_outside, stages = split_global_use_and_donate(
        stages, selected_indices, donation_mapping, global_outvars)

    jaxprs = [stage.closed_jaxpr() for stage in stages]

    merged = merge_stages(jaxprs, used_outside, '0', selected_donation_mapping)
    outvars = set(merged.jaxpr.outvars)
    avals = [var.aval for var in merged.jaxpr.invars]
    out_avals = [var.aval for var in merged.jaxpr.outvars]
    tot_donation = [
        invar in selected_donation_mapping and
        selected_donation_mapping[invar] in outvars
        for invar in merged.jaxpr.invars
    ]

    built = jaxpr_to_hlo_computation(name, merged, tot_donation, backend)
    proto = built.as_serialized_hlo_module_proto()
    return (proto, avals, out_avals, tot_donation)


def compile_all(stage_info_list, logical_mesh: VirtualMesh, num_cpus, num_gpus):
    """
    Args:
        stage_info_list: List of info for compilation. Each info is a tuple with:
            (proto, in_avals, out_avals, donate_invars)
    """
    compile_workers = CompileWorkerPool(num_cpus, num_gpus)
    backup_config = global_config.backup()
    global_config.num_micro_batches = None
    global_config.devices = logical_mesh
    global_config.strategy = "shard_parallel"
    global_config.use_dummy_value_for_benchmarking = True
    compile_config = global_config.backup()
    for stage_info in stage_info_list:
        proto, avals, out_avals, donate_invars = stage_info
        compile_workers.submit(
            lambda w, v: w.compile_stage_with_search.remote(*v),
            (compile_config, logical_mesh, proto, avals, out_avals,
             donate_invars))

    compiled_outputs = []
    for stage_info in stage_info_list:
        compiled_output = compile_workers.get_next()
        compiled_outputs.append(compiled_output)

    compile_workers.shutdown()
    global_config.restore(backup_config)
    return compiled_outputs


def create_collective_group(src_mesh: PhysicalDeviceMesh,
                            dst_mesh: PhysicalDeviceMesh) -> CollectiveGroup:
    cg = CollectiveGroup(set(src_mesh.device_strs + dst_mesh.device_strs),
                         src_mesh, dst_mesh)
    cg.instantiate()
    return cg


def dummy_resharding_strategy(spec: ReshardingTaskSpec):
    strategy = []
    _sender_loads = {sender: 0 for sender in spec.src.device_mesh.device_strs}
    for dst_tile, src_tileslices, _ in spec.dst_tile_to_src_tiles_map:
        # plan is a 2D array
        per_spec_plan = np.empty(
            (len(dst_tile.replica_device_strs), len(src_tileslices)),
            dtype=object)
        for receiver_idx, _ in enumerate(dst_tile.replica_device_strs):
            for src_tileslice_idx, src_tileslice in enumerate(src_tileslices):
                loads = {
                    sender: _sender_loads[sender]
                    for sender in src_tileslice.replica_device_strs
                }
                sender = min(loads, key=loads.get)
                per_spec_plan[receiver_idx][src_tileslice_idx] = sender
                # upload load on-the-fly
                _sender_loads[sender] += src_tileslice.slice_size
        strategy.append(per_spec_plan)
    spec.set_resharding_strategy(strategy)
    return strategy


def profile_layer_communication_cost(src: JaxPipelineStage, dst: JaxPipelineStage,
                         src_outvar_sharding_spec, dst_invar_sharding_spec,
                         src_mesh: VirtualMesh, dst_mesh: VirtualMesh,
                         collective_group: CollectiveGroup):
    src_outvars = {v: idx for idx, v in enumerate(src.outvars)}
    tot_cost = 0
    backup_use_dummy_value = global_config.use_dummy_value_for_benchmarking
    global_config.use_dummy_value_for_benchmarking = True
    tasks = []
    src_phy_mesh = collective_group.src_mesh
    for idx, invar in enumerate(dst.invars):
        if invar in src_outvars:
            out_sharding_spec = src_outvar_sharding_spec[src_outvars[invar]]
            in_sharding_spec = dst_invar_sharding_spec[idx]
            src_array = VDA(device_mesh=src_mesh,
                            aval=invar.aval,
                            sharding_spec=out_sharding_spec)
            dst_array = VDA(device_mesh=dst_mesh,
                            aval=invar.aval,
                            sharding_spec=in_sharding_spec)
            task_spec = ReshardingTaskSpec(src_array, dst_array)
            # create resharding strategy, ignore global load balance
            dummy_resharding_strategy(task_spec)
            # create distributed array as dummy inputs
            input_indices = pxla.spec_to_indices(invar.aval.shape,
                                                 out_sharding_spec)
            remote_buffers = _shard_device_array(jnp.zeros_like(invar.aval),
                                                 src_phy_mesh, input_indices)
            val = DistributedArray(src_phy_mesh, invar.aval, in_sharding_spec,
                                   remote_buffers, input_indices)
            task = ReshardingTask(task_spec, collective_group,
                                  collective_group.src_mesh, collective_group.dst_mesh)
            tasks.append(task)

    for task in tasks:
        task.prepare_send_recv_tasks()
    src_phy_mesh.sync_workers()
    collective_group.dst_mesh.sync_workers()
    results = []
    for task in tasks:
        results.append(task.do_prepared(task.src_array, True))

    tot_cost = sum([max(result) for result in results])

    global_config.use_dummy_value_for_benchmarking = backup_use_dummy_value
    return tot_cost


########################################
##### Algorithm
########################################
def get_mesh_slicing_configs(
        grid: VirtualMesh, layers,
        B) -> Tuple[Sequence[np.ndarray], np.ndarray, Sequence[Sequence[int]]]:
    '''
    TODO(yonghao, zhuohan): mesh slicing and layer allocation algorithm
    Args:
        grid (VirtualMesh): the whole grid
        layers (Sequence[JaxPipelineStage]): clustered layers
        B (number of microbatches)
    Returns:
        configs (Sequence[np.ndarray]): mesh slicing configs of each solution
        costs (np.ndarray): cost of each solution
        solutions (Sequence[Sequence[int]]): solutions of layer assignment
            in form of a list recording the number of layers in each stage.
    '''
    pass


def config_to_logical_meshes(raw_mesh: VirtualMesh, config: np.ndarray):
    """
    Translate a config array into logical meshes
    Args:
        raw_mesh (VirtualMesh): the total mesh
        config (np.ndarray): how meshes are sliced. config[i][j] is the mesh for device(i, j)
    """
    mesh_info = []
    M = config.shape[0]
    N = config.shape[1]

    visited = set()
    max_num = -1
    for i in range(M):
        for j in range(N):
            if config[i][j] not in visited:
                mesh_num = config[i][j]
                visited.add(mesh_num)
                start = (i, j)
                for p in range(j, N):
                    if config[i][p] != mesh_num:
                        p -= 1
                        break
                for q in range(i, M):
                    if config[q][j] != mesh_num:
                        q -= 1
                        break
                end = (q, p)
                mesh_info.append((mesh_num, start, end))
                max_num = max(max_num, mesh_num)
    assert max_num >= 0
    meshes = (None for _ in range(max_num))
    for info in mesh_info:
        id, start, end = info
        meshes[id] = raw_mesh.slice(0, range(start[0], end[0] + 1)).slice(
            1, range(start[1], end[1] + 1))
    return meshes


def slice_mesh(layers: Sequence[JaxPipelineStage]):
    '''
    Args:
        layers (Sequence[JaxPipelineStage]): clustered layers
    Returns:
        layer_assignment: the assignment of layers to stages
        sliced_meshes (Sequence[PhysicalDeviceMesh]): sliced physical meshes
    '''
    raw_mesh = global_config.devices
    B = global_config.num_micro_batches
    configs, costs, solutions = get_mesh_slicing_configs(raw_mesh, layers, B)
    best_idx = costs.argmax()[0]
    best_config = configs[best_idx]
    layer_assignment = solutions[best_idx]
    sliced_meshes = config_to_logical_meshes(raw_mesh, best_config)
    return layer_assignment, sliced_meshes<|MERGE_RESOLUTION|>--- conflicted
+++ resolved
@@ -14,16 +14,12 @@
 from parax.pipeline_parallel.cross_mesh_resharding import (
     CollectiveGroup, ReshardingTask, ReshardingTaskSpec, VirtualDistributedArray
     as VDA)
-<<<<<<< HEAD
-from parax.pipeline_parallel.stage import JaxPipelineStage, merge_stage_jaxprs, rearrange_vars
-=======
-from parax.pipeline_parallel.stage import JaxPipelineStage, merge_stages
+from parax.pipeline_parallel.stage import JaxPipelineStage, merge_stage_jaxprs
 from parax.pipeline_parallel.three_d_parallel import get_donation_mapping_and_modify
 from parax.shard_parallel.auto_sharding import (compile_with_search,
                                                 compile_with_given_strategy,
                                                 HloProtoStatus)
 from parax.util import jaxpr_to_hlo_computation
->>>>>>> 48fa96a6
 
 
 ########################################
