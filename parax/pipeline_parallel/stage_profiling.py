import gc
import logging
from typing import Dict, OrderedDict, Sequence, Tuple

import tqdm
import numpy as np
import ray
from abc import ABC, abstractmethod
from ray.exceptions import RayActorError
from ray.util import ActorPool

import jax.numpy as jnp
from jax.core import (ClosedJaxpr, Jaxpr, Var, gensym, jaxpr_as_fun,
                      new_jaxpr_eqn, named_call_p)
from jax.interpreters import pxla
from jax.lib import xla_bridge, xla_client, xla_extension as _xla
from ray.exceptions import RayActorError

from parax.device_mesh import DistributedArray, PhysicalDeviceMesh, VirtualPhysicalMesh, _shard_device_array
from parax.global_env import global_config
from parax.mesh_executable import PartialGradAccMeshDriverExecutable, ProtoAndSharding, get_grad_sync_channel_ids_with_hint
from parax.mesh_profiling import ProfilingResultDatabase, estimate_hlo_module_cost
from parax.pipeline_parallel.cross_mesh_resharding import (
    CollectiveGroup, ReshardingTask, ReshardingTaskSpec, VirtualDistributedArray
    as VDA)
from parax.pipeline_parallel.computation import (
    JaxPipelineComputation, get_donation_mapping_and_modify,
    merge_computation_jaxprs, rearrange_vars)
from parax.pipeline_parallel.primitive_def import mark_pipeline_jaxpreqn
from parax.shard_parallel.auto_sharding import (compile_with_search,
                                                compile_with_given_strategy,
                                                HloProtoStatus,
                                                sharding_proto_to_sharding_spec)
from parax.util import get_shard_shape, jaxpr_to_hlo_computation, OrderedSet

logger = logging.getLogger(__name__)
logger.setLevel(logging.INFO)

INFINITY_N_STAGES = 4096
GB = 1024**3


class BaseWorkerPoolWrapper(ABC):

    @abstractmethod
    def __init__(self):
        self.actors = None
        self.pool = None

    def submit(self, fn, value):
        self.pool.submit(fn, value)

    def get_next(self):
        return self.pool.get_next()

    def get_next_unordered(self):
<<<<<<< HEAD
        return self.pool.get_next_unordered(timeout=600)
=======
        return self.pool.get_next_unordered(
            timeout=global_config.profile_timeout)
>>>>>>> e4343bb6

    def shutdown(self, force=True):
        for w in self.actors:
            if force:
                ray.kill(w)
            else:
                w.__ray_terminate__.remote()
        gc.collect()


class CompileWorker:
    """
    A ray actor to distributedly compile Jaxpr to HLO Proto.
    To activaite the worker, a gpu resource is required.
    """

    def __init__(self):
        self.cnt = 0
        self.backend = xla_bridge.get_backend("gpu")

    def _get_input_output_sharding(self, sharding_annotated_proto):
        sharding_annotated_computation = xla_client.XlaComputation(
            sharding_annotated_proto)
        hlo_module = sharding_annotated_computation.as_hlo_module()
        hlo_module.infer_spmd_shardings()
        input_shardings = hlo_module.spmd_parameters_shardings()
        output_sharding = hlo_module.spmd_output_sharding()
        input_sharding_protos = [
            sharding.proto_tuple() for sharding in input_shardings
        ]
        output_sharding_proto = output_sharding.proto_tuple()
        return input_sharding_protos, output_sharding_proto

    def compile_stage_with_search(self, stage_id, global_config_dict,
                                  logical_mesh, proto, avals, out_avals,
                                  donate_invars, output_acc_grad_indices):
        """
        Compile a single stage with auto sharding.
        Args:
            stage_id: the index of the input stage.
            global_config_dict: the global config dictionary for compilation setting.
            logical_mesh: the logical mesh for compilation.
            proto: the proto of XlaComputation to be compiled
            avals: input avals
            out_avals: output avals
            donate_invars: donate invars of the computation to be compiled
        Returns:
            proto: The proto of compiled executable
            strategy_config: The sharding strategy from auto sharding
        """
        self.cnt += 1

        # Compile with search to get sharding annotations.
        jaxpr_config = (avals, out_avals, donate_invars)
        mesh_config = (None, [logical_mesh
                             ], global_config.mesh_shape_search_mode,
                       global_config.memory_budget_per_device, None, None)
        multiple_stage_config = {
            "multiple_stages": "stage_and_hooked",
            "grad_acc_num_micro_batches": None,
            "bypass_device_assignment_check": True
        }
        try:
<<<<<<< HEAD
            _, (protos, hooked_proto, strategy_config) = self.compile_with_config(
            stage_id, global_config_dict, proto, jaxpr_config, mesh_config,
            multiple_stage_config)
        except:
=======
            _, (protos, hooked_proto,
                strategy_config) = self.compile_with_config(
                    stage_id, global_config_dict, proto, jaxpr_config,
                    mesh_config, multiple_stage_config)
        except:
            logger.warning("Unexpected error in compile time")
>>>>>>> e4343bb6
            return stage_id, None
        assert (len(protos) <=
                2), "Can only compile no more than two stages (compute+(apply))"
        if len(protos) > 1 and logical_mesh.total_devices > 1:
            apply_grad_proto = protos[1]
            (apply_grad_input_sharding_protos,
             _) = self._get_input_output_sharding(apply_grad_proto)
        else:
            apply_grad_input_sharding_protos = None
        sharded_proto = protos[0]

        # Get the accumulate_grad part and compile to fully optimized.
        sharding_annotated_computation = xla_client.XlaComputation(
            sharded_proto)
        if logical_mesh.total_devices > 1:
            (input_sharding_protos, output_sharding_proto
            ) = self._get_input_output_sharding(sharded_proto)
        else:
            input_sharding_protos = None
            output_sharding_proto = None
        rewrite_for_grad_acc = len(output_acc_grad_indices) > 0
        compiled = compile_with_given_strategy(
            self.backend,
            sharding_annotated_computation,
            strategy_config,
            logical_mesh.total_devices,
            bypass_device_assignment_check=True,
            hlo_proto_status=HloProtoStatus.SHARDING_ANNOTATED,
            rewrite_for_grad_acc=rewrite_for_grad_acc,
            rewrite_grad_acc_indices=output_acc_grad_indices)
        optimized_proto = compiled.hlo_modules(
        )[0].as_serialized_hlo_module_proto()
        return stage_id, (optimized_proto, strategy_config,
                          input_sharding_protos, output_sharding_proto,
                          hooked_proto, apply_grad_input_sharding_protos)

    def compile_with_config(self, stage_id, global_config_dict, proto,
                            jaxpr_config, mesh_config, multiple_stage_config):
        global_config.restore(global_config_dict)
        built = xla_client.XlaComputation(proto)
        return stage_id, compile_with_search(self.backend, built, *jaxpr_config,
                                             *mesh_config,
                                             **multiple_stage_config)


class CompileWorkerPool(BaseWorkerPoolWrapper):
    """A pool of CompileWorker for distributed compilation."""

    def __init__(self, num_cpus, num_gpus, debug_mode=False):
        gpu_per_cpu = 1
        while gpu_per_cpu * num_cpus > num_gpus:
            gpu_per_cpu /= 2
        worker_cls = ray.remote(num_cpus=1, num_gpus=gpu_per_cpu)(CompileWorker)
        self.actors = [worker_cls.remote() for _ in range(num_cpus)]
        self.pool = ActorPool(self.actors)
        self.local_worker = CompileWorker() if debug_mode else None

    def local_get(self, fn, *value):
        return fn(self.local_worker, *value)


class ProfileWorker:

    def __init__(self, virtual_mesh: VirtualPhysicalMesh):
        self.mesh = virtual_mesh.get_physical_mesh()
<<<<<<< HEAD
        self.v_mesh = virtual_mesh

    def profile_impl(self, stage_id, compiled_output, profile_info,
                intermediate_size, initial_size):
=======
        self.virtual_mesh = virtual_mesh

    def profile_impl(self, stage_id, compiled_output, profile_info,
                     intermediate_size, initial_size):
>>>>>>> e4343bb6

        avals, out_avals, tot_donation, output_acc_grad_indices = profile_info
        proto, config, in_shardings, out_shardings, _, _ = compiled_output
        compiled = ProtoAndSharding(proto=proto,
                                    input_shardings=in_shardings,
                                    output_shardings=out_shardings)
        donated_invars = (True,) * len(tot_donation) + (False,) * (
            len(avals) - len(tot_donation))
        executable = PartialGradAccMeshDriverExecutable(
            self.mesh, compiled, config, avals, out_avals, donated_invars,
            output_acc_grad_indices)

        self.mesh.reset_memory_stats()
        peak_memory = executable.get_total_allocation_size()
        available_memory = self.mesh.get_available_memory()
        cost = executable.profile_with_dummy_inputs()
        del executable

        if np.mean(cost) == np.inf:
            max_stage = -1
        else:
            max_stage = int((available_memory - peak_memory - initial_size) //
                            max(intermediate_size, 1e-8) - 1)
            max_stage = min(max(-1, max_stage), INFINITY_N_STAGES)

        return stage_id, cost, max_stage, (peak_memory, available_memory,
                                           intermediate_size, initial_size)

    def profile(self, stage_id, compiled_output, profile_info,
                intermediate_size, initial_size):
<<<<<<< HEAD
        # TODO(yonghao): find out why the below happens:
        # 16GPU WResNet with config:
        # (1536, 224, 50,  640,   2, "fp32", 32,  False, False,  True),
        # When profiling start=[9], end=[14,15], the profile fails because cublas error
        for _ in range(2):
            try:
                return self.profile_impl(stage_id, compiled_output, profile_info,
                    intermediate_size, initial_size)
            except RayActorError:
                print("Meet ray actor error in profiling")
                self.restart(forced=True)
            except AssertionError:
                print("Meet assertion error in profiling")
=======
        for _ in range(global_config.profile_maximum_retry):
            try:
                return self.profile_impl(stage_id, compiled_output,
                                         profile_info, intermediate_size,
                                         initial_size)
            except RayActorError:
                logger.warning("Meet ray actor error in profiling")
                self.restart(forced=True)
            except:
                logger.warning("Meet unexpected error in profiling")
>>>>>>> e4343bb6
                self.restart(forced=True)
                break
        return stage_id, np.inf, -1, (np.inf, 0, 0, 0)

    def restart(self, forced):
        self.mesh.shutdown(forced=forced)
<<<<<<< HEAD
        self.mesh = self.v_mesh.get_physical_mesh()
=======
        self.mesh = self.virtual_mesh.get_physical_mesh()
>>>>>>> e4343bb6


class ProfileWorkerPool(BaseWorkerPoolWrapper):
    """A pool of ProfileWorker for distributed profiling."""

    def __init__(self, virtual_meshes):
        worker_cls = ray.remote(num_cpus=1e-3)(ProfileWorker)
        self.actors = [worker_cls.remote(mesh) for mesh in virtual_meshes]
        self.pool = ActorPool(self.actors)


class HloCostModelProfileWorker:

    def __init__(self, prof_result, num_devices, num_micro_batches):
        self.backend = xla_bridge.get_backend("gpu")
        self.prof_result = prof_result
        self.num_devices = num_devices
        self.num_micro_batches = num_micro_batches

    def profile(self, stage_id, compiled_output, profile_info,
                intermediate_size, initial_size):
        _, _, _, acc_grad_indices = profile_info
        proto, config, _, _, _, _ = compiled_output
        xla_computation = xla_client.XlaComputation(proto)

        hlo_proto_status = HloProtoStatus.FULLY_OPTIMIZED
        try:
            compiled = compile_with_given_strategy(self.backend,
                                                   xla_computation,
                                                   config,
                                                   self.num_devices,
                                                   True,
                                                   hlo_proto_status,
                                                   run_backend_codegen=True)
        except RuntimeError:
            return stage_id, np.inf, -1, (0, 0, 0, 0)

        hlo_module = compiled.hlo_modules()[0]
        grad_sync_channel_ids = ""
        if acc_grad_indices:
            grad_sync_channel_ids = get_grad_sync_channel_ids_with_hint(
                hlo_module, acc_grad_indices)
        peak_memory = compiled.total_allocation_size()
        available_memory = self.prof_result.available_memory_per_device
        cost = estimate_hlo_module_cost(hlo_module, self.prof_result,
                                        self.num_micro_batches,
                                        grad_sync_channel_ids)
        del compiled

        if np.mean(cost) == np.inf:
            max_stage = -1
        else:
            max_stage = int((available_memory - peak_memory - initial_size) //
                            max(intermediate_size, 1e-8) - 1)
            max_stage = min(max(-1, max_stage), INFINITY_N_STAGES)

        return stage_id, cost, max_stage, (peak_memory, available_memory,
                                           intermediate_size, initial_size)


class HloCostModelProfileWorkerPool(BaseWorkerPoolWrapper):
    """A pool of HloCostModelProfileWorker for distributed profiling.

    Intead of doing real measurements, this class uses a HLO instruction cost model to
    estimate the cost.
    """

    def __init__(self, num_cpus, num_gpus, prof_result, mesh_num_devices,
                 num_micro_batches):
        gpu_per_cpu = 1
        while gpu_per_cpu * num_cpus > num_gpus:
            gpu_per_cpu /= 2
        worker_cls = ray.remote(num_cpus=1,
                                num_gpus=gpu_per_cpu)(HloCostModelProfileWorker)
        self.actors = [
            worker_cls.remote(prof_result, mesh_num_devices, num_micro_batches)
            for _ in range(num_cpus)
        ]
        self.pool = ActorPool(self.actors)


def compile_all(stages):
    """
    Args:
        stage_info_list: List of info for compilation. Each info is a tuple with:
            (proto, in_avals, out_avals, donate_invars)
    """
    num_cpus = int(
        min(max(ray.available_resources()["CPU"] // 2, 1), len(stages)))
    num_gpus = int(ray.available_resources()["GPU"])

    compile_workers = CompileWorkerPool(num_cpus, num_gpus)
    backup_config = global_config.backup()
    for stage_id, (_, compile_info, auto_sharding_config, _, _,
                   _) in enumerate(stages):
        logical_mesh, auto_sharding_global_config = auto_sharding_config
        global_config.devices = logical_mesh
        compile_config = global_config.backup()
        compile_config.update(auto_sharding_global_config)
        (proto, avals, out_avals, donate_invars,
         output_acc_grad_indices) = compile_info
        compile_workers.submit(
            lambda w, v: w.compile_stage_with_search.remote(*v),
            (stage_id, compile_config, logical_mesh, proto, avals, out_avals,
             donate_invars, output_acc_grad_indices))

    compiled_outputs = [None] * len(stages)
    for _ in tqdm.tqdm(stages):
        stage_id, compiled_output = compile_workers.get_next_unordered()
        compiled_outputs[stage_id] = compiled_output

    compile_workers.shutdown()
    global_config.restore(backup_config)
    return compiled_outputs


def profile_all(stages, compiled_outputs, meshes, num_layers,
                num_auto_sharding_configs):
    compute_cost = np.full((num_layers, num_layers, num_auto_sharding_configs),
                           np.inf)
    max_n_succ_stages = np.full(
        (num_layers, num_layers, num_auto_sharding_configs), -1)

    if global_config.use_hlo_cost_model:
        num_cpus = int(
            min(max(ray.available_resources()["CPU"] // 2, 1), len(stages)))
        num_gpus = int(ray.available_resources()["GPU"])
        mesh_num_devices = meshes[0].total_devices
        prof_database = ProfilingResultDatabase()
        prof_database.load(global_config.profiling_database_filename)
        prof_result = prof_database.query("default", meshes[0].shape)
        profile_workers = HloCostModelProfileWorkerPool(
            num_cpus, num_gpus, prof_result, mesh_num_devices,
            global_config.num_micro_batches)
    else:
        profile_workers = ProfileWorkerPool(meshes)

    for stage_id, (compiled_output,
                   stage) in enumerate(zip(compiled_outputs, stages)):
        if compiled_output == None:
            continue
        (proto, config, in_shardings, out_shardings, hooked_proto,
         apply_in_shardings) = compiled_output
        _, _, _, intermediate_vars, profile_info, apply_info = stage
        intermediate_size = compute_intermediate_size(hooked_proto,
                                                      intermediate_vars,
                                                      config.logical_mesh_shape)
        apply_grad_input_size = compute_apply_grad_invar_size(
            apply_in_shardings, *apply_info, config.logical_mesh_shape)
        profile_workers.submit(lambda w, v: w.profile.remote(*v),
                               (stage_id, compiled_output, profile_info,
                                intermediate_size, apply_grad_input_size))

    pbar = tqdm.tqdm(stages)
    for _ in pbar:
        try:
<<<<<<< HEAD
            stage_id, cost, max_stage, debug_info = profile_workers.get_next_unordered(
            )
        except TimeoutError:
            print("FATAL: after waiting for too long, all profile workers are forcely killed")
            profile_workers.shutdown(force=True)
            return compute_cost, max_n_succ_stages
        except:
            print("FATAL: other error, all profile workers are forcely killed")
            profile_workers.shutdown(force=True)
=======
            (stage_id, cost, max_stage,
             debug_info) = profile_workers.get_next_unordered()
        except TimeoutError:
            profile_workers.shutdown(force=True)
            logger.warning("After waiting for too long, "
                           "all profile workers are forcely killed")
            return compute_cost, max_n_succ_stages
        except:
            profile_workers.shutdown(force=True)
            logger.warning("Meet unexpected error, "
                           "all profile workers are forcely killed")
>>>>>>> e4343bb6
            return compute_cost, max_n_succ_stages
        (start, end,
         config_idx), _, auto_sharding_config, _, _, _ = stages[stage_id]
        logical_mesh, auto_sharding_global_config = auto_sharding_config
        peak_memory, available_memory, intermediate_size, initial_size = debug_info
        compute_cost[start, end, config_idx] = np.mean(cost)
        max_n_succ_stages[start, end, config_idx] = max_stage
        pbar.write(
            f"cost[{start}, {end}, {config_idx}]={compute_cost[start, end, config_idx]:.3f},"
            f" max_n_succ_stage={max_stage},"
            f" Mem: avail={available_memory / GB:.3f}GB,"
            f" peak={peak_memory / GB:.3f}GB,"
            f" intermediate={intermediate_size / GB:.3f}GB,"
            f" init={initial_size / GB:.3f}GB,"
            f" as_config={(logical_mesh.shape, auto_sharding_global_config)}")
    profile_workers.shutdown()
    return compute_cost, max_n_succ_stages


def split_global_use_and_donate(layers, layer_indices, donation_mapping,
                                global_outvars):
    '''
    Pick some layers(no need to be consecutive) and assume they are on a mesh,
    this function then returns donation_mapping and global_use of each selected layer.
    Args:
        layers (Sequence[JaxPipelineComputation]): all layers
        layer_indices (OrderedSet[int]): indices of selected layers, they are
        assumed to be in the same mesh
        donation_mapping (Dict[Var, Var]): known global donation mapping
        global_outvars (Sequence[Var]): global outvars
    Returns:
        donation_mapping: donation mapping of all picked layers
        global_used: an OrderedSet of outvars used not only in selected layers
        layers: layers rearranged for donate invar
    '''
    reversed_donation_mapping = {v: k for k, v in donation_mapping.items()}
    layer_indices = OrderedSet(layer_indices)
    gensym_fn = gensym([layer.closed_jaxpr().jaxpr for layer in layers])
    num_layers = len(layers)
    out_donation_mapping = dict()
    out_global_used = OrderedSet()
    used = OrderedSet(global_outvars)
    local_used = OrderedSet()  # limit donation
    new_layers = []
    for idx in reversed(range(num_layers)):
        layer = layers[idx]
        if idx in layer_indices:
            global_used = OrderedSet()
            local_donation, new_layer = get_donation_mapping_and_modify(
                layer, reversed_donation_mapping, gensym_fn)
            for invar in local_donation.keys():
                assert invar not in global_used and invar not in local_used

            global_used = [var for var in new_layer.outvars if var in used]
            out_donation_mapping.update(local_donation)
            out_global_used.update(global_used)
            local_used.update(new_layer.invars)
            new_layers.append(new_layer)
            continue
        used.update(layer.invars)
    new_layers = list(reversed(new_layers))
    return out_donation_mapping, out_global_used, new_layers


def split_sharding_specs(layers: Sequence[JaxPipelineComputation],
                         mixed_jaxpr: ClosedJaxpr, in_sharding_specs,
                         out_sharding_specs):
    """
    Split sharding specs of layers. Some intermediate sharding specs are missed,
    but they do not cross mesh so this does not matter.
    """

    in_sharding_dict = dict(zip(mixed_jaxpr.jaxpr.invars, in_sharding_specs))
    out_sharding_dict = dict(zip(mixed_jaxpr.jaxpr.outvars, out_sharding_specs))
    layer_in_sharding_specs = []
    layer_out_sharding_specs = []
    for layer in layers:
        layer_in_sharding_specs.append(
            [in_sharding_dict.get(var, None) for var in layer.invars])
        layer_out_sharding_specs.append(
            [out_sharding_dict.get(var, None) for var in layer.outvars])
    return layer_in_sharding_specs, layer_out_sharding_specs


def generate_stage_info(all_layers,
                        selected_indices,
                        donation_mapping,
                        global_outvars,
                        name,
                        insert_hook_after=None,
                        apply_grad_info=None):
    """Combine selected layers together for profiling"""
    backend = xla_bridge.get_backend("gpu")

    # TODO(yonghao): infer used_outside etc. in batches
    # TODO(yonghao): clean up code here
    selected_donation_mapping, used_outside, layers = split_global_use_and_donate(
        all_layers, selected_indices, donation_mapping, global_outvars)

    jaxprs = [layer.closed_jaxpr() for layer in layers]

    merged, intermediate_vars = merge_computation_jaxprs(
        jaxprs, used_outside, None, selected_donation_mapping,
        insert_hook_after)
    if apply_grad_info is not None:
        (apply_grad_layers, apply_grad_donation,
         apply_grad_outvars) = apply_grad_info
        merged_apply = merge_computation_jaxprs(
            [l.closed_jaxpr() for l in apply_grad_layers], apply_grad_outvars,
            None, apply_grad_donation)

    outvars = OrderedSet(merged.jaxpr.outvars)
    tot_donation = [
        invar in selected_donation_mapping and
        selected_donation_mapping[invar] in outvars
        for invar in merged.jaxpr.invars
    ]
    donated_invars = [
        invar for d, invar in zip(tot_donation, merged.jaxpr.invars) if d
    ]
    new_invars = rearrange_vars(merged.jaxpr.invars, donated_invars)
    new_outvars = rearrange_vars(
        merged.jaxpr.outvars,
        [selected_donation_mapping[v] for v in donated_invars])
    merged = ClosedJaxpr(
        Jaxpr(merged.jaxpr.constvars, new_invars, new_outvars,
              merged.jaxpr.eqns), merged.consts)
    compute_avals = [var.aval for var in merged.jaxpr.invars]
    compute_out_avals = [var.aval for var in merged.jaxpr.outvars]
    acc_grad_outvars = set(global_outvars)
    output_acc_grad_indices = [
        i for i, var in enumerate(merged.jaxpr.outvars)
        if var in acc_grad_outvars
    ]
    profile_info = (compute_avals, compute_out_avals, list(tot_donation),
                    output_acc_grad_indices)

    apply_info = None, None

    if apply_grad_info is not None:
        only_for_apply = OrderedSet(merged_apply.jaxpr.invars).difference(
            new_invars).difference(new_outvars)
        apply_info = (merged_apply.jaxpr.invars, only_for_apply)
        new_eqns = []
        gensym_fn = gensym([merged.jaxpr, merged_apply.jaxpr])
        for idx, closed_jaxpr in enumerate([merged, merged_apply]):
            mapped_invars = [
                gensym_fn(var.aval) for var in closed_jaxpr.jaxpr.invars
            ]
            mapped_outvars = [
                gensym_fn(var.aval) for var in closed_jaxpr.jaxpr.outvars
            ]
            new_eqns.append(
                mark_pipeline_jaxpreqn(closed_jaxpr.jaxpr.invars,
                                       mapped_invars,
                                       name=str(idx),
                                       mark_type="start"))
            new_eqns.append(
                new_jaxpr_eqn(mapped_invars,
                              mapped_outvars,
                              named_call_p,
                              params=dict(name=str(idx),
                                          call_jaxpr=closed_jaxpr.jaxpr)))
            new_eqns.append(
                mark_pipeline_jaxpreqn(mapped_outvars,
                                       closed_jaxpr.jaxpr.outvars,
                                       name=str(idx),
                                       mark_type="end"))

        all_invars = OrderedSet(new_invars).union(
            merged_apply.jaxpr.invars).difference(new_outvars)
        all_outvars = OrderedSet(new_outvars).union(merged_apply.jaxpr.outvars)
        all_invars = list(all_invars)
        all_outvars = list(all_outvars)

        apply_grad_donated_invars = list(
            OrderedSet(merged_apply.jaxpr.invars).intersection(
                apply_grad_donation.keys()))
        all_donated_invars = donated_invars + apply_grad_donated_invars
        all_donated_outvars = [
            selected_donation_mapping[v] for v in donated_invars
        ] + [apply_grad_donation[v] for v in apply_grad_donated_invars]
        all_invars = rearrange_vars(all_invars, all_donated_invars)
        all_outvars = rearrange_vars(all_outvars, all_donated_outvars)
        all_const_dict = OrderedDict(zip(merged.jaxpr.constvars, merged.consts))
        all_const_dict.update(
            zip(merged_apply.jaxpr.constvars, merged_apply.consts))
        merged = ClosedJaxpr(
            Jaxpr(list(all_const_dict.keys()), all_invars, all_outvars,
                  new_eqns), list(all_const_dict.values()))
        tot_donation = [True] * len(all_donated_invars) + [False] * (
            len(all_invars) - len(all_donated_invars))

    avals = [var.aval for var in merged.jaxpr.invars]
    out_avals = [var.aval for var in merged.jaxpr.outvars]

    built = jaxpr_to_hlo_computation(name, merged, tot_donation, backend)
    proto = built.as_serialized_hlo_module_proto()
    compile_info = (proto, avals, out_avals, tot_donation,
                    output_acc_grad_indices)
    return compile_info, intermediate_vars, profile_info, apply_info


def create_collective_group(src_mesh: PhysicalDeviceMesh,
                            dst_mesh: PhysicalDeviceMesh) -> CollectiveGroup:
    cg = CollectiveGroup(
        OrderedSet(src_mesh.device_strs + dst_mesh.device_strs), src_mesh,
        dst_mesh)
    cg.instantiate()
    return cg


def dummy_resharding_strategy(spec: ReshardingTaskSpec):
    strategy = []
    _sender_loads = {sender: 0 for sender in spec.src.device_mesh.device_strs}
    for dst_tile, src_tileslices, _ in spec.dst_tile_to_src_tiles_map:
        # plan is a 2D array
        per_spec_plan = np.empty(
            (len(dst_tile.replica_device_strs), len(src_tileslices)),
            dtype=object)
        for receiver_idx, _ in enumerate(dst_tile.replica_device_strs):
            for src_tileslice_idx, src_tileslice in enumerate(src_tileslices):
                loads = {
                    sender: _sender_loads[sender]
                    for sender in src_tileslice.replica_device_strs
                }
                sender = min(loads, key=loads.get)
                per_spec_plan[receiver_idx][src_tileslice_idx] = sender
                # upload load on-the-fly
                _sender_loads[sender] += src_tileslice.slice_size
        strategy.append(per_spec_plan)
    spec.set_resharding_strategy(strategy)
    return strategy


def profile_layer_communication_cost(
        src: JaxPipelineComputation, dst: JaxPipelineComputation,
        src_outvar_sharding_spec, dst_invar_sharding_spec,
        src_mesh: VirtualPhysicalMesh, dst_mesh: VirtualPhysicalMesh,
        collective_group: CollectiveGroup):
    src_outvars = {v: idx for idx, v in enumerate(src.outvars)}
    tot_cost = 0
    backup_use_dummy_value = global_config.use_dummy_value_for_benchmarking
    global_config.use_dummy_value_for_benchmarking = True
    tasks = []
    src_phy_mesh = collective_group.src_mesh
    for idx, invar in enumerate(dst.invars):
        if invar in src_outvars:
            out_sharding_spec = src_outvar_sharding_spec[src_outvars[invar]]
            in_sharding_spec = dst_invar_sharding_spec[idx]
            src_array = VDA(device_mesh=src_mesh,
                            aval=invar.aval,
                            sharding_spec=out_sharding_spec)
            dst_array = VDA(device_mesh=dst_mesh,
                            aval=invar.aval,
                            sharding_spec=in_sharding_spec)
            task_spec = ReshardingTaskSpec(src_array, dst_array)
            # create resharding strategy, ignore global load balance
            dummy_resharding_strategy(task_spec)
            # create distributed array as dummy inputs
            input_indices = pxla.spec_to_indices(invar.aval.shape,
                                                 out_sharding_spec)
            remote_buffers = _shard_device_array(jnp.zeros_like(invar.aval),
                                                 src_phy_mesh, input_indices)
            val = DistributedArray(src_phy_mesh, invar.aval, in_sharding_spec,
                                   remote_buffers, input_indices)
            task = ReshardingTask(task_spec, collective_group,
                                  collective_group.src_mesh,
                                  collective_group.dst_mesh)
            tasks.append(task)

    for task in tasks:
        task.put_send_recv_tasks()
    src_phy_mesh.sync_workers()
    collective_group.dst_mesh.sync_workers()
    results = []
    for task in tasks:
        results.append(task.do_prepared(task.src_array, True))

    tot_cost = sum([max(result) for result in results])

    global_config.use_dummy_value_for_benchmarking = backup_use_dummy_value
    return tot_cost


def compute_intermediate_size(serialized_proto, intermediate_vars,
                              logical_mesh_shape):
    """Compute bytes of serialized proto"""

    def get_byte(aval):
        return np.prod(aval.shape) * np.dtype(aval.dtype).itemsize

    if len(intermediate_vars) == 0:
        return 0

    avals = [v.aval for v in intermediate_vars]
    if np.prod(logical_mesh_shape) == 1:
        tot = sum([get_byte(aval) for aval in avals])
        return tot
    hlo_sharding = _xla.HloSharding(serialized_proto[0]).proto_tuple()
    assert len(hlo_sharding[3]) == len(intermediate_vars), hlo_sharding
    sharding_specs = sharding_proto_to_sharding_spec(hlo_sharding, avals,
                                                     logical_mesh_shape)
    sharded_shapes = [
        get_shard_shape(aval, spec)
        for aval, spec in zip(avals, sharding_specs)
    ]
    tot = sum([
        np.prod(shape) * np.dtype(aval.dtype).itemsize
        for shape, aval in zip(sharded_shapes, avals)
    ])
    return tot


def compute_apply_grad_invar_size(input_sharding_protos, invars,
                                  selected_invars, logical_mesh_shape):

    def get_byte(aval):
        return np.prod(aval.shape) * np.dtype(aval.dtype).itemsize

    avals = [v.aval for v in invars]
    if np.prod(logical_mesh_shape) == 1:
        tot = sum([
            get_byte(aval)
            for (var, aval) in zip(invars, avals)
            if var in selected_invars
        ])
        return tot
    assert len(input_sharding_protos) == len(invars), input_sharding_protos
    sharding_specs = [
        sharding_proto_to_sharding_spec(sharding_proto, aval,
                                        logical_mesh_shape)
        for sharding_proto, aval in zip(input_sharding_protos, avals)
    ]
    sharded_shapes = [
        get_shard_shape(aval, spec)
        for aval, spec in zip(avals, sharding_specs)
    ]
    selected_sharded_bytes = [
        np.prod(shape) * np.dtype(aval.dtype).itemsize
        for var, shape, aval in zip(invars, sharded_shapes, avals)
        if var in selected_invars
    ]
    tot = sum(selected_sharded_bytes)
    return tot<|MERGE_RESOLUTION|>--- conflicted
+++ resolved
@@ -54,12 +54,8 @@
         return self.pool.get_next()
 
     def get_next_unordered(self):
-<<<<<<< HEAD
-        return self.pool.get_next_unordered(timeout=600)
-=======
         return self.pool.get_next_unordered(
             timeout=global_config.profile_timeout)
->>>>>>> e4343bb6
 
     def shutdown(self, force=True):
         for w in self.actors:
@@ -123,19 +119,12 @@
             "bypass_device_assignment_check": True
         }
         try:
-<<<<<<< HEAD
-            _, (protos, hooked_proto, strategy_config) = self.compile_with_config(
-            stage_id, global_config_dict, proto, jaxpr_config, mesh_config,
-            multiple_stage_config)
-        except:
-=======
             _, (protos, hooked_proto,
                 strategy_config) = self.compile_with_config(
                     stage_id, global_config_dict, proto, jaxpr_config,
                     mesh_config, multiple_stage_config)
         except:
             logger.warning("Unexpected error in compile time")
->>>>>>> e4343bb6
             return stage_id, None
         assert (len(protos) <=
                 2), "Can only compile no more than two stages (compute+(apply))"
@@ -201,17 +190,10 @@
 
     def __init__(self, virtual_mesh: VirtualPhysicalMesh):
         self.mesh = virtual_mesh.get_physical_mesh()
-<<<<<<< HEAD
-        self.v_mesh = virtual_mesh
-
-    def profile_impl(self, stage_id, compiled_output, profile_info,
-                intermediate_size, initial_size):
-=======
         self.virtual_mesh = virtual_mesh
 
     def profile_impl(self, stage_id, compiled_output, profile_info,
                      intermediate_size, initial_size):
->>>>>>> e4343bb6
 
         avals, out_avals, tot_donation, output_acc_grad_indices = profile_info
         proto, config, in_shardings, out_shardings, _, _ = compiled_output
@@ -242,21 +224,6 @@
 
     def profile(self, stage_id, compiled_output, profile_info,
                 intermediate_size, initial_size):
-<<<<<<< HEAD
-        # TODO(yonghao): find out why the below happens:
-        # 16GPU WResNet with config:
-        # (1536, 224, 50,  640,   2, "fp32", 32,  False, False,  True),
-        # When profiling start=[9], end=[14,15], the profile fails because cublas error
-        for _ in range(2):
-            try:
-                return self.profile_impl(stage_id, compiled_output, profile_info,
-                    intermediate_size, initial_size)
-            except RayActorError:
-                print("Meet ray actor error in profiling")
-                self.restart(forced=True)
-            except AssertionError:
-                print("Meet assertion error in profiling")
-=======
         for _ in range(global_config.profile_maximum_retry):
             try:
                 return self.profile_impl(stage_id, compiled_output,
@@ -267,18 +234,13 @@
                 self.restart(forced=True)
             except:
                 logger.warning("Meet unexpected error in profiling")
->>>>>>> e4343bb6
                 self.restart(forced=True)
                 break
         return stage_id, np.inf, -1, (np.inf, 0, 0, 0)
 
     def restart(self, forced):
         self.mesh.shutdown(forced=forced)
-<<<<<<< HEAD
-        self.mesh = self.v_mesh.get_physical_mesh()
-=======
         self.mesh = self.virtual_mesh.get_physical_mesh()
->>>>>>> e4343bb6
 
 
 class ProfileWorkerPool(BaseWorkerPoolWrapper):
@@ -435,17 +397,6 @@
     pbar = tqdm.tqdm(stages)
     for _ in pbar:
         try:
-<<<<<<< HEAD
-            stage_id, cost, max_stage, debug_info = profile_workers.get_next_unordered(
-            )
-        except TimeoutError:
-            print("FATAL: after waiting for too long, all profile workers are forcely killed")
-            profile_workers.shutdown(force=True)
-            return compute_cost, max_n_succ_stages
-        except:
-            print("FATAL: other error, all profile workers are forcely killed")
-            profile_workers.shutdown(force=True)
-=======
             (stage_id, cost, max_stage,
              debug_info) = profile_workers.get_next_unordered()
         except TimeoutError:
@@ -457,7 +408,6 @@
             profile_workers.shutdown(force=True)
             logger.warning("Meet unexpected error, "
                            "all profile workers are forcely killed")
->>>>>>> e4343bb6
             return compute_cost, max_n_succ_stages
         (start, end,
          config_idx), _, auto_sharding_config, _, _, _ = stages[stage_id]
