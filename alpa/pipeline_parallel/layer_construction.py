--- conflicted
+++ resolved
@@ -549,17 +549,10 @@
         return decorate_fun(fun)
 
 
-<<<<<<< HEAD
-def manual_layer_construction(fun: Callable=None,
-                              static_argnums=(),
-                              remat_layer=False,
-                              lift_markers=False):
-=======
 def manual_layer_construction(fun: Callable = None,
                               static_argnums: Sequence[int] = (),
                               remat_layer: bool = False,
                               lift_markers: bool = False):
->>>>>>> b8e34a4a
     """Setup manually selected layer boundaries.
     Add input variables of each layer to its start pipeline marker and output
     variables of each layer to its end pipeline marker.
@@ -590,15 +583,9 @@
         return decorate_fun(fun)
 
 
-<<<<<<< HEAD
-def automatic_layer_construction(fun: Callable=None,
-                                 static_argnums=(),
-                                 remat_layer=False,
-=======
 def automatic_layer_construction(fun: Callable = None,
                                  static_argnums: Sequence[int] = (),
                                  remat_layer: bool = False,
->>>>>>> b8e34a4a
                                  layer_num: int = None,
                                  eps: float = DEFAULT_EPS,
                                  cost_criteria: str = DEFAULT_COST_CRITERIA,
