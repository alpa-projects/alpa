"""pipeline stage definitions."""
import itertools as it
import logging
from dataclasses import dataclass, field
from typing import Sequence, List, Set, Any, Dict
from abc import ABC, abstractmethod
from copy import copy

import numpy as np
from jax import jit
from jax._src.util import partial, safe_map
from jax.core import Atom, Var, JaxprEqn, Jaxpr, ClosedJaxpr, DropVar, Literal, jaxpr_as_fun
from jax.interpreters import xla
from jax.lib import xla_bridge as xb, xla_client as xc

# pylint: disable=redefined-builtin
from parax.auto_sharding import compile_with_search, compile_with_given_strategy, get_input_output_sharding_specs
from parax.device_mesh import PhysicalDeviceMesh
from parax.measure_record import StrategyConfig
from parax.pipeline_primitive_def import pipeline_p
from parax.util import get_compile_options, jaxpr_to_hlo_computation

unsafe_map, map = map, safe_map  # type: ignore


logger = logging.getLogger(__name__)
logger.setLevel(logging.INFO)


@dataclass
class PipelineStage(ABC):
    """
    Base class of pipeline stages.

    Attributes:
        name (str): The name of the pipeline stage.
        invars (Sequence[Var]): The list of input variables, corresponding to
            the order of the runnable inputs.
        pipeline_invars (Set[Var]): The set of input variables receiving from
            the previous pipeline stage.
        global_invars (Set[Var]): The set of input variables from driver
            function inputs.
        local_invars (Set[Var]): The set of input variables from previous
            stages running on the same device.
        outvars (Sequence[Var]): The list of output variables, corresponding to
            the order of the runnable outputs.
        pipeline_outvars (Set[Var]): The set of output variables sending to
            the next pipeline stage.
        global_outvars (Set[Var]): The set of output variables that will be
            used as driver function outputs.
        local_outvars (Set[Var]): The set of output variables that will be used
            by future stages running on the same device.
    """

    name: str
    # invars
    invars: Sequence[Var] = field(default_factory=list)
    pipeline_invars: Set[Var] = field(default_factory=set)
    global_invars: Set[Var] = field(default_factory=set)
    local_invars: Set[Var] = field(default_factory=set)
    # outvars
    outvars: Sequence[Var] = field(default_factory=list)
    pipeline_outvars: Set[Var] = field(default_factory=set)
    global_outvars: Set[Var] = field(default_factory=set)
    local_outvars: Set[Var] = field(default_factory=set)

    @abstractmethod
    def get_runnable(self, mesh=None):
        """Compile the stage and get the runnable."""
        raise NotImplementedError()


@dataclass
class JaxPipelineStage(PipelineStage):
    """
    A pipeline stage defined by Jaxpr.

    Attributes:
        eqns (List[JaxprEqn]): Jaxpr equations of the pipeline stage.
        consts_dir: Dict[Atom, Any]: All the constants used in the pipeline
            stage.
    """

    eqns: List[JaxprEqn] = field(default_factory=list)
    consts_dir: Dict[Atom, Any] = field(default_factory=dict)

    def closed_jaxpr(self) -> ClosedJaxpr:
        """
        Get the closed Jaxpr of the pipeline stage.

        Returns:
            ClosedJaxpr: The result ClosedJaxpr.
        """
        jaxpr = Jaxpr(
            constvars=self.consts_dir.keys(),
            invars=self.invars,
            outvars=self.outvars,
            eqns=self.eqns,
        )
        closed_jaxpr = ClosedJaxpr(jaxpr, self.consts_dir.values())
        return closed_jaxpr

    def get_runnable(self, mesh=None):
        """Return a JIT callable of the pipeline stage."""
        closed_jaxpr = self.closed_jaxpr()
        return jit(jaxpr_as_fun(closed_jaxpr))


@dataclass
class XlaPipelineStage(PipelineStage):
    """A pipeline stage defined by XLA HLO proto."""

    hlo_proto: bytes = field(default_factory=b"")

    @classmethod
    def from_jax_pipeline_stage(cls, jax_pipeline_stage: JaxPipelineStage):
        """
        Construct a XlaPipelineStage from a JaxPipelineStage.

        Args:
            jax_pipeline_stage (JaxPipelineStage): the source JaxPipelineStage.
        """
        closed_jaxpr = jax_pipeline_stage.closed_jaxpr()
        built = jaxpr_to_hlo_computation(jax_pipeline_stage.name, closed_jaxpr)
        #print("=" * 80)
        #print("built", built.as_hlo_text())

        return cls(
            name=jax_pipeline_stage.name,
            hlo_proto=built.as_serialized_hlo_module_proto(),
            invars=jax_pipeline_stage.invars,
            pipeline_invars=jax_pipeline_stage.pipeline_invars,
            global_invars=jax_pipeline_stage.global_invars,
            local_invars=jax_pipeline_stage.local_invars,
            outvars=jax_pipeline_stage.outvars,
            pipeline_outvars=jax_pipeline_stage.pipeline_outvars,
            global_outvars=jax_pipeline_stage.global_outvars,
            local_outvars=jax_pipeline_stage.local_outvars,
        )

    def get_runnable(self, mesh=None):
        """Return a callable of the pipeline stage."""
        out_avals = [var.aval for var in self.outvars]
        xla_computation = xc.XlaComputation(self.hlo_proto)
        tuple_args = len(self.invars) > 100  # pass long arg lists as tuple for TPU
        backend = 'gpu'
        backend = xb.get_backend(backend)
        device = backend.get_default_device_assignment(1)[0]
        options = get_compile_options(
            num_replicas=1,
            num_partitions=1,
            device_assignment=(device.id,) if device else None,
            use_spmd_partitioning=False,
            parameter_is_tupled_arguments=tuple_args,
            build_random_seed=42,
        )

        compiled = backend.compile(xla_computation, compile_options=options)
        result_handlers = map(partial(xla.aval_to_result_handler, device), out_avals)
        kept_var_idx = range(len(self.invars))
        return partial(xla._execute_compiled, compiled, out_avals, result_handlers, kept_var_idx)


@dataclass
class XlaShardedPipelineStage(PipelineStage):
    """A pipeline stage defined by XLA HLO proto. The XLA HLO is annotated by sharding spec."""

    hlo_proto: Any = None
    donated_invars: Any = None  # TODO(Hao): figure out donated_invars
    strategy_config: StrategyConfig = None
    input_sharding_specs: Any = None
    output_sharding_specs: Any = None

    @classmethod
    def from_auto_sharded_stage(cls,
                                *,
                                jax_pipeline_stage: JaxPipelineStage,
                                auto_sharded_hlo_proto: xc.XlaComputation,
                                strategy_config: StrategyConfig,
                                donated_invars=None):
        # pylint: disable=too-many-locals
        """Run auto-sharding optimizer on a Jax pipeline stage."""
        if not donated_invars:
            donated_invars = (False, ) * len(jax_pipeline_stage.invars)
        return cls(
            name=jax_pipeline_stage.name,
            hlo_proto=auto_sharded_hlo_proto,
            strategy_config=strategy_config,
            donated_invars=donated_invars,
            invars=jax_pipeline_stage.invars,
            pipeline_invars=jax_pipeline_stage.pipeline_invars,
            global_invars=jax_pipeline_stage.global_invars,
            local_invars=jax_pipeline_stage.local_invars,
            outvars=jax_pipeline_stage.outvars,
            pipeline_outvars=jax_pipeline_stage.pipeline_outvars,
            global_outvars=jax_pipeline_stage.global_outvars,
            local_outvars=jax_pipeline_stage.local_outvars,
        )

    # def input_sharding_specs_on_mesh(self, logical_mesh):
    #     """Return the input sharding spec on a given logical mesh."""
    #     if not isinstance(logical_mesh, LogicalDeviceMesh):
    #         raise RuntimeError("Require a logical mesh to obtain the input sharding spec.")
    #     avals = [var.aval for var in self.invars]
    #     input_shardings = self.hlo_module.spmd_parameters_shardings()
    #     input_sharding_specs = [hlo_sharding_to_sharding_spec(proto_tuple, aval, logical_mesh)
    #                             for (proto_tuple, aval) in zip(input_shardings, avals)]
    #     return input_sharding_specs
    #
    # def output_sharding_specs_on_mesh(self, logical_mesh):
    #     """Return the output sharding spec on a given logical mesh."""
    #     if not isinstance(logical_mesh, LogicalDeviceMesh):
    #         raise RuntimeError("Require a logical mesh to obtain the input sharding spec.")
    #     out_avals = [var.aval for var in self.outvars]
    #     output_sharding = self.hlo_module.spmd_output_sharding()
    #     output_sharding_specs = hlo_sharding_to_sharding_spec(output_sharding, out_avals, logical_mesh)
    #     return output_sharding_specs
    #
    # def input_output_sharding_spec_on_mesh(self, logical_mesh):
    #     """Return the input and output sharding spec on a given logical mesh."""
    #     if not isinstance(logical_mesh, LogicalDeviceMesh):
    #         raise RuntimeError("Require a logical mesh to obtain the input sharding spec.")
    #     avals = [var.aval for var in self.invars]
    #     out_avals = [var.aval for var in self.outvars]
    #     input_sharding_specs, output_sharding_specs = get_input_output_sharding_specs(
    #         hlo_module, num_devices, avals, out_avals, logical_mesh_shape)

    def get_runnable(self, mesh=None):
        """Return a callable of the pipeline stage."""
        from parax.auto_sharding import HloProtoStatus

        if not isinstance(mesh, PhysicalDeviceMesh):
            raise RuntimeError("Require a pre-allocated physical mesh to compile the runnable.")

        strategy_config = self.strategy_config
        logical_mesh_shape = strategy_config.logical_mesh_shape
        xla_computation = xc.XlaComputation(self.hlo_proto)
        backend_name = 'gpu'
        backend = xb.get_backend(backend_name)
        num_devices = np.prod(strategy_config.logical_mesh_shape)
        compiled = compile_with_given_strategy(
<<<<<<< HEAD
            backend, xla_computation, self.strategy_config,
            num_devices, mesh.is_distributed, xla_computation_is_sharded=True)
=======
                backend, xla_computation, self.strategy_config,
                num_devices, mesh.is_distributed, HloProtoStatus.SHARDING_ANNOTATED)
>>>>>>> 37874657
        hlo_module = compiled.hlo_modules()[0]
        if mesh.is_distributed:
            compiled = mesh.compile_remote_executable(
                hlo_module.as_serialized_hlo_module_proto(),
                self.strategy_config, HloProtoStatus.FULLY_OPTIMIZED)

        # Return the final callable
        avals = [var.aval for var in self.invars]
        out_avals = [var.aval for var in self.outvars]
        input_sharding_specs, output_sharding_specs = get_input_output_sharding_specs(
            hlo_module, num_devices, avals, out_avals, logical_mesh_shape)

        # TODO(Hao): make this better
        self.input_sharding_specs = input_sharding_specs
        self.output_sharding_specs = output_sharding_specs

        return mesh.get_callable_with_arg_handler(compiled, avals, out_avals,
                                                  input_sharding_specs, output_sharding_specs,
                                                  self.donated_invars)


def slice_closed_jaxpr_by_pipeline_marks(closed_jaxpr: ClosedJaxpr) -> Sequence[JaxPipelineStage]: # noqa MC0001
    """Slice a Jaxpr into multiple pipeline stages.

    We assume the closed_jaxpr includes pipeline start and end markers. Also,
    the variables in the markers represents the variables being sent
    through the network. While other input variables must be directly from
    the invars.

    Args:
        closed_jaxpr (ClosedJaxpr): the input Jaxpr.

    Returns:
        Sequence[JaxPipelineStage]: A list of sliced pipeline stages.
    """
    global_invars = set(closed_jaxpr.jaxpr.invars)
    global_outvars = set(var for var in closed_jaxpr.jaxpr.outvars if isinstance(var, Var))
    global_consts_dir = dict(zip(closed_jaxpr.jaxpr.constvars, closed_jaxpr.consts))
    var2stage = {}
    result_stages = []

    current_stage = None
    current_stage_intermediate_vars = set()

    for eqn in closed_jaxpr.jaxpr.eqns:
        if eqn.primitive is pipeline_p and eqn.params['mark_type'] == 'start':
            assert current_stage is None, "Defining a pipeline stage inside a pipeline stage is not allowed."
            current_stage = JaxPipelineStage(name=eqn.params['name'])
            current_stage_intermediate_vars = set()
            for var in eqn.invars:
                if not isinstance(var, Literal):
                    current_stage.pipeline_invars.add(var)
        assert current_stage is not None

        for var in eqn.invars:
            if isinstance(var, Literal) or (var in current_stage.pipeline_invars) or (
                    var in current_stage_intermediate_vars):
                continue
            if var in global_consts_dir:
                if var not in current_stage.consts_dir:
                    current_stage.consts_dir[var] = global_consts_dir[var]
            elif var in global_invars:
                if var not in current_stage.global_invars:
                    current_stage.global_invars.add(var)
            else:
                if var not in var2stage:
                    raise ValueError("Unknown variable {}".format(var))
                original_stage = var2stage[var]
                if original_stage.name == current_stage.name:
                    if var not in original_stage.local_outvars:
                        original_stage.local_outvars.add(var)
                    if var not in current_stage.local_invars:
                        current_stage.local_invars.add(var)
                else:
                    raise ValueError("Variable {} should be indicated as a pipeline stage input.".format(var))

        for var in eqn.outvars:
            if not isinstance(var, DropVar):
                current_stage_intermediate_vars.add(var)
                var2stage[var] = current_stage
                if var in global_outvars:
                    current_stage.global_outvars.add(var)

        current_stage.eqns.append(eqn)

        if eqn.primitive is pipeline_p and eqn.params['mark_type'] == 'end':
            assert current_stage is not None, "Ending a pipeline stage before its start."
            assert current_stage.name == eqn.params['name'], "Ending a pipeline stage different from its start."
            current_stage.pipeline_outvars = set(var for var in eqn.outvars if not isinstance(var, DropVar))
            result_stages.append(current_stage)
            current_stage = None

    for stage in result_stages:
        stage.invars = list(stage.pipeline_invars | stage.global_invars | stage.local_invars)
        stage.outvars = list(stage.pipeline_outvars | stage.global_outvars | stage.local_outvars)

    return result_stages


def mark_global_and_local_vars(stage: JaxPipelineStage, gensym_func):
    """Rewrite pipeline stages so that all inputs and outputs go through the pipeline marker."""
    assert stage.eqns[0].primitive is pipeline_p and stage.eqns[0].params['mark_type'] == 'start'
    assert stage.eqns[-1].primitive is pipeline_p and stage.eqns[-1].params['mark_type'] == 'end'
    new_stage = copy(stage)
    new_stage.eqns = []
    var_alias = {var: gensym_func(var.aval) for var in it.chain(
        stage.global_invars, stage.local_invars, stage.global_outvars,
        stage.local_outvars)}

    def get_alias(var):
        if isinstance(var, Var) and var in var_alias:
            return var_alias[var]
        else:
            return var

    for eqn in stage.eqns:
        if eqn.primitive is pipeline_p and eqn.params['mark_type'] == 'start':
            # Pipeline start marker
            global_and_local_invars = list(it.chain(stage.global_invars, stage.local_invars))
            eqn_invars_without_literal = []
            eqn_outvars_without_literal = []
            for invar, outvar in zip(eqn.invars, eqn.outvars):
                if isinstance(invar, Literal):
                    var_alias[outvar] = invar
                else:
                    eqn_invars_without_literal.append(invar)
                    eqn_outvars_without_literal.append(outvar)
            invars = eqn_invars_without_literal + global_and_local_invars
            outvars = [get_alias(var) for var in eqn_outvars_without_literal + global_and_local_invars]
            new_stage.invars = invars
        elif eqn.primitive is pipeline_p and eqn.params['mark_type'] == 'end':
            global_and_local_outvars = list(it.chain(stage.global_outvars, stage.local_outvars))
            eqn_invars_without_dropvar = []
            eqn_outvars_without_dropvar = []
            for invar, outvar in zip(eqn.invars, eqn.outvars):
                if not isinstance(outvar, DropVar):
                    eqn_invars_without_dropvar.append(invar)
                    eqn_outvars_without_dropvar.append(outvar)
            invars = [get_alias(var) for var in eqn_invars_without_dropvar + global_and_local_outvars]
            outvars = eqn_outvars_without_dropvar + global_and_local_outvars
            new_stage.outvars = outvars
        else:
            invars = [get_alias(var) for var in eqn.invars]
            outvars = [get_alias(var) for var in eqn.outvars]
        new_stage.eqns.append(eqn._replace(invars=invars, outvars=outvars))

    return new_stage


def generate_sharded_xla_stages(name: str, jax_stages: Sequence[JaxPipelineStage], physical_mesh,
                                logical_mesh_choices, logical_mesh_search_mode,
                                memory_budget_per_device, search_task, record_file):
    """Generate sharded XLA stages by running the sharding optimizer given JaxPipleStages."""
    invars = set()
    outvars = set()
    eqns = []
    consts_dir = {}
    for stage in jax_stages:
        consts_dir.update(stage.consts_dir)
        invars.update(stage.global_invars, stage.pipeline_invars)
        outvars.update(stage.global_outvars, stage.pipeline_outvars)
        eqns += stage.eqns
    jaxpr = Jaxpr(
        constvars=consts_dir.keys(),
        invars=invars,
        outvars=outvars,
        eqns=eqns,
    )
    closed_jaxpr = ClosedJaxpr(jaxpr, consts_dir.values())
    backend_name = 'gpu'
    backend = xb.get_backend(backend_name)
    built_computation = jaxpr_to_hlo_computation(name, closed_jaxpr, backend_name=backend_name)
    stage_protos, strategy_config = compile_with_search(
        backend, built_computation, physical_mesh, logical_mesh_choices,
        logical_mesh_search_mode, memory_budget_per_device, search_task, record_file,
        multiple_stages=True)
    stages = [XlaShardedPipelineStage.from_auto_sharded_stage(auto_sharded_hlo_proto=proto, jax_pipeline_stage=stage,
                                                              strategy_config=strategy_config)
              for stage, proto in zip(jax_stages, stage_protos)]
    return stages


@dataclass
class StrVarPipelineStage:
    """Stringified stage with all Set/Dict have string keys."""

    name: str
    # invars
    invars: Sequence[str]
    pipeline_invars: Set[str]
    global_invars: Set[str]
    local_invars: Set[str]
    # outvars
    outvars: Sequence[str]
    pipeline_outvars: Set[str]
    global_outvars: Set[str]
    local_outvars: Set[str]

    @classmethod
    def from_pipeline_stage(cls, pipeline_stage: PipelineStage):
        """Construct a StrVarPipelineStage from a PipelineStage."""
        return cls(
            name=pipeline_stage.name,
            invars=[repr(var) for var in pipeline_stage.invars],
            pipeline_invars={repr(var) for var in pipeline_stage.pipeline_invars},
            global_invars={repr(var) for var in pipeline_stage.global_invars},
            local_invars={repr(var) for var in pipeline_stage.local_invars},
            outvars=[repr(var) for var in pipeline_stage.outvars],
            pipeline_outvars={repr(var) for var in pipeline_stage.pipeline_outvars},
            global_outvars={repr(var) for var in pipeline_stage.global_outvars},
            local_outvars={repr(var) for var in pipeline_stage.local_outvars},
        )<|MERGE_RESOLUTION|>--- conflicted
+++ resolved
@@ -239,13 +239,8 @@
         backend = xb.get_backend(backend_name)
         num_devices = np.prod(strategy_config.logical_mesh_shape)
         compiled = compile_with_given_strategy(
-<<<<<<< HEAD
-            backend, xla_computation, self.strategy_config,
-            num_devices, mesh.is_distributed, xla_computation_is_sharded=True)
-=======
                 backend, xla_computation, self.strategy_config,
                 num_devices, mesh.is_distributed, HloProtoStatus.SHARDING_ANNOTATED)
->>>>>>> 37874657
         hlo_module = compiled.hlo_modules()[0]
         if mesh.is_distributed:
             compiled = mesh.compile_remote_executable(
