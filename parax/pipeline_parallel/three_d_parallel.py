--- conflicted
+++ resolved
@@ -16,7 +16,7 @@
 from parax.pipeline_parallel.schedules import (GpipeSchedule,
                                                gen_dependency_with_stages)
 from parax.pipeline_parallel.computation import (
-    create_donation_mapping, generate_sharded_xla_computations,
+    create_donation_mapping, generate_sharded_xla_computations, get_donatable_intermediate,
     mark_missing_vars_in_pipeline_marks, pipeline_dce,
     slice_closed_jaxpr_by_full_pipeline_marks, split_donate_invars)
 from parax.pipeline_parallel.apply_grad import (
@@ -29,182 +29,6 @@
 logger.setLevel(logging.INFO)
 
 
-<<<<<<< HEAD
-def split_compute_and_apply(closed_jaxpr: ClosedJaxpr):
-    from parax.pipeline_parallel.primitive_def import pipeline_p
-    split_eqn = None
-    for idx, eqn in enumerate(closed_jaxpr.eqns):
-        if eqn.primitive is pipeline_p and eqn.params['mark_type'] == 'grad':
-            split_eqn = eqn
-            split_idx = idx
-    if split_eqn is None:
-        logger.warning(
-            'missing barrier between compute and apply, hint: replace jax.grad by parax.grad'
-        )
-        return closed_jaxpr, ClosedJaxpr(Jaxpr([], [], [], []), []), None
-    sliced_eqns = [
-        closed_jaxpr.eqns[:split_idx], [split_eqn],
-        closed_jaxpr.eqns[split_idx + 1:]
-    ]
-    compute, _, apply = slices_to_jaxpr(closed_jaxpr, sliced_eqns)
-    if len(apply.eqns) == 0:
-        logger.warning(
-            'the apply gradient part is None. hint: apply() after parax.grad')
-    return compute, apply, split_eqn
-
-
-def has_corresponding_outvar(var, stage):
-    pure_invar = None
-    for invar, invar_sym in zip(stage.eqns[0].invars, stage.eqns[0].outvars):
-        if invar == var:
-            pure_invar = invar_sym
-            break
-    assert pure_invar
-    for outvar_sym, outvar in zip(stage.eqns[-1].invars,
-                                  stage.eqns[-1].outvars):
-        if outvar_sym == pure_invar:
-            return outvar
-    return None
-
-
-def create_donation_mapping(initial_mapping, donated_invars, invars, outvars):
-    # infer donation of global invar-outvars
-    donation_mapping = initial_mapping
-    donated_outvars = set()
-
-    for donate, invar in zip(donated_invars, invars):
-        if not donate:
-            continue
-        for outvar in outvars:
-            if outvar in donated_outvars:
-                continue
-            if invar.aval.shape != outvar.aval.shape:
-                continue
-            donated_outvars.add(outvar)
-            donation_mapping[invar] = outvar
-            break
-        if invar not in donation_mapping:
-            logger.warning(
-                f"{invar} is marked as donated but actually no match outvar")
-    return donation_mapping
-
-
-def get_donation_mapping_and_modify(stage, reversed_donation_mapping,
-                                    gensym_fn):
-    invars = set(stage.invars)
-    donation_mapping = dict()
-    appended_invars = set()
-    for var in stage.outvars:
-        if var not in reversed_donation_mapping:
-            continue
-        invar = reversed_donation_mapping[var]
-        assert invar.aval.shape == var.aval.shape
-        donation_mapping[invar] = var
-        if invar not in invars:
-            appended_invars.add(invar)
-    if not donation_mapping:
-        return donation_mapping, stage
-    # append invars for donation
-    new_invars = list(stage.invars)
-    new_outvars = list(stage.outvars)
-    new_eqns = list(stage.eqns)
-    appended_invars = list(appended_invars)
-    if appended_invars:
-        new_invars = new_invars + appended_invars
-        pipe_start = new_eqns[0]
-        new_eqns[0] = mark_pipeline_jaxpreqn(
-            pipe_start.invars + appended_invars, pipe_start.outvars +
-            list(map(lambda v: gensym_fn(v.aval), appended_invars)),
-            pipe_start.params['name'], pipe_start.params['mark_type'])
-    # rearrange to keep donated invars and outvars have same index
-    new_invars, new_pipe_start = rearrange_vars(new_invars,
-                                                list(donation_mapping.keys()),
-                                                new_eqns[0], True)
-    new_outvars, new_pipe_end = rearrange_vars(new_outvars,
-                                               list(donation_mapping.values()),
-                                               new_eqns[-1], False)
-    new_eqns[0] = new_pipe_start
-    new_eqns[-1] = new_pipe_end
-    new_stage = JaxPipelineStage(stage.name, new_invars, new_outvars, new_eqns,
-                                 stage.consts_dir)
-    return donation_mapping, new_stage
-
-
-def split_donate_invars(donation_mapping, stages: Sequence[JaxPipelineStage]):
-    """
-    Split donated invars for sliced jaxprs, then rewrite stages.
-    Currently, we only donate:
-    1. global invars that can be donated(set by users);
-    2. buffers for accumulated gradients.
-    Args:
-        donation_mapping (Dict[Var, Var]): known mapping of donations, including 
-            global invar-outvar and accumulate gradients
-        stages: slices in topology order of execution.
-    Returns:
-        donate_invars_dict:List[Sequence[bool]]: donate_invars for each stage
-    """
-    reversed_donation_mapping = {v: k for k, v in donation_mapping.items()}
-    gensym_fn = gensym([stage.closed_jaxpr().jaxpr for stage in stages])
-    # global last use to consider if the main copy can be discarded
-
-    ans = [None for _ in range(len(stages))]
-    new_stages = []
-
-    for stage_idx, stage in enumerate(stages):
-        # find donation mapping of the stage
-        donation_mapping, new_stage = get_donation_mapping_and_modify(
-            stage, reversed_donation_mapping, gensym_fn)
-        donated_num = len(donation_mapping)
-        ans[stage_idx] = list((True,) * donated_num + (False,) *
-                              (len(new_stage.invars) - donated_num))
-        new_stages.append(new_stage)
-
-    return ans, new_stages
-
-
-def get_donatable_intermediate(stages: Sequence[JaxPipelineStage],
-                               worker_stage_mapping, global_invars):
-    """
-    Get donatable invars of each stage. A donatable invar is:
-    1. An intermediate;
-    2. Either a main copy never used, or not a main copy.
-    Args:
-        stages (Sequence[JaxPipelineStage]): all stages
-        worker_stage_mapping (Dict[int, Set[int]]): indices of stages in each mesh
-        global_invars (Sequence[Var] | Set[Var]): global input variables
-    Returns:
-        donatable_list (Sequence[Set[Var]]): donatable invars of each stage
-    """
-    global_invars = set(global_invars)
-    main_copy_at = dict()
-    stage_at = dict()
-    for mesh_idx, stage_indices in worker_stage_mapping.items():
-        for stage_idx in stage_indices:
-            stage = stages[stage_idx]
-            for outvar in stage.outvars:
-                main_copy_at[outvar] = mesh_idx
-            stage_at[stage_idx] = mesh_idx
-
-    donatable_list = []
-    used = set()
-    for stage_idx in reversed(range(len(stages))):
-        stage = stages[stage_idx]
-        donatable = set()
-        for invar in stage.invars:
-            if invar in global_invars:
-                continue  # do not consider global inputs
-            if main_copy_at[invar] != stage_at[stage_idx]:
-                donatable.add(invar)  # not a main copy
-            if invar not in used:
-                donatable.add(invar)  # is a main copy never used
-        used.update(stage.invars)
-        donatable_list.append(donatable)
-    donatable_list = list(reversed(donatable_list))
-    return donatable_list
-
-
-=======
->>>>>>> 8e5e3054
 @lu.cache
 def three_d_parallel_callable(fun: lu.WrappedFun, in_tree, out_tree_thunk,
                               donated_invars, batch_invars, devices,
@@ -301,25 +125,13 @@
         logger.debug("Launch the {}th mesh...".format(i))
         physical_meshes.append(mesh.get_physical_mesh())
 
-<<<<<<< HEAD
-    stage_dict = [[] for _ in range(n_meshes)]
-    stage_id_dict = [[] for _ in range(n_meshes)]
-    donatable_dict = [[] for _ in range(n_meshes)]
-    # create donation mapping again, as apply gradients are considered
-    donation_mapping = create_donation_mapping(donation_mapping, donated_invars,
-                                               global_invars, global_outvars)
-    donate_invars_dict, jax_all_stages = split_donate_invars(
-        donation_mapping, jax_all_stages)
-
+    stage_dict = [[] for _ in range(num_meshes)]
+    stage_id_dict = [[] for _ in range(num_meshes)]
+    donatable_dict = [[] for _ in range(num_meshes)]
     worker_stage_mapping = schedule.worker_stage_mapping
     donatable_list = get_donatable_intermediate(
         jax_all_stages, worker_stage_mapping,
         set(global_invars).union(grad_in_to_out.keys()))
-
-=======
-    stage_dict = [[] for _ in range(num_meshes)]
-    stage_id_dict = [[] for _ in range(num_meshes)]
->>>>>>> 8e5e3054
     for i, stage in enumerate(jax_all_stages):
         mesh_indices = list(schedule.stage_placement(i))
         assert len(mesh_indices) == 1
