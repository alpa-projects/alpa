"""Cluster related configurations (e.g., topology)."""
import time
import logging
from collections.abc import Iterable
from collections import defaultdict
import pickle
from typing import Union, List 

from operator import attrgetter
import numpy as np
import ray
from jax import core, xla
from jax._src.util import (partial, unzip3)
from jax.abstract_arrays import array_types
from jax.interpreters import pxla
from jax.interpreters.pxla import (ShardingSpec, Chunked, NoSharding, Replicated,
                                   ShardedAxis, _as_slice_indices, _hashable_index,
                                   ShardedDeviceArray)
from jax.lib import xla_client, xla_bridge

from parax.measure_record import StrategyConfig
from parax.global_env import global_config
from parax.profile_communication import profile_collective_one_config, ProfilingResult
from parax.util import (get_dim_last_value, list_gpu_info, profile_xla_executable, GB)


logger = logging.getLogger(__name__)
logger.setLevel(logging.INFO)


def device_id_to_str(host_ip, device_id, device_type="gpu"):
    """Convert device id (int) to a canonical device string."""
    return "{}:{}:{}".format(host_ip, device_type, str(device_id))


def device_str_to_id(device_str):
    """Parse device string to get its device id."""
    return int(device_str.split(":")[-1])


class LogicalDeviceMesh:
    """
    A logical multi-dimensional device mesh.

    Each mesh dimension has its own latency and bandwidth.
    We use alpha-beta model to model the communication cost.
    """

    def __init__(self, physical_mesh, id_mesh, mesh_alpha=None, mesh_beta=None):
        self.physical_mesh = physical_mesh
        self.id_mesh = np.array(id_mesh)
        self.flatten_ids = tuple(int(x) for x in self.id_mesh.flatten())
        self.is_multi_host = False

        # coefficient for alpha-beta communication model
        if mesh_alpha is None:
            mesh_alpha = [1] * len(self.id_mesh.shape)
        if mesh_beta is None:
            mesh_beta = [1] * len(self.id_mesh.shape)
        self.mesh_alpha = tuple(mesh_alpha)
        self.mesh_beta = tuple(mesh_beta)

    def all_gather_cost(self, num_bytes, mesh_dim):
        num_devices = self.id_mesh.shape[mesh_dim]
        return (self.mesh_alpha[mesh_dim] +
                self.mesh_beta[mesh_dim] * (num_devices - 1) / num_devices * num_bytes +
                0.1)

    def all_reduce_cost(self, num_bytes, mesh_dim):
        num_devices = self.id_mesh.shape[mesh_dim]
        return (self.mesh_alpha[mesh_dim] +
                self.mesh_beta[mesh_dim] * 2 * (num_devices - 1) / num_devices * num_bytes +
                0.01)

    def reduce_scatter_cost(self, num_bytes, mesh_dim):
        num_devices = self.id_mesh.shape[mesh_dim]
        return (self.mesh_alpha[mesh_dim] +
                self.mesh_beta[mesh_dim] * (num_devices - 1) / num_devices * num_bytes +
                0.001)

    def get_tensor_dim_to_mesh_dim(self, shape,
                                   tile_assignment_dimensions, tile_assignment_devices):
        tile_assignment = np.array(tile_assignment_devices).reshape(tile_assignment_dimensions)

        tensor_dim_vals = tuple(get_dim_last_value(tile_assignment, i)
                                for i in range(len(shape)))

        mesh_dim_vals = tuple(get_dim_last_value(self.id_mesh, j)
                              for j in range(len(self.id_mesh.shape)))

        ret = [-1] * len(shape)
        for i in range(len(shape)):
            if tile_assignment_dimensions[i] != 1:
                found = False
                for j in range(len(self.id_mesh.shape)):
                    if tensor_dim_vals[i] == mesh_dim_vals[j]:
                        ret[i] = j
                        found = True
                assert found

        return ret

    def make_replicated_spec(self, array):
        sharding = (NoSharding(),) * len(array.shape)
        mesh_mapping = (Replicated(len(self.flatten_ids)),)
        return ShardingSpec(sharding, mesh_mapping)

    def make_tile_spec(self, array, tensor_dims, mesh_dims):
        shape = array.shape
        sharding = [NoSharding(), ] * len(shape)
        mesh_mapping = [None, ] * len(self.id_mesh.shape)

        for i, (tensor_dim, mesh_dim) in enumerate(zip(tensor_dims, mesh_dims)):
            sharding[tensor_dim] = Chunked([self.id_mesh.shape[mesh_dim]], )
            mesh_mapping[mesh_dim] = ShardedAxis(i)

        for i, _ in enumerate(mesh_mapping):
            if mesh_mapping[i] is None:
                mesh_mapping[i] = Replicated(self.id_mesh.shape[i])

        return ShardingSpec(sharding, mesh_mapping)

    def __hash__(self):
        return hash((self.flatten_ids, self.id_mesh.shape,
                     self.mesh_alpha, self.mesh_beta))

    def __eq__(self, other):
        return (self.flatten_ids, self.id_mesh.shape,
                self.mesh_alpha, self.mesh_beta) == \
               (other.flatten_ids, other.id_mesh.shape,
                other.mesh_alpha, other.mesh_beta)


class RemoteExecutableRef:
    """A reference to a remote compiled XLA executable binary."""

    ct = 0

    def __init__(self, device_mesh):
        self.device_mesh = device_mesh
        self.uuid = RemoteExecutableRef.ct
        RemoteExecutableRef.ct = (RemoteExecutableRef.ct + 1) % (1 << 60)

    def __repr__(self):
        return f"RemoteExecutableRef(uuid = {self.uuid})"

    def __del__(self):
        self.device_mesh.delete_remote_executable(self)


class RemoteBufferRef:
    """A reference to a remote device buffer."""

    ct = 0

    def __init__(self, device_mesh, host_id, device_id):
        self.device_mesh = device_mesh
        self.host_id = host_id
        self.device_id = device_id
        self.uuid = RemoteBufferRef.ct
        self.is_donated = False
        RemoteBufferRef.ct = (RemoteBufferRef.ct + 1) % (1 << 60)
        logger.debug("RemoteBufferRef uuid: {} created on mesh with devices {}."
                     .format(self.uuid, self.device_mesh.devices_str))

    def donate(self):
        """
        Set the buffer as donated.

        If the buffer is donated, we do not need to explicitly call the actor to
        delete it. Its memory will be deleted by xla runtime.
        """
        self.is_donated = True

    def __repr__(self):
        return f"RemoteBufferRef(uuid = {self.uuid}, loc = ({self.host_id}, {self.device_id}))"

    def __del__(self):
        if not self.is_donated:
            self.device_mesh.delete_remote_buffers((self,))


class DistributedArray:
    """A distributed array on a PhysicalDeviceMesh."""

    def __init__(self, device_mesh, aval, sharding_spec, remote_buffers, indices):
        self.device_mesh = device_mesh
        self.aval = aval
        self.sharding_spec = sharding_spec
        self.remote_buffers = remote_buffers
        self.indices = indices

        self._npy_value = None
        self._one_replica_buffer_indices = None

    def block_until_ready(self):
        self.device_mesh.block_until_ready_remote_buffers(self.remote_buffers)

    @property
    def one_replica_buffer_indices(self):
        """Indices of buffers containing one complete copy of the array data."""
        if self._one_replica_buffer_indices is None:
            one_replica_indices = []
            seen_index_hashes = set()
            for i, index in enumerate(self.indices):
                hashed_index = _hashable_index(index)
                if hashed_index not in seen_index_hashes:
                    one_replica_indices.append(i)
                    seen_index_hashes.add(hashed_index)
            self._one_replica_buffer_indices = one_replica_indices
        return self._one_replica_buffer_indices

    @property
    def _value(self):
        if self._npy_value is None:
            npy_value = np.empty(self.aval.shape, self.aval.dtype)
            fetched_np_buffers = self.device_mesh.get_remote_buffers([
                self.remote_buffers[i] for i in self.one_replica_buffer_indices
            ])
            for ct, i in enumerate(self.one_replica_buffer_indices):
                npy_value[self.indices[i]] = fetched_np_buffers[ct]
            self._npy_value = npy_value
        return self._npy_value

    def __array__(self, dtype=None, context=None):
        return np.asarray(self._value, dtype=dtype)

    def __str__(self):
        return str(self._value)


core.pytype_aval_mappings[DistributedArray] = attrgetter('aval')
xla.pytype_aval_mappings[DistributedArray] = attrgetter('aval')
xla.canonicalize_dtype_handlers[DistributedArray] = lambda x: x


def get_uuid_np_array(array):
    """Convert a np array of RemoteBufferRef to a np array of UUID (int64)."""
    ret = np.empty(array.shape, dtype=np.int64)
    for i in range(array.shape[0]):
        for j in range(array.shape[1]):
            ret[i][j] = array[i][j].uuid
    return ret


class MeshHostWorker:
    """A ray actor to manage the xla computation on a single host."""

    def __init__(self, server_address, num_hosts, host_id):
        self.num_hosts = num_hosts
        self.host_id = host_id
        self.distributed_client = \
            xla_client._xla.get_distributed_runtime_client(server_address, host_id)
        self.distributed_client.connect()
        self.backend = xla_client.make_gpu_client(
            self.distributed_client, node_id=host_id)

        self.local_devices = self.backend.local_devices()
        self.local_buffers = {}  # Dict[uuid -> DeviceArray]
        self.executables = {}  # Dict[uuid -> Executable]

    ##### Buffer Related Functions #####
    def put_buffer(self, uuid: int, device_id: int, data: np.ndarray):
        self.local_buffers[uuid] = \
            self.backend.buffer_from_pyval(data, self.local_devices[device_id])

    def put_dummy_buffer(self, uuid: int, device_id: int, shape, dtype):
        self.local_buffers[uuid] = \
            self.backend.buffer_from_pyval(np.empty(shape, dtype),
                                           self.local_devices[device_id])

    def get_buffers(self, uuids: Union[List[int], int]):
        if isinstance(uuids, Iterable):
            return [self.local_buffers[uuid] for uuid in uuids]
        return self.local_buffers[uuids]

    def delete_buffers(self, uuids: Union[List[int], int]):
        if isinstance(uuids, Iterable):
            for uuid in uuids:
                del self.local_buffers[uuid]
        else:
            del self.local_buffers[uuids]

    def block_until_ready_buffers(self, uuids: Union[List[int], int]):
        if isinstance(uuids, Iterable):
            for uuid in uuids:
                self.local_buffers[uuid].block_until_ready()
        else:
            self.local_buffers[uuids].block_until_ready()

    ##### Executable Related Functions #####
    def delete_executable(self, uuid: int):
        self.executables[uuid].delete()
        del self.executables[uuid]

    def compile_executable(self,
                           uuid: int,
                           hlo_proto: bytes,
<<<<<<< HEAD
                           logical_mesh_shape: Tuple[int],
                           auto_sharding_strategy_vector: np.ndarray,
                           is_tuple_args: bool,
                           build_random_seed: int,
                           enable_auto_sharding: bool=False):
        backend = self.backend
        num_devices = np.prod(logical_mesh_shape)

        assert num_devices == len(backend.devices())

        compile_options = get_compile_options(
            num_replicas=1,
            num_partitions=num_devices,
            device_assignment=np.arange(num_devices).reshape((1, -1)),
            use_spmd_partitioning=True,
            parameter_is_tupled_arguments=is_tuple_args,
            build_random_seed=build_random_seed
        )
        computation = xla_client.XlaComputation(hlo_proto)
        with XlaPassContext({
            "auto_sharding::enable": enable_auto_sharding,
            "auto_sharding::load_strategy": True,
            "auto_sharding::strategy_vector": to_int_tuple(auto_sharding_strategy_vector),

            # Device mesh
            "auto_sharding::device_mesh_ids": tuple(range(num_devices)),
            "auto_sharding::device_mesh_shape": tuple(logical_mesh_shape),

            # Other useless but required arguments
            "auto_sharding::device_mesh_alpha": (1.0,) * len(logical_mesh_shape),
            "auto_sharding::device_mesh_beta": (1.0,) * len(logical_mesh_shape),
            "auto_sharding::device_mesh_prof_result": None,
        }):
            compiled_computation = backend.compile(computation, compile_options)

        self.executables[uuid] = compiled_computation

        xla_client._xla.init_nccl_communicators(self.backend, self.distributed_client,
                                                self.host_id, compiled_computation)
=======
                           strategy_config: StrategyConfig):
        # pylint: disable=import-outside-toplevel
        from parax.auto_sharding import compile_with_given_strategy

        xla_computation = xla_client.XlaComputation(hlo_proto)
        num_devices = np.prod(strategy_config.logical_mesh_shape)
        assert num_devices == len(self.backend.devices())

        compiled = compile_with_given_strategy(
            self.backend, xla_computation, num_devices, False, strategy_config)
        self.executables[uuid] = compiled
>>>>>>> 15c93e86

    def execute(self,
                executable_uuid: int,
                input_uuids: List[List[int]],
                output_uuids: List[List[int]]):
        # Map uuids to input buffers
        device_inputs = [[None for _ in range(input_uuids.shape[1])]
                         for _ in range(input_uuids.shape[0])]
        for i in range(input_uuids.shape[0]):
            for j in range(input_uuids.shape[1]):
                device_inputs[i][j] = self.local_buffers[input_uuids[i][j]]

        # Execute the executable
        device_outs = self.executables[executable_uuid]. \
            execute_sharded_on_local_devices(device_inputs)

        # Store output buffers
        for i in range(output_uuids.shape[0]):
            for j in range(output_uuids.shape[1]):
                self.local_buffers[output_uuids[i][j]] = device_outs[i][j]

        # Delete donated input buffers
        for i in range(input_uuids.shape[0]):
            for j in range(input_uuids.shape[1]):
                if device_inputs[i][j].is_deleted():
                    del self.local_buffers[input_uuids[i][j]]

    ##### Profiling Related Functions #####
    def profile_collective(self, primitive_name, size_range, number, verbose):
        """Profile the time cost of collective communication primitive (all-reduce, all-gather)."""
        # Generate all possible communication groups
        prof_result = ProfilingResult()
        size_configs = []
        size_configs.append((0, "float32"))
        for i in size_range or range(30):
            size_configs.append((1 << i, "float32"))

        logical_mesh_shapes = []
        total_devices = self.num_hosts * len(self.local_devices)
        for i in range(1, total_devices + 1):
            if total_devices % i == 0:
                logical_mesh_shapes.append((total_devices // i, i))

        all_keys = set()
        for logical_mesh_shape in logical_mesh_shapes:
            # dim 0
            replica_groups = []
            tmp_group = []
            for i in range(logical_mesh_shape[0]):
                tmp_group.append(
                    tuple(i * logical_mesh_shape[1] + j for j in range(logical_mesh_shape[1])))
            replica_groups.append(tuple(tmp_group))

            # dim 1
            tmp_group = []
            for j in range(logical_mesh_shape[1]):
                tmp_group.append(
                    tuple(i * logical_mesh_shape[1] + j for i in range(logical_mesh_shape[0])))
            replica_groups.append(tuple(tmp_group))

            for replica_group in replica_groups:
                for size, dtype in size_configs:
                    all_keys.add((replica_group, size, dtype))
        all_keys = list(all_keys)
        all_keys.sort()

        for replica_group, size, dtype in all_keys:
            if number == "auto":
                number_ = min(max(15, int((1 << 31) / (max(size, 1) * np.dtype(dtype).itemsize))),
                              1 << 13)
            else:
                number_ = number

            time_cost = profile_collective_one_config(
                (size,), dtype, replica_group, primitive_name,
                self.backend, self.num_hosts * len(self.local_devices),
                self.local_devices, self.distributed_client, self.host_id,
                self.sync, number_)

            num_devices = len(replica_group[0])
            array_size = size * np.dtype(dtype).itemsize

            if primitive_name == "all-reduce":
                prof_result.record_all_reduce(replica_group, size, dtype, time_cost)
                communication_size = 2 * array_size * (num_devices - 1) / num_devices
            elif primitive_name == "all-gather":
                prof_result.record_all_gather(replica_group, size, dtype, time_cost)
                communication_size = array_size * (num_devices - 1) / num_devices
            else:
                raise ValueError("Invalid primitive: " + primitive_name)

            bandwidth = communication_size / time_cost

            if self.host_id == 0 and verbose >= 1:
                heads = [primitive_name, "Size (GB)", "Time", "Bandwidth (GB/s)"]
                values = [str(replica_group), f"{array_size / GB:.5f}",
                          f"{time_cost:.5f}", f"{bandwidth / GB:.2f}"]

                line = ""
                for head, value in zip(heads, values):
                    line += head + ": " + value + "  "
                print(line)

        if self.host_id == 0:
            return prof_result
        return None

    def profile_executable(self, executable_uuid: int):
        return profile_xla_executable(self.executables[executable_uuid], self.backend,
                                      self.local_devices, self.sync)

    ##### Other Functions #####
    def sync(self):
        for device in self.local_devices:
            device.synchronize_all_activity()

    def shutdown(self):
        self.sync()
        del self.local_buffers
        del self.executables
        self.distributed_client.shutdown()


class PhysicalDeviceMesh:
    """Class for either single-host or multi-host physical device mesh."""

    def __init__(self,
                 devices=None,
                 host_ids=None,
                 host_info=None,
                 head_ip=None,
                 num_devices_per_host=1,
                 use_ray=False):
        # actually we can infer use_ray by checking ip addresses.
        self.use_ray = use_ray
        self.host_ids = host_ids
        self.host_info = host_info
        self.head_ip = head_ip
        self.num_devices_per_host = num_devices_per_host
        self.workers = None
        self.prof_result = ProfilingResult()

        # Do some argument check
        if not use_ray and not devices:
            raise RuntimeError("`devices` are required for single-host device mesh.")
        if devices and use_ray:
            raise RuntimeError("`devices` should not be passed in when using a Ray cluster.")
        if not use_ray:
            self.devices = devices
            self.host_ids = [0]
            self.host_info = None
            self.head_ip = "127.0.0.1"
            self.devices_str = [device_id_to_str(self.head_ip, d.id) for d in devices]
            self.num_devices_per_host = len(self.devices)

        if use_ray:
            self.devices_str = []
            for i, _ in enumerate(self.host_ids):
                ip = self.host_info[i]["NodeManagerAddress"]
                self.devices_str.extend([device_id_to_str(ip, i)
                                         for i in range(self.num_devices_per_host)])

            self._launch_xla_servers()

    def _launch_xla_servers(self):
        # Launch distributed xla runtime
        port = np.random.randint(10000, 11000)
        self.server_address = f"{self.head_ip}:{port}"
        self.service_server = None
        self.service_server = xla_client._xla.get_distributed_runtime_service(
            self.server_address, self.num_hosts)
        time.sleep(0.5)

        # Launch workers
        self.workers = []
        for i in range(self.num_hosts):
            # Set XLA environment variables
            env_vars = {
                #"XLA_FLAGS": "--xla_gpu_autotune_level=0",
                #"XLA_FLAGS": "--xla_dump_to=hlo --xla_dump_hlo_pass_re=.*"
            }

            # Launch a ray actor
            node_resource = "node:" + self.host_info[i]["NodeManagerAddress"]
            cls = ray.remote(num_gpus=self.num_devices_per_host,
                             resources={node_resource: 1e-3})(MeshHostWorker)
            worker = cls.options(override_environment_variables=env_vars).remote(
                self.server_address, self.num_hosts, i)
            self.workers.append(worker)
        self.sync_workers()

    def get_signature(self) -> str:
        """Return a signature string that contains the mesh shape and GPU model."""
        gpu_type = list_gpu_info()
        gpu_name = gpu_type.split("\n")[0].split(" (UUID:")[0][7:]
        ret = f"{len(self.host_ids)},{self.num_devices_per_host},{gpu_name}"
        ret = ret.replace(" ", "-")
        return ret

    @property
    def total_devices(self):
        """Return the total number of GPUs on this mesh."""
        return len(self.device_ids)

    @property
    def num_hosts(self):
        """Return the number of hosts in the mesh."""
        return len(self.host_ids)

    @property
    def device_ids(self):
        """Return the device ids (does not distinguish host IPs)."""
        return [device_str_to_id(device_str) for device_str in self.devices_str]

    @property
    def is_distributed(self):
        """Whether this mesh should be considered as a distributed mesh."""
        return not (self.num_hosts == 1 and not self.use_ray)

    ##### Mesh Related Functions #####
    def get_logical_mesh(self,
                         mesh_shape,
                         mesh_alpha=None,
                         mesh_beta=None,
                         mesh_topology=None,
                         intra_host_bandwidth=None,
                         inter_host_bandwidth=None):
        """Return a logical mesh and parameters of the alpha-beta communication cost model."""
        id_mesh = np.arange(self.total_devices).reshape(mesh_shape)

        if mesh_topology is None:
            mesh_alpha = mesh_alpha or (1,) * len(mesh_shape)
            mesh_beta = mesh_beta or (1,) * len(mesh_shape)
        elif mesh_topology == "tree":
            assert mesh_alpha is None
            assert mesh_beta is None
            mesh_alpha = [1] * 2
            mesh_beta = [None] * 2
            host_ids = np.tile(np.arange(self.num_hosts).reshape(-1, 1),
                               self.num_devices_per_host)
            host_ids = host_ids.reshape(mesh_shape)

            # Compute bandwidth of doing communication along dim 0.
            # 1. Compute the number of links between each host pairs.
            #    Assume using ring-based algorithms.
            host_link_ct = defaultdict(int)
            for j in range(mesh_shape[1]):
                for i in range(mesh_shape[0]):
                    left = host_ids[i][j]
                    right = host_ids[(i + 1) % mesh_shape[0]][j]
                    if left != right:
                        if left > right:
                            left, right = right, left
                        host_link_ct[(left, right)] += 1

            j = 0
            # 2. Bandwidth between two hosts = total_bandwidth / number_of_links.
            #    Bandwdith along a communication dimension = min bandwidth of all links.
            bandwidth = intra_host_bandwidth
            for i in range(mesh_shape[0]):
                left = host_ids[i][j]
                right = host_ids[(i + 1) % mesh_shape[0]][j]
                if left != right:
                    if left > right:
                        left, right = right, left
                    bandwidth = min(bandwidth,
                                    inter_host_bandwidth / host_link_ct[(left, right)])
            mesh_beta[0] = 1 / bandwidth

            # Compute bandwidth of doing communication along dim 1.
            host_link_ct = defaultdict(int)
            for i in range(mesh_shape[0]):
                for j in range(mesh_shape[1]):
                    left = host_ids[i][j]
                    right = host_ids[i][(j + 1) % mesh_shape[1]]
                    if left != right:
                        if left > right:
                            left, right = right, left
                        host_link_ct[(left, right)] += 1

            i = 0
            bandwidth = intra_host_bandwidth
            for j in range(mesh_shape[1]):
                left = host_ids[i][j]
                right = host_ids[i][(j + 1) % mesh_shape[1]]
                if left != right:
                    if left > right:
                        left, right = right, left
                    bandwidth = min(bandwidth,
                                    inter_host_bandwidth / host_link_ct[(left, right)])
            mesh_beta[1] = 1 / bandwidth

        return LogicalDeviceMesh(self, id_mesh, mesh_alpha, mesh_beta)

    def get_default_logical_mesh(self):
        """Return the default logical mesh."""
        if self.num_hosts == 1:
            return self.get_logical_mesh((self.num_hosts, self.num_devices_per_host),
                                         [1, 1], [1, 1])
        else:
            return self.get_logical_mesh((self.num_hosts, self.num_devices_per_host),
                                         [1, 1], [1, 0.01])

    ##### Buffer Related Functions #####
    def get_remote_buffers(self, buf_refs: List[RemoteBufferRef]):
        obj_refs = []
        for buf_ref in buf_refs:
            obj_refs.append(self.workers[buf_ref.host_id].
                            get_buffers.remote(buf_ref.uuid))

        return ray.get(obj_refs)

    def delete_remote_buffers(self, buf_refs: List[RemoteBufferRef]):
        if self.workers is None or not ray.is_initialized():
            return

        for buf_ref in buf_refs:
            self.workers[buf_ref.host_id].delete_buffers.remote(buf_ref.uuid)

    def block_until_ready_remote_buffers(self, buf_refs: List[RemoteBufferRef]):
        tasks = []
        for buf_ref in buf_refs:
            tasks.append(self.workers[buf_ref.host_id].
                         block_until_ready_buffers.remote(buf_ref.uuid))
        ray.get(tasks)

    ##### Executable Related Functions #####
    def compile_remote_executable(self,
                                  hlo_proto: bytes,
<<<<<<< HEAD
                                  logical_mesh_shape: Tuple[int],
                                  auto_sharding_strategy_vector: np.ndarray,
                                  is_tuple_args: bool,
                                  build_random_seed: int,
                                  enable_auto_sharding: bool=True):
=======
                                  strategy_config: StrategyConfig):
>>>>>>> 15c93e86
        """Compile the remote executable."""
        executable = RemoteExecutableRef(self)
        for w in self.workers:
            w.compile_executable.remote(
                executable.uuid,
                hlo_proto,
<<<<<<< HEAD
                logical_mesh_shape,
                auto_sharding_strategy_vector,
                is_tuple_args,
                build_random_seed,
                enable_auto_sharding)
=======
                strategy_config)
>>>>>>> 15c93e86
        return executable

    def delete_remote_executable(self, exe_ref: RemoteExecutableRef):
        if self.workers is None or not ray.is_initialized():
            return

        for i in range(self.num_hosts):
            self.workers[i].delete_executable.remote(exe_ref.uuid)

    def get_callable_with_arg_handler(self, compiled_executable, avals, out_avals,
                                      input_sharding_specs, output_sharding_specs,
                                      donated_invars):
        # pylint: disable=too-many-arguments
        """Get a callable after sharding optimization."""
        input_indices = [pxla.spec_to_indices(aval.shape, spec)
                         for aval, spec in zip(avals, input_sharding_specs)]

        args_handler = partial(self._shard_args, input_indices, donated_invars)
        if not self.is_distributed:
            outs_handler = pxla.avals_to_results_handler(1, len(self.devices),
                                                         output_sharding_specs, out_avals)
        else:
            output_indices = [pxla.spec_to_indices(aval.shape, spec) for
                              aval, spec in zip(out_avals, output_sharding_specs)]
            outs_handler = partial(self._gather_outs, out_avals, output_sharding_specs,
                                   output_indices)
        ret = partial(self._execute_with_handler, compiled_executable, args_handler,
                      outs_handler, len(out_avals), donated_invars)
        ret.shard_args_only = partial(self.preshard_args, args_handler, avals,
                                      input_sharding_specs, input_indices)
        return ret

    def _execute_with_handler(self, executable, args_handler, outs_handler,
                              num_outs, donated_invars, *args):
        # pylint: disable=too-many-arguments,too-many-locals
        input_bufs = args_handler(args)
        if not self.is_distributed:
            output_bufs = executable.execute_sharded_on_local_devices(input_bufs)
        else:
            # Donate input buffers
            for bufs, is_donated in zip(input_bufs, donated_invars):
                if is_donated:
                    for buf in bufs:
                        buf.donate()

            # Shape: (num_hosts, num_args, num_devices_per_host)
            input_bufs = np.array(input_bufs) \
                .reshape(len(args), self.num_hosts, self.num_devices_per_host) \
                .transpose([1, 0, 2])
            # Allocate output buffer references
            # Shape: (num_hosts, num_outs, num_devices_per_host)
            output_bufs = np.empty(
                (self.num_hosts, num_outs, self.num_devices_per_host), dtype=object)
            for i in range(self.num_hosts):
                for j in range(num_outs):
                    for k in range(self.num_devices_per_host):
                        output_bufs[i][j][k] = RemoteBufferRef(self, i, k)
            # Execute SPMD binary
            for i in range(self.num_hosts):
                host_inputs = get_uuid_np_array(input_bufs[i])
                host_outputs = get_uuid_np_array(output_bufs[i])
                self.workers[i].execute.remote(executable.uuid, host_inputs, host_outputs)
            # Gather outputs
            # Shape: (num_outs, total_devices)
            output_bufs = output_bufs.transpose([1, 0, 2]).reshape((num_outs, self.total_devices))
        return outs_handler(output_bufs)

    def preshard_args(self, handler, avals, sharding_specs, indices, *args):
        """Pre-shard the input arguments."""
        input_bufs = handler(args)
        sharded_args = []
        for i in range(len(args)):
            if self.is_distributed:
                array = DistributedArray(self, avals[i], sharding_specs[i], input_bufs[i], indices[i])
            else:
                array = ShardedDeviceArray(avals[i], sharding_specs[i], input_bufs[i], indices[i])
            sharded_args.append(array)
        return sharded_args

    def _shard_args(self, arg_indices, donated_invars, args):
        if not self.is_distributed:
            # single host w/o Ray
            return pxla.shard_args(self.devices, arg_indices, args)
        else:
            input_bufs = []
            for arg, indices, donated in zip(args, arg_indices, donated_invars):
                # Fast path for DistributedArray
                if isinstance(arg, DistributedArray) and arg.indices == indices:
                    input_bufs.append(arg.remote_buffers)
                else:  # Slow path
                    arg = xla.canonicalize_dtype(arg)
                    buf_refs = shard_arg_handlers[type(arg)](arg, self, indices)
                    input_bufs.append(buf_refs)
                    if donated and isinstance(arg, (xla._DeviceArray, xla._CppDeviceArray)):
                        arg.delete()

            return input_bufs

    def _gather_outs(self, avals, sharding_specs, indices, bufs):
        ret = []
        for i, _ in enumerate(avals):
            dis_array = DistributedArray(
                device_mesh=self,
                aval=avals[i],
                sharding_spec=sharding_specs[i],
                remote_buffers=bufs[i],
                indices=indices[i]
            )
            ret.append(dis_array)

        return ret

    ##### Profling related Functions #####
    def profile_collective(self, primitive_name, size_range=None, number="auto", verbose=1):
        """Profile the time cost of collective communication primitive (all-reduce, all-gather)."""
        tasks = []
        for worker in self.workers:
            tasks.append(worker.profile_collective.remote(
                primitive_name, size_range, number, verbose))
        prof_result = ray.get(tasks)[0]
        if primitive_name == "all-reduce":
            self.prof_result.all_reduce_cost_dict = prof_result.all_reduce_cost_dict
        elif primitive_name == "all-gather":
            self.prof_result.all_gather_cost_dict = prof_result.all_gather_cost_dict
        else:
            raise ValueError("Invalid primitive_name: " + primitive_name)

    def profile_executable(self, compiled, unoptimized_hlo_proto, strategy_config):
        """Profile the time cost of an xla executable."""
        if self.is_distributed:
            # Send the code and strategy to remote workers
            compiled = self.compile_remote_executable(
                unoptimized_hlo_proto, strategy_config)

            # Run profiling
            tasks = []
            for worker in self.workers:
                tasks.append(worker.profile_executable.remote(compiled.uuid))
            costs = ray.get(tasks)[0]
        else:
            costs = profile_xla_executable(compiled, xla_bridge.get_backend("gpu"),
                                           self.devices, self.sync_workers)

        return costs

    def load_profiling_result(self, filename):
        """Load profiling results from a file."""
        self.prof_result = pickle.load(open(filename, "rb"))

    def save_profiling_result(self, filename):
        """Save profiling results to a file."""
        pickle.dump(self.prof_result, open(filename, "wb"))

    ##### Other Functions #####
    def sync_workers(self):
        """Sync all device activities on workers."""
        if self.is_distributed:
            ray.get([w.sync.remote() for w in self.workers])
        else:
            for device in self.devices:
                device.synchronize_all_activity()

    def shutdown(self):
        """Shut down the mesh."""
        if self.is_distributed:
            ray.get([w.shutdown.remote() for w in self.workers])
            for worker in self.workers:
                ray.kill(worker)
            self.workers = None
        else:
            self.sync_workers()


# TODO (Hao): merge VirtualMesh into PhysicalMesh by adding a start_cluster attribute.
class VirtualMesh:
    """A virtual mesh used to instantiate a Physical Mesh in the future."""

    def __init__(self,
                 *,
                 host_ids=None,
                 host_info=None,
                 head_ip=None,
                 num_devices_per_host=1):
        self.host_ids = host_ids
        self.host_info = host_info
        self.head_ip = head_ip
        self.num_devices_per_host = num_devices_per_host

        self.devices_str = []
        for i, _ in enumerate(self.host_ids):
            ip = self.host_info[i]["NodeManagerAddress"]
            self.devices_str.extend([device_id_to_str(ip, i)
                                     for i in range(self.num_devices_per_host)])

    def slice(self, dim, indices):
        """
        Slice a mesh given the slicing config.

        Args:
            dim (int): which dimension to slice from, num_host or num_gpu
            indices (List[int]):

        Returns:
            mesh (PhysicalDeviceMesh)
        """
        if dim == 0:
            # slicing along the host dimension
            host_ids = [self.host_ids[x] for x in indices]
            host_info = [self.host_info[x] for x in host_ids]
            return VirtualMesh(host_ids=host_ids, host_info=host_info,
                               head_ip=self.head_ip, num_devices_per_host=self.num_devices_per_host)
        else:
            # slicing along the device dimension
            return VirtualMesh(host_ids=self.host_ids, host_info=self.host_info,
                               head_ip=self.head_ip, num_devices_per_host=len(indices))

    @property
    def total_devices(self):
        """Return the total number of GPUs on this mesh."""
        return len(self.device_ids)

    @property
    def num_hosts(self):
        """Return the number of hosts in the mesh."""
        return len(self.host_ids)

    @property
    def device_ids(self):
        """Return the device ids (does not distinguish host IPs)."""
        return [device_str_to_id(device_str) for device_str in self.devices_str]

    @property
    def is_distributed(self):
        """Whether this mesh should be considered as a distributed mesh."""
        return True

    def get_physical_mesh(self):
        """Convert to a physical mesh (which will request resources from Ray)."""
        return PhysicalDeviceMesh(host_ids=self.host_ids,
                                  host_info=self.host_info,
                                  head_ip=self.head_ip,
                                  num_devices_per_host=self.num_devices_per_host,
                                  use_ray=True)

    def get_logical_mesh(self, mesh_shape, mesh_alpha=None, mesh_beta=None):
        """Generate a logical mesh."""
        id_mesh = np.arange(self.total_devices).reshape(mesh_shape)
        mesh_alpha = mesh_alpha or (1.0,) * len(mesh_shape)
        mesh_beta = mesh_beta or (1.0,) * len(mesh_shape)
        return LogicalDeviceMesh(self, id_mesh, mesh_alpha, mesh_beta)

    def get_default_logical_mesh(self):
        """Return the default logical mesh."""
        if self.num_hosts == 1:
            return self.get_logical_mesh((self.num_hosts, self.num_devices_per_host),
                                         [1, 1], [1, 1])
        else:
            return self.get_logical_mesh((self.num_hosts, self.num_devices_per_host),
                                         [1, 1], [1, 0.01])


class DeviceCluster:
    """A ray cluster with GPU devices."""

    def __init__(self):
        from ray.worker import _global_node as ray_global_node  # pylint: disable=import-outside-toplevel
        self.head_info = ray_global_node.address_info
        self.head_ip = self.head_info['node_ip_address']

        # Gather host ids
        self.host_info = []
        for node in ray.nodes():
            for key in node["Resources"]:
                if key.startswith("node:"):
                    self.host_info.append(node)

        # Gather device info
        self.num_devices = []
        for host_info in self.host_info:
            number = host_info["Resources"]["GPU"]
            assert number.is_integer()
            self.num_devices.append(int(number))

    def get_physical_mesh(self, host_ids=None, num_devices_per_host=None):
        """
        Slice a subset of hosts and devices to form a physical device mesh.

        Args:
            host_ids: List[int]. The index of host nodes.
                'None' means using all hosts
            num_devices_per_host: int. The number of devices per host.
                'None' means using all devices

        Return:
            A physical multi-host device mesh
        """
        host_ids = host_ids or np.arange(len(self.host_info))
        host_info = [self.host_info[x] for x in host_ids]

        num_devices_per_host = num_devices_per_host or self.num_devices[host_ids[0]]
        for host_id in host_ids:
            assert self.num_devices[host_id] >= num_devices_per_host

        # return MultiHostDeviceMesh(host_ids, host_info, num_devices_per_host, self.head_ip)
        return PhysicalDeviceMesh(host_ids=host_ids,
                                  host_info=host_info,
                                  num_devices_per_host=num_devices_per_host,
                                  head_ip=self.head_ip,
                                  use_ray=True)

    def get_virtual_mesh(self,
                         host_ids=None,
                         num_devices_per_host=None):
        """
        Slice a subset of hosts and devices to form a virtual device mesh.

        The only difference between a virtual and a physical mesh is that a virtual
        mesh does not request cluster resources.
        """
        host_ids = host_ids or np.arange(len(self.host_info))
        host_info = [self.host_info[x] for x in host_ids]

        num_devices_per_host = num_devices_per_host or self.num_devices[host_ids[0]]
        for host_id in host_ids:
            assert self.num_devices[host_id] >= num_devices_per_host

        # return MultiHostDeviceMesh(host_ids, host_info, num_devices_per_host, self.head_ip)
        return VirtualMesh(host_ids=host_ids,
                           host_info=host_info,
                           num_devices_per_host=num_devices_per_host,
                           head_ip=self.head_ip)


########################################
# Register ShardArg Handler
########################################
def _device_mesh_put(device_mesh, shards):
    # Put shards to the distributed device
    buf_refs = []
    pt = 0
    for host_id in range(device_mesh.num_hosts):
        for device_id in range(device_mesh.num_devices_per_host):
            buf_ref = RemoteBufferRef(device_mesh, host_id, device_id)
            if global_config.use_dummy_value_for_benchmarking:
                device_mesh.workers[host_id].put_dummy_buffer.remote(
                    buf_ref.uuid, device_id, shards[pt].shape, shards[pt].dtype)
            else:
                device_mesh.workers[host_id].put_buffer.remote(
                    buf_ref.uuid, device_id, shards[pt])
            buf_refs.append(buf_ref)
            pt += 1
    return buf_refs


def _shard_array(x, device_mesh, indices):
    # Create shards according to indices for a numpy array
    return _device_mesh_put(device_mesh, [x[i] for i in indices])


def _shard_device_array(array, device_mesh, indices):
    # Create shards according to indices for a DeviceArray
    start_indices, limit_indices, removed_dims = map(tuple, unzip3(
        _as_slice_indices(array, idx) for idx in indices))
    shards = array._multi_slice(start_indices, limit_indices, removed_dims)

    return _device_mesh_put(device_mesh, shards)


def _shard_distributed_array(array, device_mesh, indices):
    # Create shards according to indices for a DistributedArray
    return shard_arg_handlers[type(array._value)](array._value, device_mesh, indices)


shard_arg_handlers = {}  # Shard an argument to a distributed device mesh
for t in array_types:
    shard_arg_handlers[t] = _shard_array
shard_arg_handlers[xla._DeviceArray] = _shard_device_array
shard_arg_handlers[xla._CppDeviceArray] = _shard_device_array
shard_arg_handlers[DistributedArray] = _shard_distributed_array
shard_arg_handlers[ShardedDeviceArray] = _shard_distributed_array


########################################
# To be Deprecated
########################################
class SingleHostDeviceMesh:
    """A physical device mesh that presents devices on a single node."""

    def __init__(self, devices):
        self.devices = devices
        logger.warning("`SingleHostDeviceMesh` has been deprecated, "
                       "use `PhysicalDeviceMesh` instead.")

    def get_logical_mesh(self, mesh_shape, mesh_alpha=None, mesh_beta=None):
        """Get a mapping to logoical mesh."""
        device_ids = np.array([d.id for d in self.devices])
        device_ids = device_ids.reshape(mesh_shape)
        mesh_alpha = mesh_alpha or (1.0,) * len(mesh_shape)
        mesh_beta = mesh_beta or (1.0,) * len(mesh_shape)
        return LogicalDeviceMesh(self, device_ids, mesh_alpha, mesh_beta)

    def get_default_logical_mesh(self):
        return self.get_logical_mesh((1, len(self.devices)))

    def get_callable_with_arg_handler(self, compiled, avals, out_avals,
                                      input_sharding_specs, output_sharding_specs, donated_invars):
        input_indices = [pxla.spec_to_indices(aval.shape, spec) for
                         aval, spec in zip(avals, input_sharding_specs)]
        args_handler = partial(pxla.shard_args, self.devices, input_indices)
        outs_handler = pxla.avals_to_results_handler(1, len(self.devices),
                                                     output_sharding_specs, out_avals)

        ret = partial(SingleHostDeviceMesh._execute_with_handler,
                      compiled, args_handler, outs_handler)
        ret.shard_args_only = partial(self.preshard_args, args_handler, avals,
                                      input_sharding_specs, input_indices)
        return ret

    @staticmethod
    def preshard_args(handler, avals, sharding_specs, indices, *args):
        input_bufs = handler(args)

        sharded_args = []
        for i in range(len(args)):
            sharded_args.append(ShardedDeviceArray(
                avals[i],
                sharding_specs[i],
                input_bufs[i],
                indices[i],
            ))

        return sharded_args

    @staticmethod
    def _execute_with_handler(compiled, args_handler, outs_handler, *args):
        input_bufs = args_handler(args)
        out_bufs = compiled.execute_sharded_on_local_devices(input_bufs)
        return outs_handler(out_bufs)<|MERGE_RESOLUTION|>--- conflicted
+++ resolved
@@ -4,7 +4,7 @@
 from collections.abc import Iterable
 from collections import defaultdict
 import pickle
-from typing import Union, List 
+from typing import Union, List
 
 from operator import attrgetter
 import numpy as np
@@ -296,59 +296,17 @@
     def compile_executable(self,
                            uuid: int,
                            hlo_proto: bytes,
-<<<<<<< HEAD
-                           logical_mesh_shape: Tuple[int],
-                           auto_sharding_strategy_vector: np.ndarray,
-                           is_tuple_args: bool,
-                           build_random_seed: int,
-                           enable_auto_sharding: bool=False):
-        backend = self.backend
-        num_devices = np.prod(logical_mesh_shape)
-
-        assert num_devices == len(backend.devices())
-
-        compile_options = get_compile_options(
-            num_replicas=1,
-            num_partitions=num_devices,
-            device_assignment=np.arange(num_devices).reshape((1, -1)),
-            use_spmd_partitioning=True,
-            parameter_is_tupled_arguments=is_tuple_args,
-            build_random_seed=build_random_seed
-        )
-        computation = xla_client.XlaComputation(hlo_proto)
-        with XlaPassContext({
-            "auto_sharding::enable": enable_auto_sharding,
-            "auto_sharding::load_strategy": True,
-            "auto_sharding::strategy_vector": to_int_tuple(auto_sharding_strategy_vector),
-
-            # Device mesh
-            "auto_sharding::device_mesh_ids": tuple(range(num_devices)),
-            "auto_sharding::device_mesh_shape": tuple(logical_mesh_shape),
-
-            # Other useless but required arguments
-            "auto_sharding::device_mesh_alpha": (1.0,) * len(logical_mesh_shape),
-            "auto_sharding::device_mesh_beta": (1.0,) * len(logical_mesh_shape),
-            "auto_sharding::device_mesh_prof_result": None,
-        }):
-            compiled_computation = backend.compile(computation, compile_options)
-
-        self.executables[uuid] = compiled_computation
-
-        xla_client._xla.init_nccl_communicators(self.backend, self.distributed_client,
-                                                self.host_id, compiled_computation)
-=======
                            strategy_config: StrategyConfig):
         # pylint: disable=import-outside-toplevel
-        from parax.auto_sharding import compile_with_given_strategy
+        from parax.auto_sharding import compile_without_auto_sharding
 
         xla_computation = xla_client.XlaComputation(hlo_proto)
         num_devices = np.prod(strategy_config.logical_mesh_shape)
         assert num_devices == len(self.backend.devices())
 
-        compiled = compile_with_given_strategy(
+        compiled = compile_without_auto_sharding(
             self.backend, xla_computation, num_devices, False, strategy_config)
         self.executables[uuid] = compiled
->>>>>>> 15c93e86
 
     def execute(self,
                 executable_uuid: int,
@@ -678,30 +636,14 @@
     ##### Executable Related Functions #####
     def compile_remote_executable(self,
                                   hlo_proto: bytes,
-<<<<<<< HEAD
-                                  logical_mesh_shape: Tuple[int],
-                                  auto_sharding_strategy_vector: np.ndarray,
-                                  is_tuple_args: bool,
-                                  build_random_seed: int,
-                                  enable_auto_sharding: bool=True):
-=======
                                   strategy_config: StrategyConfig):
->>>>>>> 15c93e86
         """Compile the remote executable."""
         executable = RemoteExecutableRef(self)
         for w in self.workers:
             w.compile_executable.remote(
                 executable.uuid,
                 hlo_proto,
-<<<<<<< HEAD
-                logical_mesh_shape,
-                auto_sharding_strategy_vector,
-                is_tuple_args,
-                build_random_seed,
-                enable_auto_sharding)
-=======
                 strategy_config)
->>>>>>> 15c93e86
         return executable
 
     def delete_remote_executable(self, exe_ref: RemoteExecutableRef):
