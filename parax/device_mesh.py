--- conflicted
+++ resolved
@@ -706,17 +706,6 @@
                     assert replica.indices == indices
                     input_bufs.append(replica.remote_buffers)
                 else:  # Slow path
-<<<<<<< HEAD
-=======
-                    # TODO(yonghao): the following assertion will fail, which does not make sense
-                    # assert not isinstance(arg, DistributedArray)
-                    # if hasattr(arg, "shape"):
-                    #     expected = np.prod(arg.shape) * np.dtype(arg.dtype).itemsize
-                    # else:
-                    #     expected = 1
-                    # before_memory_usage = ray.get(self.workers[0].get_usage_memory.remote())
-                    # before_memory_peak = ray.get(self.workers[0].get_memory.remote())
->>>>>>> 39ec2de0
                     arg = xla.canonicalize_dtype(arg)
                     buf_refs = shard_arg_handlers[type(arg)](arg, self, indices)
                     input_bufs.append(buf_refs)
