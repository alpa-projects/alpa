--- conflicted
+++ resolved
@@ -8,11 +8,7 @@
     def __init__(self):
         ########## Options of device mesh ##########
         self.xla_client_mem_fraction = float(
-<<<<<<< HEAD
-            os.environ.get("XLA_PYTHON_CLIENT_MEM_FRACTION", 0.7))
-=======
-            os.environ.get("XLA_PYTHON_CLIENT_MEM_FRACTION", 0.88))
->>>>>>> 6ec2556e
+        os.environ.get("XLA_PYTHON_CLIENT_MEM_FRACTION", 0.88))
         self.xla_gpu_autotune_level = 4
         self.delete_remote_buffers_threshold = 500
         # use AWS EFA network interface
