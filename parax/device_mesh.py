"""The device mesh runtime that manages buffers and runs computation distributedly."""
import logging
import pickle
import time
from collections import defaultdict
from collections.abc import Iterable
from typing import List, Union, Sequence, Tuple
from operator import attrgetter

import numpy as np
import ray
import ray.util.collective as col

from jax import core, xla, eval_shape, device_put
from jax._src.util import unzip3
from jax.abstract_arrays import array_types
from jax.core import ShapedArray
from jax.interpreters import pxla
from jax.interpreters.pxla import (ShardingSpec, Chunked, NoSharding,
                                   Replicated, ShardedAxis, _as_slice_indices,
                                   _hashable_index, ShardedDeviceArray, Index)
from jax.lib import xla_client
import jax.numpy as jnp

from parax.global_env import global_config
from parax.mesh_executable import RemoteBufferRef, MeshDriverExecutable
from parax.monkey_patch import set_override_backend
from parax.shard_parallel.profile_communication import profile_collective_one_config, ProfilingResult
from parax.timer import timers
from parax.util import (benchmark_func, get_dim_last_value, list_gpu_info, GB,
<<<<<<< HEAD
                        to_cupy, to_jax_tensor, jax_buffer_set,
                        xla_buffer_to_jax_buffer, jax_buffer_to_xla_buffer)
=======
                        jax_tensor_to_cupy, cupy_to_jax_tensor, jax_tensor_set,
                        xla_buffer_to_jax_tensor, jax_tensor_to_xla_buffer, xla_buffer_to_cupy, cupy_to_xla_buffer,
                        is_continuous_subset, infer_offset_and_n_elements, jax_tensor_index)
>>>>>>> 27e25bc9

logger = logging.getLogger(__name__)
logger.setLevel(logging.INFO)


def device_id_to_str(host_ip, device_id, device_type="gpu"):
    """Convert device id (int) to a canonical device string."""
    return "{}:{}:{}".format(host_ip, device_type, str(device_id))


def device_str_to_id(device_str):
    """Parse device string to get its device id."""
    return int(device_str.split(":")[-1])


class MeshHostWorker:
    """A ray actor that manages the xla computation on a single host."""

    def __init__(self, server_address, num_hosts, host_id):
        self.num_hosts = num_hosts
        self.host_id = host_id
        self.distributed_client = \
            xla_client._xla.get_distributed_runtime_client(server_address, host_id)
        self.distributed_client.connect()
        self.backend = xla_client.make_gpu_client(self.distributed_client,
                                                  node_id=host_id)
        # Monkey patch the backend
        self.local_devices = self.backend.local_devices()
        self.buffers = {}  # Dict[uuid -> DeviceArray]
        self.executables = {}
        self.send_tasks = {}  # Dict[uuid -> ReshardingSendTask]
        self.recv_tasks = {}  # Dict[uuid -> ReshardingRecvTask]
        set_override_backend(self.backend)

    ##### Buffer Related Functions #####
    def put_buffer(self, uuid: int, device_id: int, data: np.ndarray):
        assert uuid not in self.buffers
        self.buffers[uuid] = \
            self.backend.buffer_from_pyval(data, self.local_devices[device_id])

    def put_non_zero_buffer(self,
                            uuid: int,
                            device_id: int,
                            shape: Tuple[int, ...],
                            dtype=np.float32):
        self.buffers[uuid] = device_put(jnp.full(
            shape, 1e-8, dtype), self.local_devices[device_id]).device_buffer

    def get_buffers(self, uuids: Union[List[int], int]):
        if isinstance(uuids, Iterable):
            return [self.buffers[uuid] for uuid in uuids]
        return self.buffers[uuids]

    def delete_buffers(self, uuids: Union[List[int], int]):
        if isinstance(uuids, Iterable):
            for uuid in uuids:
                del self.buffers[uuid]
        else:
            del self.buffers[uuids]

    def block_until_ready_buffers(self, uuids: Union[List[int], int]):
        if isinstance(uuids, Iterable):
            for uuid in uuids:
                self.buffers[uuid].block_until_ready()
        else:
            self.buffers[uuids].block_until_ready()

    ##### Executable Related Functions #####
    def put_executable(self, uuid: int, executable_class, *args):
        self.executables[uuid] = executable_class(self, uuid, *args)

    def delete_executable(self, uuid: int):
        del self.executables[uuid]

    def run_executable(self, uuid: int, *args, **kwargs):
        self.executables[uuid].execute_on_worker(*args, **kwargs)

    def get_exec_total_allocation_size(self, uuid: int):
        return self.executables[uuid].get_total_allocation_size()

    ##### Cross Mesh Resharding Related Functions #####
    # Note: in this device mesh code, we will use 3 types of tensors:
    # (1) JAX high-level _DeviceArray, which is index-able, has __cuda_array__ interface
    # (2) XLA low-level PyLocalBuffer, which is not index-able
    # (3) cupy array, which is an intermediate format for ray collective
    def send_tile(self, uuid, offset, dst_rank, dst_gpu_idx, group_name):
        """
        Send a slice of a source buffer to a target GPU.

        Args:
            uuid (int64): the uuid of the xla buffers.
            offset (List[slice]): the slice to be sent in the buffer.
            dst_rank (int): destination rank to send.
            dst_gpu_idx (int): the gpu index on the destination rank.
            group_name (str): collective group name
        """
        tensor_shape = self.buffers[uuid].shape
        if is_continuous_subset(offset, tensor_shape):
            # fast path, two cases: (1) same shape, (2) continuous subset.
            slice_shape = tuple(ind.stop - ind.start for ind in offset)
            to_send = xla_buffer_to_cupy(self.buffers[uuid])
            if slice_shape == tensor_shape:
                col.send_multigpu(to_send, dst_rank, dst_gpu_idx, group_name)
            else:
                ind, n_elements = infer_offset_and_n_elements(offset)
                col.send_multigpu(to_send[ind], dst_rank, dst_gpu_idx,
                                  group_name, n_elements=n_elements)
        else:
            # slower path, because of indexing.
            start_indices = tuple(o.start for o in offset)
            slice_sizes = tuple(o.stop - o.start for o in offset)
            src_buffer = jax_tensor_index(xla_buffer_to_jax_tensor(self.buffers[uuid]),
                                          start_indices, slice_sizes)
            to_send = jax_tensor_to_cupy(src_buffer)
            col.send_multigpu(to_send, dst_rank, dst_gpu_idx, group_name)
        return True

    def recv_tile(self, uuid, device_id, indices_in_dst_tile, src_rank,
                  src_gpu_idx, group_name):
        """
        Recv a slice from a source GPU and in-place write it on the target buffer.

        Args:
            uuid (int64): the uuid of the xla buffers.
            device_id (int): the device where the buffer is received, used to allocate tmp buffer.
            indices_in_dst_tile (List[slice]): the slice index to be written on destination buffer.
            src_rank (int): source rank to receive from.
            src_gpu_idx (int): the sender gpu index on the source rank.
            group_name (str): collective group name.
        """
        if uuid not in self.buffers:
            raise RuntimeError("Buffer has not been created.")
        tensor_shape = self.buffers[uuid].shape
        slice_shape = tuple(ind.stop - ind.start for ind in indices_in_dst_tile)
        if is_continuous_subset(indices_in_dst_tile, tensor_shape):
            to_recv = xla_buffer_to_cupy(self.buffers[uuid], take_ownership=True)
            if slice_shape == tensor_shape:
                col.recv_multigpu(to_recv, src_rank, src_gpu_idx, group_name)
            else:
                ind, n_elements = infer_offset_and_n_elements(indices_in_dst_tile)
                col.recv_multigpu(to_recv[ind], src_rank, src_gpu_idx,
                                  group_name, n_elements=n_elements)
            self.buffers[uuid] = cupy_to_xla_buffer(to_recv)
        else:
            # The following call will allocate memory and cause a few H2D and D2D kernels.
            # See:https://github.com/parax-project/parax/issues/145
            tmp_buffer = device_put(
                jnp.ones(slice_shape, dtype=self.buffers[uuid].dtype),
                self.local_devices[device_id])
            to_recv = jax_tensor_to_cupy(tmp_buffer, take_ownership=True)
            col.recv_multigpu(to_recv, src_rank, src_gpu_idx, group_name)
            recv_tensor = cupy_to_jax_tensor(to_recv)
            start_indices = tuple(
                ind_in_dst.start for ind_in_dst in indices_in_dst_tile)

            # The following in-place write will cause a D2D copy kernel
            # See: https://github.com/parax-project/parax/issues/144
            # It is unavoidable, but it is better than:
            # new_buffer = dynamic_update_slice(src_buf, update, start_indices)
            # which is not in-place and will cause extra allocation-related kernels.
            new_buffer = jax_tensor_set(
                xla_buffer_to_jax_tensor(self.buffers[uuid]), recv_tensor,
                start_indices)
            self.buffers[uuid] = jax_tensor_to_xla_buffer(new_buffer)
        return True

    def put_resharding_send_task(self, uuid, tasks, group_name):
        self.send_tasks[uuid] = {'tasks': tasks, 'group_name': group_name}

    def put_resharding_recv_task(self, uuid, tasks, group_name):
        self.recv_tasks[uuid] = {'tasks': tasks, 'group_name': group_name}

    def run_resharding_send_task(self, uuid, buf_uuids):
        task = self.send_tasks[uuid]
        for tile_detail, buf_uuid in zip(task['tasks'], buf_uuids):
            self.send_tile(buf_uuid,
                           *tile_detail,
                           group_name=task['group_name'])
        return True

    def run_resharding_recv_task(self, uuid, buf_uuids, set_empty_buffer=True):
        task = self.recv_tasks[uuid]
        for recv_detail, buf_uuid in zip(task['tasks'], buf_uuids):
            if set_empty_buffer:
                self.put_non_zero_buffer(buf_uuid, *(recv_detail[0:-1]))
            for recv_subtask in recv_detail[-1]:
                self.recv_tile(buf_uuid,
                               recv_detail[0],
                               *recv_subtask,
                               group_name=task['group_name'])
        return True

    ##### Profiling Related Functions #####
    def profile_collective(self, primitive_name, size_range, replica_groups,
                           number, verbose):
        """Profile the time cost of collective communication primitive (all-reduce, all-gather)."""
        # Generate all possible communication groups
        prof_result = ProfilingResult()
        size_configs = []
        size_configs.append((0, "float32"))
        for i in size_range or range(30):
            size_configs.append((1 << i, "float32"))

        logical_mesh_shapes = []
        total_devices = self.num_hosts * len(self.local_devices)
        for i in range(1, total_devices + 1):
            if total_devices % i == 0:
                logical_mesh_shapes.append((total_devices // i, i))

        all_keys = set()
        if replica_groups is None:
            for logical_mesh_shape in logical_mesh_shapes:
                # dim 0
                replica_groups = []
                tmp_group = []
                for i in range(logical_mesh_shape[0]):
                    tmp_group.append(
                        tuple(i * logical_mesh_shape[1] + j
                              for j in range(logical_mesh_shape[1])))
                replica_groups.append(tuple(tmp_group))

                # dim 1
                tmp_group = []
                for j in range(logical_mesh_shape[1]):
                    tmp_group.append(
                        tuple(i * logical_mesh_shape[1] + j
                              for i in range(logical_mesh_shape[0])))
                replica_groups.append(tuple(tmp_group))

                for replica_group in replica_groups:
                    for size, dtype in size_configs:
                        all_keys.add((replica_group, size, dtype))
        else:
            for replica_group in replica_groups:
                for size, dtype in size_configs:
                    all_keys.add((replica_group, size, dtype))
        all_keys = list(all_keys)
        all_keys.sort()

        for replica_group, size, dtype in all_keys:
            if number == "auto":
                number_ = min(
                    max(
                        15,
                        int((1 << 31) /
                            (max(size, 1) * np.dtype(dtype).itemsize))),
                    1 << 13)
            else:
                number_ = number

            time_cost = profile_collective_one_config(
                (size,), dtype, replica_group, primitive_name, self.backend,
                self.num_hosts * len(self.local_devices), self.local_devices,
                self.distributed_client, self.host_id, self.sync, number_)

            num_devices = len(replica_group[0])
            array_size = size * np.dtype(dtype).itemsize

            if primitive_name == "all-reduce":
                prof_result.record_all_reduce(replica_group, size, dtype,
                                              time_cost)
                communication_size = 2 * array_size * (num_devices -
                                                       1) / num_devices
            elif primitive_name == "all-gather":
                prof_result.record_all_gather(replica_group, size, dtype,
                                              time_cost)
                communication_size = array_size * (num_devices -
                                                   1) / num_devices
            elif primitive_name == "all-to-all":
                communication_size = array_size * (
                    num_devices - 1) / num_devices / num_devices
                penalty_factor = num_devices // 2
                communication_size *= penalty_factor
            else:
                raise ValueError("Invalid primitive: " + primitive_name)

            bandwidth = communication_size / time_cost

            if self.host_id == 0 and verbose >= 1:
                heads = [
                    primitive_name, "Size (GB)", "Time", "Bandwidth (GB/s)"
                ]
                values = [
                    str(replica_group), f"{array_size / GB:.5f}",
                    f"{time_cost:.5f}", f"{bandwidth / GB:.2f}"
                ]

                line = ""
                for head, value in zip(heads, values):
                    line += head + ": " + value + "  "
                print(line)

        if self.host_id == 0:
            return prof_result
        return None

    def profile_executable_with_dummy_inputs(self, uuid: int):
        return self.executables[uuid].profile_with_dummy_inputs(
            self.backend, self.local_devices)

    # TODO(yonghao): the sync function should be carefully reconsidered
    def profile_resharding_send_task(self,
                                     uuid,
                                     buf_uuids,
                                     warmup=1,
                                     repeat=3,
                                     number=3,
                                     sync=False):
        run_fn = lambda: self.run_resharding_send_task(uuid, buf_uuids)
        sync_fn = self.sync if sync else None
        costs = benchmark_func(run_fn, sync_fn, warmup, repeat, number)
        return np.mean(costs)

    def profile_resharding_recv_task(self,
                                     uuid,
                                     buf_uuids,
                                     warmup=1,
                                     repeat=3,
                                     number=3,
                                     sync=False):
        set_empty_buffer = True

        def run_fn():
            nonlocal set_empty_buffer
            self.run_resharding_recv_task(uuid, buf_uuids, set_empty_buffer)
            set_empty_buffer = False

        sync_fn = self.sync if sync else None
        costs = benchmark_func(run_fn, sync_fn, warmup, repeat, number)
        return np.mean(costs)

    def get_timer(self, name: str):
        return timers(name)

    def reset_timer(self, name: str):
        timers(name).reset()
        return True

    ##### Other Functions #####
    def sync(self):
        for device in self.local_devices:
            device.synchronize_all_activity()

    def shutdown(self):
        self.sync()
        del self.buffers
        del self.executables
        self.distributed_client.shutdown()

    def destroy_collective_group(self, group_name: str = "default"):
        col.destroy_collective_group(group_name)
        return True


class PhysicalDeviceMesh:
    """
    A physical device mesh to run computation distributedly.

    This can be either a single-host device mesh (by using the native XLA runtime) or
    a multi-host device mesh (by using ray actors and the distributed XLA runtime).
    """

    def __init__(self,
                 devices=None,
                 host_ids=None,
                 host_info=None,
                 head_ip=None,
                 num_devices_per_host=1,
                 use_ray=False):
        # actually we can infer use_ray by checking ip addresses.
        self.use_ray = use_ray
        self.host_ids = host_ids
        self.host_info = host_info
        self.head_ip = head_ip
        self.num_devices_per_host = num_devices_per_host
        self.workers = None
        self.prof_result = ProfilingResult()

        # Do some argument check
        if not use_ray and not devices:
            raise RuntimeError(
                "`devices` are required for single-host device mesh.")
        # if devices and use_ray:
        #     raise RuntimeError("`devices` should not be passed in when using a Ray cluster.")
        if not use_ray:
            self.devices = devices
            self.host_ids = [0]
            self.host_info = None
            self.head_ip = "127.0.0.1"
            self.device_strs = [
                device_id_to_str(self.head_ip, d.id) for d in devices
            ]
            self.num_devices_per_host = len(self.devices)

        if use_ray:
            self.device_strs = []
            if devices:
                if len(devices) != len(host_ids):
                    raise RuntimeError(
                        "Please specify the gpu IDs used on each host.")
                if not all(len(ids) == num_devices_per_host for ids in devices):
                    raise RuntimeError(
                        "Devices specified for each host does not align "
                        "with `num_devices_per_host`.")
            else:
                devices = [
                    list(range(num_devices_per_host))
                    for i, _ in enumerate(host_ids)
                ]
            self.devices = devices
            for i, _ in enumerate(self.host_ids):
                ip = self.host_info[i]["NodeManagerAddress"]
                self.device_strs.extend([
                    device_id_to_str(ip, i)
                    for devices_this_host in self.devices
                    for i in devices_this_host
                ])
            self._launch_xla_servers()

    @property
    def host_ips(self):
        """Return the a list containing all host IPs."""
        ips = [
            self.host_info[i]["NodeManagerAddress"]
            for i, _ in enumerate(self.host_ids)
        ]
        return ips

    def _launch_xla_servers(self):
        # Launch distributed xla runtime
        port = np.random.randint(10000, 11000)
        self.server_address = f"{self.head_ip}:{port}"
        self.service_server = None
        self.service_server = xla_client._xla.get_distributed_runtime_service(
            self.server_address, self.num_hosts)
        time.sleep(0.5)

        # Launch workers
        self.workers = []
        for i in range(self.num_hosts):
            # Set XLA environment variables
            env_vars = {
                "PARAX_IS_WORKER": "True",
                #"XLA_FLAGS": "--xla_dump_to=hlo --xla_dump_hlo_pass_re=.*"
                # "XLA_PYTHON_CLIENT_PREALLOCATE": "False",  # Note(Hao): remove this
                "NCCL_USE_MULTISTREAM": "False",
                # "NCCL_SHM_DISABLE": "1",
                # "TF_CUDA_REMAP_DEVICE_ID": "False"
                # "NCCL_DEBUG": "INFO",
                # "CUDA_VISIBLE_DEVICES": ",".join([str(d) for d in self.device_ids[i]]),
                # "BETTER_EXCEPTIONS": "1",
            }

            # Launch a ray actor
            node_resource = "node:" + self.host_info[i]["NodeManagerAddress"]
            cls = ray.remote(num_gpus=self.num_devices_per_host,
                             resources={node_resource: 1e-3})(MeshHostWorker)
            worker = cls.options(runtime_env={
                "env_vars": env_vars
            }).remote(self.server_address, self.num_hosts, i)
            self.workers.append(worker)
        self.sync_workers()

    def get_signature(self) -> str:
        """Return a signature string that contains the mesh shape and GPU model."""
        gpu_type = list_gpu_info()
        gpu_name = gpu_type.split("\n")[0].split(" (UUID:")[0][7:]
        ret = f"{len(self.host_ids)},{self.num_devices_per_host},{gpu_name}"
        ret = ret.replace(" ", "-")
        return ret

    @property
    def total_devices(self):
        """Return the total number of GPUs on this mesh."""
        return len(self.device_ids_flat)

    @property
    def num_hosts(self):
        """Return the number of hosts in the mesh."""
        return len(self.host_ids)

    @property
    def device_ids(self):
        """Return the device ids (does not distinguish host IPs)."""
        if not self.use_ray:
            return [self.devices]
        else:
            return self.devices

    @property
    def device_ids_flat(self):
        """Return the flattened device ids (do not distinguish host IPs)."""
        ids = [
            id for device_ids_this_host in self.device_ids
            for id in device_ids_this_host
        ]
        return ids

    @property
    def is_distributed(self):
        """Whether this mesh should be considered as a distributed mesh."""
        return not (self.num_hosts == 1 and not self.use_ray)

    ##### Mesh Related Functions #####
    def get_logical_mesh(self,
                         mesh_shape,
                         mesh_alpha=None,
                         mesh_beta=None,
                         mesh_topology=None,
                         intra_host_bandwidth=None,
                         inter_host_bandwidth=None):
        """Return a logical mesh and parameters of the alpha-beta communication cost model."""
        id_mesh = np.arange(self.total_devices).reshape(mesh_shape)

        if mesh_topology is None:
            mesh_alpha = mesh_alpha or (1,) * len(mesh_shape)
            mesh_beta = mesh_beta or (1,) * len(mesh_shape)
        elif mesh_topology == "tree":
            assert mesh_alpha is None
            assert mesh_beta is None
            mesh_alpha = [1] * 2
            mesh_beta = [None] * 2
            host_ids = np.tile(
                np.arange(self.num_hosts).reshape(-1, 1),
                self.num_devices_per_host)
            host_ids = host_ids.reshape(mesh_shape)

            # Compute bandwidth of doing communication along dim 0.
            # 1. Compute the number of links between each host pairs.
            #    Assume using ring-based algorithms.
            host_link_ct = defaultdict(int)
            for j in range(mesh_shape[1]):
                for i in range(mesh_shape[0]):
                    left = host_ids[i][j]
                    right = host_ids[(i + 1) % mesh_shape[0]][j]
                    if left != right:
                        if left > right:
                            left, right = right, left
                        host_link_ct[(left, right)] += 1

            j = 0
            # 2. Bandwidth between two hosts = total_bandwidth / number_of_links.
            #    Bandwdith along a communication dimension = min bandwidth of all links.
            bandwidth = intra_host_bandwidth
            for i in range(mesh_shape[0]):
                left = host_ids[i][j]
                right = host_ids[(i + 1) % mesh_shape[0]][j]
                if left != right:
                    if left > right:
                        left, right = right, left
                    bandwidth = min(
                        bandwidth,
                        inter_host_bandwidth / host_link_ct[(left, right)])
            mesh_beta[0] = 1 / bandwidth

            # Compute bandwidth of doing communication along dim 1.
            host_link_ct = defaultdict(int)
            for i in range(mesh_shape[0]):
                for j in range(mesh_shape[1]):
                    left = host_ids[i][j]
                    right = host_ids[i][(j + 1) % mesh_shape[1]]
                    if left != right:
                        if left > right:
                            left, right = right, left
                        host_link_ct[(left, right)] += 1

            i = 0
            bandwidth = intra_host_bandwidth
            for j in range(mesh_shape[1]):
                left = host_ids[i][j]
                right = host_ids[i][(j + 1) % mesh_shape[1]]
                if left != right:
                    if left > right:
                        left, right = right, left
                    bandwidth = min(
                        bandwidth,
                        inter_host_bandwidth / host_link_ct[(left, right)])
            mesh_beta[1] = 1 / bandwidth

        return LogicalDeviceMesh(self, id_mesh, mesh_alpha, mesh_beta)

    def get_default_logical_mesh(self):
        """Return the default logical mesh."""
        if self.num_hosts == 1:
            return self.get_logical_mesh(
                (self.num_hosts, self.num_devices_per_host), [1, 1], [1, 1])
        else:
            return self.get_logical_mesh(
                (self.num_hosts, self.num_devices_per_host), [1, 1], [1, 0.01])

    ##### Buffer Related Functions #####
    def get_remote_buffers(self, buf_refs: List[RemoteBufferRef]):
        """Get values of remote buffers."""
        obj_refs = []
        for buf_ref in buf_refs:
            obj_refs.append(self.workers[buf_ref.host_id].get_buffers.remote(
                buf_ref.uuid))

        return ray.get(obj_refs)

    def delete_remote_buffers(self, buf_refs: List[RemoteBufferRef]):
        """Delete remote buffers."""
        if not ray:
            return
        if self.workers is None or not ray.is_initialized():
            return

        for buf_ref in buf_refs:
            self.workers[buf_ref.host_id].delete_buffers.remote(buf_ref.uuid)

    def block_until_ready_remote_buffers(self, buf_refs: List[RemoteBufferRef]):
        """Block until the remote buffers are ready."""
        tasks = []
        for buf_ref in buf_refs:
            tasks.append(
                self.workers[buf_ref.host_id].block_until_ready_buffers.remote(
                    buf_ref.uuid))
        ray.get(tasks)

    ##### Executable Related Functions #####
    def shard_args(self, arg_indices: Sequence[Sequence[Index]],
                   donated_invars: Sequence[bool], args):
        """Shard the high-level arguments into low-level buffers."""
        if self.is_distributed:
            input_bufs = []
            for arg, indices, donated in zip(args, arg_indices, donated_invars):
                # Fast path for DistributedArray
                if isinstance(arg, DistributedArray) and arg.indices == indices:
                    input_bufs.append(arg.remote_buffers)
                elif isinstance(arg, ReplicatedDistributedArray):
                    replica = arg.get_replica_on_mesh(self)
                    assert replica.indices == indices
                    input_bufs.append(replica.remote_buffers)
                else:  # Slow path
                    arg = xla.canonicalize_dtype(arg)
                    buf_refs = shard_arg_handlers[type(arg)](arg, self, indices)
                    input_bufs.append(buf_refs)
                    if donated and hasattr(arg, "delete"):
                        # shard_arg_handler always creates new buffers,
                        # so we can delete the old buffers
                        arg.delete()

            return input_bufs
        else:
            # single host w/o Ray
            return pxla.shard_args(self.devices, arg_indices, args)

    def get_outputs_handler(self, avals: Sequence[ShapedArray],
                            sharding_specs: Sequence[ShardingSpec]):
        """Get a function that wraps low-level buffers to high-level output arrays."""
        if self.is_distributed:
            indices = [
                pxla.spec_to_indices(aval.shape, spec)
                for aval, spec in zip(avals, sharding_specs)
            ]

            def outs_handler(bufs):
                ret = []
                for i, _ in enumerate(avals):
                    dis_array = DistributedArray(
                        device_mesh=self,
                        aval=avals[i],
                        sharding_spec=sharding_specs[i],
                        remote_buffers=bufs[i],
                        indices=indices[i])
                    ret.append(dis_array)
                return ret
        else:
            outs_handler = pxla.avals_to_results_handler(
                1, len(self.devices), sharding_specs, avals)
        return outs_handler

    def delete_remote_executable(self, executable: MeshDriverExecutable):
        """Delete remote worker executables of a driver executable."""
        if self.workers is None or not ray.is_initialized():
            return

        for i in range(self.num_hosts):
            self.workers[i].delete_executable.remote(executable.exec_uuid)

    ##### Profiling related Functions #####
    def profile_collective(self,
                           primitive_name,
                           size_range=None,
                           replica_groups=None,
                           number="auto",
                           verbose=1):
        """Profile the time cost of collective communication primitive (all-reduce, all-gather)."""
        tasks = []
        for worker in self.workers:
            tasks.append(
                worker.profile_collective.remote(primitive_name, size_range,
                                                 replica_groups, number,
                                                 verbose))
        prof_result = ray.get(tasks)[0]
        if primitive_name == "all-reduce":
            self.prof_result.all_reduce_cost_dict = prof_result.all_reduce_cost_dict
        elif primitive_name == "all-gather":
            self.prof_result.all_gather_cost_dict = prof_result.all_gather_cost_dict
        elif primitive_name == "all-to-all":
            pass
        else:
            raise ValueError("Invalid primitive_name: " + primitive_name)

    def load_profiling_result(self, filename: str):
        """Load profiling results from a file."""
        self.prof_result = pickle.load(open(filename, "rb"))

    def save_profiling_result(self, filename: str):
        """Save profiling results to a file."""
        pickle.dump(self.prof_result, open(filename, "wb"))

    def get_remote_timer(self, timer_name: str):
        if self.is_distributed:
            return ray.get(self.workers[0].get_timer.remote(timer_name))
        else:
            return timers(timer_name)

    def reset_remote_timer(self, timer_name: str):
        if self.is_distributed:
            for worker in self.workers:
                ray.get(worker.reset_timer.remote(timer_name))
        else:
            timers(timer_name).reset()

    ##### Other Functions #####
    def sync_workers(self):
        """Sync all device activities on workers."""
        if self.is_distributed:
            ray.get([w.sync.remote() for w in self.workers])
        else:
            for device in self.devices:
                device.synchronize_all_activity()

    def shutdown(self):
        """Shut down the mesh."""
        if self.is_distributed:
            ray.get([w.shutdown.remote() for w in self.workers])
            for worker in self.workers:
                ray.kill(worker)
            self.workers = None
        else:
            self.sync_workers()


class LogicalDeviceMesh:
    """
    A logical view of a physical mesh. The logical view is used in the auto-sharding pass.

    A physical mesh can have multiple logical views. (e.g., a 2x8 phyiscal mesh can be viewed
    as a 1x16 or a 4x4 logical mesh). Each mesh dimension has its own latency and bandwidth.
    We use alpha-beta model to model the communication cost.
    """

    def __init__(self, physical_mesh, id_mesh, mesh_alpha=None, mesh_beta=None):
        self.physical_mesh = physical_mesh
        self.id_mesh = np.array(id_mesh)
        self.flatten_ids = tuple(int(x) for x in self.id_mesh.flatten())
        self.is_multi_host = False

        # coefficient for alpha-beta communication model
        if mesh_alpha is None:
            mesh_alpha = [1] * len(self.id_mesh.shape)
        if mesh_beta is None:
            mesh_beta = [1] * len(self.id_mesh.shape)
        self.mesh_alpha = tuple(mesh_alpha)
        self.mesh_beta = tuple(mesh_beta)

    def all_gather_cost(self, num_bytes, mesh_dim):
        num_devices = self.id_mesh.shape[mesh_dim]
        return (self.mesh_alpha[mesh_dim] + self.mesh_beta[mesh_dim] *
                (num_devices - 1) / num_devices * num_bytes + 0.1)

    def all_reduce_cost(self, num_bytes, mesh_dim):
        num_devices = self.id_mesh.shape[mesh_dim]
        return (self.mesh_alpha[mesh_dim] + self.mesh_beta[mesh_dim] * 2 *
                (num_devices - 1) / num_devices * num_bytes + 0.01)

    def reduce_scatter_cost(self, num_bytes, mesh_dim):
        num_devices = self.id_mesh.shape[mesh_dim]
        return (self.mesh_alpha[mesh_dim] + self.mesh_beta[mesh_dim] *
                (num_devices - 1) / num_devices * num_bytes + 0.001)

    def all_to_all_cost(self, num_bytes, mesh_dim):
        num_devices = self.id_mesh.shape[mesh_dim]
        penalty_factor = num_devices / 2
        return (self.mesh_alpha[mesh_dim] + self.mesh_beta[mesh_dim] *
                (num_devices - 1) / num_devices / num_devices * num_bytes *
                penalty_factor + 0.001)

    def get_tensor_dim_to_mesh_dim(self, tensor_rank,
                                   tile_assignment_dimensions,
                                   tile_assignment_devices):
        tile_assignment = np.array(tile_assignment_devices).reshape(
            tile_assignment_dimensions)

        tensor_dim_vals = tuple(
            get_dim_last_value(tile_assignment, i) for i in range(tensor_rank))

        mesh_dim_vals = tuple(
            get_dim_last_value(self.id_mesh, j)
            for j in range(len(self.id_mesh.shape)))

        ret = [-1] * tensor_rank
        for i in range(tensor_rank):
            if tile_assignment_dimensions[i] != 1:
                found = False
                for j in range(len(self.id_mesh.shape)):
                    if tensor_dim_vals[i] == mesh_dim_vals[j]:
                        ret[i] = j
                        found = True
                if not found:
                    return None

        return ret

    def make_replicated_spec(self, array):
        sharding = (NoSharding(),) * len(array.shape)
        mesh_mapping = (Replicated(len(self.flatten_ids)),)
        return ShardingSpec(sharding, mesh_mapping)

    def make_tile_spec(self, array, tensor_dims, mesh_dims):
        shape = array.shape
        sharding = [
            NoSharding(),
        ] * len(shape)
        mesh_mapping = [
            None,
        ] * len(self.id_mesh.shape)

        for i, (tensor_dim, mesh_dim) in enumerate(zip(tensor_dims, mesh_dims)):
            sharding[tensor_dim] = Chunked([self.id_mesh.shape[mesh_dim]],)
            mesh_mapping[mesh_dim] = ShardedAxis(i)

        for i, _ in enumerate(mesh_mapping):
            if mesh_mapping[i] is None:
                mesh_mapping[i] = Replicated(self.id_mesh.shape[i])

        return ShardingSpec(sharding, mesh_mapping)

    @property
    def total_devices(self):
        return np.prod(self.id_mesh.shape)

    def __hash__(self):
        return hash((self.flatten_ids, self.id_mesh.shape, self.mesh_alpha,
                     self.mesh_beta))

    def __eq__(self, other):
        return (self.flatten_ids, self.id_mesh.shape,
                self.mesh_alpha, self.mesh_beta) == \
               (other.flatten_ids, other.id_mesh.shape,
                other.mesh_alpha, other.mesh_beta)


class DistributedArray:
    """A distributed array on a PhysicalDeviceMesh."""

    def __init__(self, device_mesh: "PhysicalDeviceMesh", aval: ShapedArray,
                 sharding_spec: ShardingSpec,
                 remote_buffers: Sequence[RemoteBufferRef],
                 indices: Tuple[Index, ...]):
        self.device_mesh = device_mesh
        self.aval = aval
        self.sharding_spec = sharding_spec
        self.remote_buffers = remote_buffers
        self.indices = indices

        self._npy_value = None
        self._one_replica_buffer_indices = None

    def block_until_ready(self):
        """Block until all remote buffers of this array are ready."""
        self.device_mesh.block_until_ready_remote_buffers(self.remote_buffers)

    def delete(self):
        for buf in self.remote_buffers:
            del buf
        self.device_buffers = None
        self._npy_value = None

    @property
    def one_replica_buffer_indices(self):
        """Indices of buffers containing one complete copy of the array data."""
        if self._one_replica_buffer_indices is None:
            one_replica_indices = []
            seen_index_hashes = set()
            for i, index in enumerate(self.indices):
                hashed_index = _hashable_index(index)
                if hashed_index not in seen_index_hashes:
                    one_replica_indices.append(i)
                    seen_index_hashes.add(hashed_index)
            self._one_replica_buffer_indices = one_replica_indices
        return self._one_replica_buffer_indices

    @property
    def _value(self):
        if self._npy_value is None:
            npy_value = np.empty(self.aval.shape, self.aval.dtype)
            fetched_np_buffers = self.device_mesh.get_remote_buffers([
                self.remote_buffers[i] for i in self.one_replica_buffer_indices
            ])
            for ct, i in enumerate(self.one_replica_buffer_indices):
                npy_value[self.indices[i]] = fetched_np_buffers[ct]
            self._npy_value = npy_value
        return self._npy_value

    def __array__(self, dtype=None, context=None):
        return np.asarray(self._value, dtype=dtype)

    def __str__(self):
        return str(self._value)


core.pytype_aval_mappings[DistributedArray] = attrgetter('aval')
xla.pytype_aval_mappings[DistributedArray] = attrgetter('aval')
xla.canonicalize_dtype_handlers[DistributedArray] = lambda x: x


class ReplicatedDistributedArray:
    """A distributed array that is replicated on many meshes.

    We use this class as a workaround for symbols that type-change from DeviceArray
    to DistributedArray in pipeline-parallel training, such as optimizer's step.
    These variables do not have a resharding spec, and cannot be donated, but have a
    replica generates on every participant mesh.

    Warning: do not use this class unless you know exactly how.
    """

    def __init__(self, device_meshes: List[PhysicalDeviceMesh],
                 arrays: List[DistributedArray]):
        self._mesh_array_map = dict()
        self._array_mesh_map = dict()
        for mesh, array in zip(device_meshes, arrays):
            self._mesh_array_map[mesh] = array
            self._array_mesh_map[array] = mesh
        self.aval = self.replica.aval

    def is_replicated_on_mesh(self, mesh):
        """Whether this distributed array is on a given mesh."""
        if mesh in self._mesh_array_map:
            return True
        return False

    def get_replica_on_mesh(self, mesh):
        if not self.is_replicated_on_mesh(mesh):
            raise RuntimeError("No replica found on this mesh.")
        return self._mesh_array_map[mesh]

    def add_replica(self, mesh, array):
        assert isinstance(array, DistributedArray)
        assert isinstance(mesh, PhysicalDeviceMesh)
        if array in self._array_mesh_map:
            raise RuntimeError("Replica exists.")
        if mesh in self._mesh_array_map:
            raise RuntimeError("Mesh exists.")
        self._mesh_array_map.update({mesh: array})
        self._array_mesh_map.update({array: mesh})

    @property
    def replica(self):
        return list(self._mesh_array_map.values())[0]

    @property
    def _value(self):
        return self.replica._value

    def __array__(self, dtype=None, context=None):
        return np.asarray(self._value, dtype=dtype)


core.pytype_aval_mappings[ReplicatedDistributedArray] = attrgetter('aval')
xla.pytype_aval_mappings[ReplicatedDistributedArray] = attrgetter('aval')
xla.canonicalize_dtype_handlers[ReplicatedDistributedArray] = lambda x: x


# TODO (Hao): merge VirtualMesh into PhysicalMesh by adding a start_cluster attribute.
class VirtualMesh:
    """
    A virtual mesh used to instantiate a Physical Mesh in the future.

    To be deprecated.
    """

    def __init__(self,
                 *,
                 host_ids=None,
                 host_info=None,
                 head_ip=None,
                 num_devices_per_host=1,
                 devices=None):
        self.host_ids = host_ids
        self.host_info = host_info
        self.head_ip = head_ip
        self.num_devices_per_host = num_devices_per_host

        if devices:
            if len(devices) != len(host_ids):
                raise RuntimeError(
                    "Please specify the gpu IDs used on each host.")
            if not all(len(ids) == num_devices_per_host for ids in devices):
                raise RuntimeError(
                    "Device IDs specified for each host does not align "
                    "with `num_devices_per_host`.")
        else:
            devices = [list(range(num_devices_per_host)) for _ in host_ids]

        self.devices = devices
        # Depending on gpu_ids, generate device strs and ask Ray to allocate.
        self.device_strs = []
        for i, _ in enumerate(self.host_ids):
            ip = self.host_info[i]["NodeManagerAddress"]
            self.device_strs.extend([
                device_id_to_str(ip, i)
                for devices_this_host in devices
                for i in devices_this_host
            ])

    def slice(self, dim, indices):
        """
        Slice a mesh given the slicing config.

        Args:
            dim (int): which dimension to slice from, 0 is host or 1 is the gpu
            indices (List[int]): indices to include along this dimension.

        Returns:
            mesh (PhysicalDeviceMesh)
        """
        if dim == 0:
            # slicing along the host dimension
            host_ids = [self.host_ids[x] for x in indices]
            host_info = [self.host_info[x] for x in host_ids]
            return VirtualMesh(host_ids=host_ids,
                               host_info=host_info,
                               head_ip=self.head_ip,
                               num_devices_per_host=self.num_devices_per_host)
        else:
            # slicing along the device dimension
            return VirtualMesh(host_ids=self.host_ids,
                               host_info=self.host_info,
                               head_ip=self.head_ip,
                               num_devices_per_host=len(indices[0]),
                               devices=indices)

    def slice_2d(self, host_indices, device_indices):
        host_ids = [self.host_ids[x] for x in host_indices]
        host_info = [self.host_info[x] for x in host_indices]
        return VirtualMesh(host_ids=host_ids,
                           host_info=host_info,
                           head_ip=self.head_ip,
                           num_devices_per_host=len(device_indices[0]),
                           devices=device_indices)

    @property
    def total_devices(self):
        """Return the total number of GPUs on this mesh."""
        return len(self.device_ids_flat)

    @property
    def num_hosts(self):
        """Return the number of hosts in the mesh."""
        return len(self.host_ids)

    @property
    def device_ids(self):
        """Return the device ids (does not distinguish host IPs)."""
        return self.devices

    @property
    def device_ids_flat(self):
        """Return the flattened device ids (do not distinguish host IPs)."""
        ids = [
            id for device_ids_this_host in self.device_ids
            for id in device_ids_this_host
        ]
        return ids

    @property
    def is_distributed(self):
        """Whether this mesh should be considered as a distributed mesh."""
        return True

    def get_physical_mesh(self):
        """Convert to a physical mesh (which will request resources from Ray)."""
        return PhysicalDeviceMesh(
            host_ids=self.host_ids,
            host_info=self.host_info,
            head_ip=self.head_ip,
            num_devices_per_host=self.num_devices_per_host,
            devices=self.device_ids,
            use_ray=True)

    def get_logical_mesh(self, mesh_shape, mesh_alpha=None, mesh_beta=None):
        """Generate a logical mesh."""
        id_mesh = np.arange(self.total_devices).reshape(mesh_shape)
        mesh_alpha = mesh_alpha or (1.0,) * len(mesh_shape)
        mesh_beta = mesh_beta or (1.0,) * len(mesh_shape)
        return LogicalDeviceMesh(self, id_mesh, mesh_alpha, mesh_beta)

    def get_default_logical_mesh(self):
        """Return the default logical mesh."""
        if self.num_hosts == 1:
            return self.get_logical_mesh(
                (self.num_hosts, self.num_devices_per_host), [1, 1], [1, 1])
        else:
            return self.get_logical_mesh(
                (self.num_hosts, self.num_devices_per_host), [1, 1], [1, 0.1])


class DeviceCluster:
    """A ray cluster with GPU devices."""

    def __init__(self):
        # pylint: disable=import-outside-toplevel
        from ray.worker import _global_node as ray_global_node
        self.head_info = ray_global_node.address_info
        self.head_ip = self.head_info['node_ip_address']

        # Gather host ids
        self.host_info = []
        for node in ray.nodes():
            for key in node["Resources"]:
                if key.startswith("node:"):
                    self.host_info.append(node)

        # Gather device info
        self.num_devices = []
        for host_info in self.host_info:
            number = host_info["Resources"]["GPU"]
            assert number.is_integer()
            self.num_devices.append(int(number))

    @property
    def num_cpus(self):
        return sum(
            map(lambda info: int(info["Resources"]["CPU"]), self.host_info))

    def get_physical_mesh(self, host_ids=None, num_devices_per_host=None):
        """
        Slice a subset of hosts and devices to form a physical device mesh.

        Args:
            host_ids: List[int]. The index of host nodes.
                'None' means using all hosts
            num_devices_per_host: int. The number of devices per host.
                'None' means using all devices

        Return:
            A physical multi-host device mesh
        """
        host_ids = host_ids or np.arange(len(self.host_info))
        host_info = [self.host_info[x] for x in host_ids]

        num_devices_per_host = num_devices_per_host or self.num_devices[
            host_ids[0]]
        for host_id in host_ids:
            assert self.num_devices[host_id] >= num_devices_per_host

        return PhysicalDeviceMesh(host_ids=host_ids,
                                  host_info=host_info,
                                  num_devices_per_host=num_devices_per_host,
                                  head_ip=self.head_ip,
                                  use_ray=True)

    def get_virtual_mesh(self, host_ids=None, num_devices_per_host=None):
        """
        Slice a subset of hosts and devices to form a virtual device mesh.

        The only difference between a virtual and a physical mesh is that a virtual
        mesh does not request cluster resources.
        """
        host_ids = host_ids or np.arange(len(self.host_info))
        host_info = [self.host_info[x] for x in host_ids]

        num_devices_per_host = num_devices_per_host or self.num_devices[
            host_ids[0]]
        for host_id in host_ids:
            assert self.num_devices[host_id] >= num_devices_per_host

        return VirtualMesh(host_ids=host_ids,
                           host_info=host_info,
                           num_devices_per_host=num_devices_per_host,
                           head_ip=self.head_ip)


########################################
# Register ShardArg Handler
########################################
def _device_mesh_put(device_mesh, shards):
    # Put shards to the distributed device
    buf_refs = []
    pt = 0
    for host_id in range(device_mesh.num_hosts):
        for device_id in range(device_mesh.num_devices_per_host):
            buf_ref = RemoteBufferRef(device_mesh,
                                      host_id,
                                      device_id,
                                      dtype=shards[pt].dtype)
            if global_config.use_dummy_value_for_benchmarking:
                device_mesh.workers[host_id].put_non_zero_buffer.remote(
                    buf_ref.uuid, device_id, shards[pt].shape, shards[pt].dtype)
            else:
                device_mesh.workers[host_id].put_buffer.remote(
                    buf_ref.uuid, device_id, shards[pt])
            buf_refs.append(buf_ref)
            pt += 1
    return buf_refs


def _shard_array(x, device_mesh, indices):
    # Create shards according to indices for a numpy array
    return _device_mesh_put(device_mesh, [x[i] for i in indices])


def _shard_device_array(array, device_mesh, indices):
    # Create shards according to indices for a DeviceArray
    if global_config.use_dummy_value_for_benchmarking:
        start_indices, limit_indices, removed_dims = map(
            tuple, unzip3(_as_slice_indices(array, idx) for idx in indices))

        def slice_func():
            return array._multi_slice(start_indices, limit_indices,
                                      removed_dims)

        shards = eval_shape(slice_func)
    else:
        start_indices, limit_indices, removed_dims = map(
            tuple, unzip3(_as_slice_indices(array, idx) for idx in indices))
        shards = array._multi_slice(start_indices, limit_indices, removed_dims)

    return _device_mesh_put(device_mesh, shards)


def _shard_distributed_array(array, device_mesh, indices):
    # Create shards according to indices for a DistributedArray
    return shard_arg_handlers[type(array._value)](array._value, device_mesh,
                                                  indices)


shard_arg_handlers = {}  # Shard an argument to a distributed device mesh
for t in array_types:
    shard_arg_handlers[t] = _shard_array
shard_arg_handlers[xla._DeviceArray] = _shard_device_array
shard_arg_handlers[xla._CppDeviceArray] = _shard_device_array
shard_arg_handlers[DistributedArray] = _shard_distributed_array
shard_arg_handlers[ShardedDeviceArray] = _shard_distributed_array<|MERGE_RESOLUTION|>--- conflicted
+++ resolved
@@ -28,14 +28,9 @@
 from parax.shard_parallel.profile_communication import profile_collective_one_config, ProfilingResult
 from parax.timer import timers
 from parax.util import (benchmark_func, get_dim_last_value, list_gpu_info, GB,
-<<<<<<< HEAD
-                        to_cupy, to_jax_tensor, jax_buffer_set,
-                        xla_buffer_to_jax_buffer, jax_buffer_to_xla_buffer)
-=======
                         jax_tensor_to_cupy, cupy_to_jax_tensor, jax_tensor_set,
                         xla_buffer_to_jax_tensor, jax_tensor_to_xla_buffer, xla_buffer_to_cupy, cupy_to_xla_buffer,
                         is_continuous_subset, infer_offset_and_n_elements, jax_tensor_index)
->>>>>>> 27e25bc9
 
 logger = logging.getLogger(__name__)
 logger.setLevel(logging.INFO)
