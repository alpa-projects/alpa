--- conflicted
+++ resolved
@@ -1,7 +1,3 @@
-<<<<<<< HEAD
-"""gshard based hybrid parallel"""
-import cloudpickle
-=======
 """pipeline parallel on a single device"""
 import itertools as it
 from dataclasses import dataclass, field
@@ -9,7 +5,6 @@
 from abc import ABC, abstractmethod
 
 import numpy as np
->>>>>>> 82c76a2d
 
 import jax
 from jax import jit
@@ -21,13 +16,12 @@
 
 unsafe_map, map = map, safe_map  # type: ignore
 
-<<<<<<< HEAD
 from parax.pipeline_primitive_def import *
-
 # Note: import after the above lines
 from parax.pipe import JaxPipeline
 from parax.pipeline_stage import PipelineStage, PicklableStage
-=======
+
+
 # Define a Jax primitive to mark start/end of a pipeline stage.
 pipeline_p = Primitive('pipeline')
 pipeline_p.multiple_results = True
@@ -174,7 +168,6 @@
     """
 
     hlo_proto: bytes = field(default_factory=b"")
->>>>>>> 82c76a2d
 
     @classmethod
     def from_jax_pipeline_stage(cls, jax_pipeline_stage: JaxPipelineStage):
@@ -388,8 +381,7 @@
     with jax.disable_jit():
         jaxpr, out_avals, consts = pe.trace_to_jaxpr_final(fun, avals)
     closed_jaxpr = ClosedJaxpr(jaxpr, consts)
-<<<<<<< HEAD
-    pipeline_stages = slice_closed_jaxpr_by_pipeline_marks(closed_jaxpr)
+    jax_pipeline_stages = slice_closed_jaxpr_by_pipeline_marks(closed_jaxpr)
     # pickable_pipeline_stages = []
     # for stage in pipeline_stages:
     #     # pickable_stage = PicklableStage.from_pipeline_stage(stage)
@@ -399,7 +391,8 @@
     #     pickable_pipeline_stages.append(pickable_stage)
     global_invars = closed_jaxpr.jaxpr.invars
     global_outvars = closed_jaxpr.jaxpr.outvars
-    return local_pipeline_runtime(pipeline_stages, global_invars, global_outvars)
+    xla_pipeline_stages = [XlaPipelineStage.from_jax_pipeline_stage(stage) for stage in jax_pipeline_stages]
+    return local_pipeline_runtime(xla_pipeline_stages, global_invars, global_outvars)
 
 @lu.cache
 def distributed_pipeline_parallel_callable(
@@ -416,11 +409,4 @@
     jp = JaxPipeline(pipeline_stages=pipeline_stages,
                      global_invars=global_invars,
                      global_outvars=global_outvars)
-    return lambda *args, **kwargs: jp.run(*args, **kwargs)
-=======
-    jax_pipeline_stages = slice_closed_jaxpr_by_pipeline_marks(closed_jaxpr)
-    global_invars = closed_jaxpr.jaxpr.invars
-    global_outvars = closed_jaxpr.jaxpr.outvars
-    xla_pipeline_stages = [XlaPipelineStage.from_jax_pipeline_stage(stage) for stage in jax_pipeline_stages]
-    return local_pipeline_runtime(xla_pipeline_stages, global_invars, global_outvars)
->>>>>>> 82c76a2d
+    return lambda *args, **kwargs: jp.run(*args, **kwargs)