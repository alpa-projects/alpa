--- conflicted
+++ resolved
@@ -21,34 +21,6 @@
 logger = logging.getLogger(__name__)
 logger.setLevel(logging.INFO)
 
-<<<<<<< HEAD
-def analyze_device_mesh(devices):
-    # Get physical and logical device mesh according to the arguments
-    if devices is None:
-        physical_mesh = PhysicalDeviceMesh(devices=xb.devices())
-        logical_mesh = physical_mesh.get_default_logical_mesh()
-    elif isinstance(devices, (list, tuple)):
-        physical_mesh = PhysicalDeviceMesh(devices=devices)
-        logical_mesh = physical_mesh.get_default_logical_mesh()
-    elif isinstance(devices, PhysicalDeviceMesh):
-        physical_mesh = devices
-        logical_mesh = physical_mesh.get_default_logical_mesh()
-    elif isinstance(devices, LogicalDeviceMesh):
-        logical_mesh = devices
-        physical_mesh = logical_mesh.physical_mesh
-    return logical_mesh, physical_mesh
-
-# pylint: disable=too-many-arguments,too-many-locals
-def auto_sharding_callable(   # noqa MC0001
-        fun: lu.WrappedFun,
-        in_tree,
-        out_tree_thunk,
-        devices,
-        donated_invars,
-        memory_budget_per_device,
-        *avals):
-    """Perform sharding optimization."""
-=======
 
 def auto_sharding_callable(
         fun: lu.WrappedFun,
@@ -74,7 +46,7 @@
       strategy_config (Optional[StrategyConfig]): If is not None, do compilation
         according to this configuration.
     """
->>>>>>> 15c93e86
+
     # Trace to get jaxpr
     jaxpr, out_avals, consts = pe.trace_to_jaxpr_final(fun, avals)
 
@@ -103,64 +75,6 @@
 
     # Compile and optimize HLO to an executable
     built = c.Build(out_tuple)
-<<<<<<< HEAD
-    logical_mesh, physical_mesh = analyze_device_mesh(devices)
-    compiled, hlo_module = auto_sharding_compile(built, logical_mesh, physical_mesh, memory_budget_per_device, tuple_args)
-    # print(built.as_hlo_text())
-    # exit()
-
-
-
-    # Read HloSharding from HloModule and convert them to ShardingSpec
-    if len(logical_mesh.flatten_ids) != 1:
-        input_shardings = hlo_module.spmd_parameters_shardings()
-        input_sharding_specs = [hlo_sharding_to_sharding_spec(proto_tuple, aval, logical_mesh)
-                                for (proto_tuple, aval) in zip(input_shardings, avals)]
-        output_shardings = hlo_module.spmd_output_sharding()
-        output_sharding_specs = hlo_sharding_to_sharding_spec(output_shardings, out_avals, logical_mesh)
-    else:
-        # the spmd partition related code will be bypassed if num_partitions == 1
-        # assume all sharding specs are replicated.
-        input_sharding_specs = [make_replicated_spec(aval, logical_mesh) for aval in avals]
-        output_sharding_specs = [make_replicated_spec(aval, logical_mesh) for aval in out_avals]
-
-    # Return the final callable
-    return physical_mesh.get_callable_with_arg_handler(compiled, avals, out_avals,
-                                                       input_sharding_specs, output_sharding_specs,
-                                                       donated_invars)
-
-
-def auto_sharding_compile(built_computation, logical_mesh, physical_mesh,
-                          memory_budget_per_device=None, tuple_args=False,
-                          multi_stage_compilation=False, enable_auto_sharding=True):
-    distributed_compilation_head = physical_mesh.is_distributed
-    build_random_seed = 42
-    num_replicas = 1
-    num_partitions = len(logical_mesh.flatten_ids)
-    compile_options = get_compile_options(
-        num_replicas=num_replicas,
-        num_partitions=num_partitions,
-        device_assignment=logical_mesh.id_mesh.reshape((1, -1)),
-        use_spmd_partitioning=True,
-        parameter_is_tupled_arguments=tuple_args,
-        build_random_seed=build_random_seed
-    )
-
-    if memory_budget_per_device is None:
-        memory_budget_per_device = -1
-    pass_through_device_assignment = False
-    if distributed_compilation_head:
-        pass_through_device_assignment = True
-
-    # Invoke the auto-sharding compilation pass
-    compiled, sharding_strategy_vector = \
-        _auto_sharding_internal(logical_mesh, built_computation, compile_options,
-                                memory_budget_per_device,
-                                pass_through_device_assignment,
-                                multi_stage_compilation=multi_stage_compilation,
-                                enable_auto_sharding=enable_auto_sharding)
-    testing.last_compiled_executable = compiled
-=======
     if strategy_config is None:
         compiled, strategy_config = compile_with_search(
             backend, built, physical_mesh,
@@ -172,39 +86,9 @@
             backend, built, physical_mesh.total_devices, physical_mesh.is_distributed,
             strategy_config
         )
->>>>>>> 15c93e86
     hlo_module = compiled.hlo_modules()[0]
     logical_mesh_shape = strategy_config.logical_mesh_shape
 
-<<<<<<< HEAD
-    # Send code and sharding strategy to host workers
-    if distributed_compilation_head and not multi_stage_compilation:
-        hlo_proto = built_computation.as_serialized_hlo_module_proto()
-        compiled = physical_mesh.compile_remote_executable(
-            hlo_proto, logical_mesh.id_mesh.shape, sharding_strategy_vector, tuple_args,
-            build_random_seed, enable_auto_sharding=enable_auto_sharding)
-
-    return compiled, hlo_module
-
-
-def _auto_sharding_internal(logical_mesh,
-                            built,
-                            compile_options,
-                            memory_budget_per_device,
-                            pass_through_device_assignment,
-                            multi_stage_compilation=False,
-                            enable_auto_sharding=True):
-    # TODO (zhuohan): add backend args here
-    backend_name = "gpu"
-    backend = xb.get_backend(backend_name)
-    global last_s_val
-    with XlaPassContext({
-        # Solver options
-        "auto_sharding::enable": enable_auto_sharding,
-        "auto_sharding::memory_budget_per_device": memory_budget_per_device,
-        "auto_sharding::force_all_gather_cost": False,
-        "auto_sharding::all_gather_cost": 1e10,
-=======
     # Send code and strategy to remote workers
     if physical_mesh.is_distributed:
         unoptimized_hlo_proto = built.as_serialized_hlo_module_proto()
@@ -254,7 +138,7 @@
         Used when dumping measurement records to the file.
       record_file (Optional[str]): If is not None, dump measurement records into
         this file.
-    """ 
+    """
     unoptimized_hlo_proto = xla_computation.as_serialized_hlo_module_proto()
 
     # Set compile options
@@ -364,7 +248,6 @@
         "auto_sharding::enable": True,
         "auto_sharding::load_strategy": True,
         "auto_sharding::strategy_vector": to_int_tuple(solution_vector),
->>>>>>> 15c93e86
 
         # Device mesh
         "auto_sharding::device_mesh_ids": tuple(range(num_devices)),
@@ -373,19 +256,10 @@
         # Distributed compilation
         "build_option::pass_through_device_assignment": by_pass_device_assignment_check,
 
-<<<<<<< HEAD
-        # Debug options
-        "auto_sharding::simplify_graph": True,
-        "auto_sharding::print_strategy": False,
-
-        # Multi pipeline stage compilation
-        "auto_sharding::multi_stage_compilation": multi_stage_compilation,
-=======
         # Other useless but required arguments
         "auto_sharding::device_mesh_alpha": (1.0,) * len(logical_mesh_shape),
         "auto_sharding::device_mesh_beta": (1.0,) * len(logical_mesh_shape),
         "auto_sharding::device_mesh_prof_result": None,
->>>>>>> 15c93e86
     }):
         compiled = backend.compile(xla_computation, compile_options)
     return compiled
