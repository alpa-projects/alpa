"""Generate callables for 3d parallel that combines pipelining and 2d sharding."""
import logging

import jax
from jax import linear_util as lu
from jax.core import ClosedJaxpr, gensym
from jax.interpreters import partial_eval as pe
import numpy as np

from parax.device_mesh import VirtualMesh
from parax.global_env import global_config
from parax.pipeline_parallel.decentralized_distributed_runtime import DecentralizedDistributedRuntime
from parax.pipeline_parallel.schedules import (GpipeSchedule,
                                               gen_dependency_with_stages, PipeDreamFlush)
from parax.pipeline_parallel.computation import (
    create_donation_mapping, generate_computations_from_protos,
    generate_sharded_xla_computations,
    generate_sharded_xla_computations_compile_config,
    get_donatable_intermediate, mark_missing_vars_in_pipeline_marks,
    pipeline_dce, slice_closed_jaxpr_by_full_pipeline_marks,
    split_donate_invars)
from parax.pipeline_parallel.apply_grad import (
    compute_grad_to_accumulate_grad, process_apply_gradient,
    split_compute_grad_and_apply_grad)
from parax.pipeline_parallel.stage_construction import cluster_layers_and_slice_mesh
from parax.pipeline_parallel.stage_profiling import CompileWorkerPool
from parax.util import get_micro_batch, OrderedSet

logger = logging.getLogger(__name__)
logger.setLevel(logging.INFO)


@lu.cache
def three_d_parallel_callable(fun: lu.WrappedFun, in_tree, out_tree_thunk,
                              donated_invars, batch_invars, devices,
                              memory_budget_per_device, *avals):
    """3d parallel combining pipelining and 2d sharding."""

    if not isinstance(devices, VirtualMesh):
        raise RuntimeError("Unrecognized type of `devices`, got: {}, "
                           "expected type: {}.".format(type(devices),
                                                       "VirtualMesh"))

    # Trace the function to get the jaxpr
    virtual_mesh = devices
    num_micro_batches = global_config.num_micro_batches
    if num_micro_batches is None:
        logger.warning("num microbatch is unset. Use 1 by default.")
        num_micro_batches = 1
    microbatch_avals = get_micro_batch(batch_invars, num_micro_batches, *avals)
    with jax.disable_jit():
        jaxpr, _, consts = pe.trace_to_jaxpr_final(fun, microbatch_avals)
    closed_jaxpr = ClosedJaxpr(jaxpr, consts)

    # Split the jaxpr into compute_grad and apply_grad
    gensym_func = gensym([closed_jaxpr.jaxpr])
    compute_grad_jaxpr, apply_grad_jaxpr, barrier = (
        split_compute_grad_and_apply_grad(closed_jaxpr))
    have_apply_grad = barrier is not None

    if have_apply_grad:
        acc_grad_jaxpr, acc_grad_dict, grad_in_to_out = compute_grad_to_accumulate_grad(
            compute_grad_jaxpr, gensym_func)
    else:
        acc_grad_jaxpr = compute_grad_jaxpr
        acc_grad_dict = {}
        grad_in_to_out = {}

    # Slice the jaxpr into layers
    acc_grad_invars = acc_grad_jaxpr.jaxpr.invars
    acc_grad_outvars = acc_grad_jaxpr.jaxpr.outvars

    jax_pipeline_layers = slice_closed_jaxpr_by_full_pipeline_marks(
        acc_grad_jaxpr)
    jax_pipeline_layers = mark_missing_vars_in_pipeline_marks(
        jax_pipeline_layers, acc_grad_invars, acc_grad_outvars)
    jax_pipeline_layers = pipeline_dce(jax_pipeline_layers, acc_grad_outvars)

    # Initialize donation map
    global_invars = closed_jaxpr.jaxpr.invars
    global_outvars = closed_jaxpr.jaxpr.outvars
    if have_apply_grad:
        donation_mapping = dict(grad_in_to_out)
    else:
        donation_mapping = dict()

    # Construct pipeline stages by merging layers
    jax_pipeline_stages, stage_to_mesh, sliced_meshes = (
        cluster_layers_and_slice_mesh(
            jax_pipeline_layers,
            virtual_mesh,
            donation_mapping,
            acc_grad_outvars,
            num_micro_batches,
            pipeline_stage_mode=global_config.pipeline_stage_mode,
            cache_compute_cost=global_config.cache_compute_cost,
            forward_stage_layer_ids=global_config.forward_stage_layer_ids,
            submesh_shapes=global_config.sub_physical_mesh_shapes))
    num_meshes = len(sliced_meshes)

    # Process apply_gradient and donation
    if have_apply_grad:
        jax_all_stages, n_stages, dependency, apply_grad_placement, global_outvars, donated_invars =\
            process_apply_gradient(apply_grad_jaxpr,
                barrier, acc_grad_dict, jax_pipeline_stages, stage_to_mesh,
                gensym_func, num_micro_batches, num_meshes,
                global_invars, global_outvars, donated_invars)
    else:
        jax_all_stages = jax_pipeline_stages
        n_stages = len(jax_pipeline_stages)
        dependency = gen_dependency_with_stages(jax_pipeline_stages)
        apply_grad_placement = {}

    donation_mapping = create_donation_mapping(donation_mapping, donated_invars,
                                               global_invars, global_outvars)
    donate_invars_dict, jax_all_stages = split_donate_invars(
        donation_mapping, jax_all_stages)

    # Generate pipeline schedule and placement
    if global_config.pipeline_parallel_schedule == "gpipe":
        logger.debug("Using `gpipe` schedule.")
        schedule = GpipeSchedule(dependency=dependency, meshes=sliced_meshes,
                                 apply_grad_placement=apply_grad_placement,
                                 num_batch=num_micro_batches)
    elif global_config.pipeline_parallel_schedule == "1f1b":
        logger.debug("Using `1f1b` schedule.")
        schedule = PipeDreamFlush(dependency=dependency, meshes=sliced_meshes,
                                  apply_grad_placement=apply_grad_placement,
                                  num_batch=num_micro_batches)
    else:
        raise RuntimeError("Unrecognized pipeline parallel schedule. "
                           "Got `{}`. Availabe ones are `gpipe` or `1f1b`."
                           .format(global_config.pipeline_parallel_schedule))
    if logger.level == logging.DEBUG:
        logger.debug(schedule.pprint_schedule(print=False))

    physical_meshes = []
    for i, mesh in enumerate(schedule.meshes):
        physical_meshes.append(mesh.get_physical_mesh(skip_launch=True))

    stage_dict = [[] for _ in range(num_meshes)]
    stage_id_dict = [[] for _ in range(num_meshes)]
    donatable_dict = [[] for _ in range(num_meshes)]
    mesh_stage_mapping = schedule.mesh_stage_mapping
    donatable_list = get_donatable_intermediate(
<<<<<<< HEAD
        jax_all_stages, mesh_stage_mapping,
        set(global_invars).union(grad_in_to_out.keys()))
=======
        jax_all_stages, worker_stage_mapping,
        OrderedSet(global_invars).union(grad_in_to_out.keys()))
>>>>>>> 7785f9e2
    for i, stage in enumerate(jax_all_stages):
        mesh_indices = list(schedule.stage_placement(i))
        assert len(mesh_indices) == 1
        mesh_idx = mesh_indices[0]
        stage_id_dict[mesh_idx].append(i)
        stage_dict[mesh_idx].append(stage)
        donatable_dict[mesh_idx].append(donatable_list[i])

    # address logical mesh requirement by users
    slms = global_config.sub_logical_mesh_shapes
    if slms != None:
        assert len(slms) == len(global_config.sub_physical_mesh_shapes)
        assert all(
            np.prod(slms[i]) == np.prod(
                global_config.sub_physical_mesh_shapes[i])
            for i in range(num_meshes))
    else:
        slms = [None] * num_meshes

    # Call auto-sharding pass to shard each stage
    xla_stages = [None] * n_stages
    compile_workers = CompileWorkerPool(num_meshes, 1)
    compile_fn = lambda w, v: w.compile_with_config.remote(*v)
    compile_intermediate = [None] * num_meshes
    for mesh_idx in range(num_meshes):
        physical_mesh = physical_meshes[mesh_idx]
        if slms[mesh_idx]:
            # set to a user-required logical mesh shape
            # e.g. [1, 4] physical mesh could produce a [2, 2] logical mesh
            logical_mesh_choices = [
                physical_mesh.get_logical_mesh(slms[mesh_idx])
            ]
        else:
            # logical mesh shape == physical mesh shape
            logical_mesh_choices = [physical_mesh.get_default_logical_mesh()]
        logical_mesh_search_mode = "cost_model"
        stage_donate_invars = [
            donate_invars_dict[stage_idx]
            for stage_idx in stage_id_dict[mesh_idx]
        ]
        search_task = None
        record_file = None
        if global_config.pipeline_distributed_compile:
            proto, jaxpr_config = generate_sharded_xla_computations_compile_config(
                str(mesh_idx), stage_dict[mesh_idx], stage_donate_invars)
            mesh_config = (None, logical_mesh_choices, logical_mesh_search_mode,
                           memory_budget_per_device, search_task, record_file)
            multiple_stage_config = {
                "multiple_stages": True,
                "grad_acc_num_micro_batches": None,
                "bypass_device_assignment_check": True
            }

            compile_workers.submit(
                compile_fn,
                (proto, jaxpr_config, mesh_config, multiple_stage_config))
            compile_intermediate[mesh_idx] = (stage_dict[mesh_idx],
                                              stage_donate_invars)
        else:
            sharded_xla_stages = generate_sharded_xla_computations(
                str(mesh_idx), stage_dict[mesh_idx], stage_donate_invars,
                physical_mesh, logical_mesh_choices, logical_mesh_search_mode,
                memory_budget_per_device, acc_grad_outvars,
                donatable_dict[mesh_idx], search_task, record_file)
            for i, xla_stage in zip(stage_id_dict[mesh_idx],
                                    sharded_xla_stages):
                xla_stages[i] = xla_stage
    if global_config.pipeline_distributed_compile:
        for mesh_idx in range(num_meshes):
            computation_protos, strategy_config = compile_workers.get_next()
            jax_computations, computation_donate_invars = compile_intermediate[
                mesh_idx]
            sharded_xla_stages = generate_computations_from_protos(
                jax_computations, acc_grad_outvars, computation_donate_invars,
                donatable_dict[mesh_idx], computation_protos, strategy_config)
            for i, xla_stage in zip(stage_id_dict[mesh_idx],
                                    sharded_xla_stages):
                xla_stages[i] = xla_stage
    compile_workers.shutdown()

    for i, physical_mesh in enumerate(physical_meshes):
        logger.debug("Launch the {}th mesh...".format(i))
        physical_mesh.launch_xla_servers()

    # Wrap all things into a distributed runtime
    grad_in_to_out = {k: repr(v) for k, v in grad_in_to_out.items()}
    jp = DecentralizedDistributedRuntime(pipeline_stages=xla_stages,
                                         global_invars=global_invars,
                                         grad_dummy_invars=grad_in_to_out,
                                         global_outvars=global_outvars,
                                         physical_meshes=physical_meshes,
                                         dependency=dependency,
                                         schedule=schedule,
                                         is_batch=batch_invars,
                                         num_batch=num_micro_batches)

    def ret_func(*args, **kwargs):
        return jp.run(*args, **kwargs)

    ret_func.get_executable = lambda: jp

    return ret_func  # pylint: disable=unnecessary-lambda<|MERGE_RESOLUTION|>--- conflicted
+++ resolved
@@ -143,13 +143,8 @@
     donatable_dict = [[] for _ in range(num_meshes)]
     mesh_stage_mapping = schedule.mesh_stage_mapping
     donatable_list = get_donatable_intermediate(
-<<<<<<< HEAD
         jax_all_stages, mesh_stage_mapping,
-        set(global_invars).union(grad_in_to_out.keys()))
-=======
-        jax_all_stages, worker_stage_mapping,
         OrderedSet(global_invars).union(grad_in_to_out.keys()))
->>>>>>> 7785f9e2
     for i, stage in enumerate(jax_all_stages):
         mesh_indices = list(schedule.stage_placement(i))
         assert len(mesh_indices) == 1
