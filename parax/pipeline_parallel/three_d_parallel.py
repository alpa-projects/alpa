--- conflicted
+++ resolved
@@ -12,18 +12,12 @@
 from parax.pipeline_parallel.runtime import (
     GpipeSchedule, Jax3DPipeline, gen_linear_pipeline_dependency, gen_linear_pipeline_dependency_with_apply)
 from parax.pipeline_parallel.stage import (
-<<<<<<< HEAD
-    generate_sharded_xla_stages, slice_closed_jaxpr_by_full_pipeline_marks,
-    mark_missing_vars_in_pipeline_marks)
-=======
     JaxPipelineStage, apply_grad_add_marker, compute_to_acc_pipe,
-    generate_sharded_xla_stages, get_var_mapping, mark_global_and_local_vars,
-    slice_closed_jaxpr_by_manual_pipeline_marks,
+    generate_sharded_xla_stages, get_var_mapping,
     slice_closed_jaxpr_by_full_pipeline_marks,
     mark_missing_vars_in_pipeline_marks, slice_apply_gradient, mark_grad_mesh,
     apply_grad_get_mean)
 from parax.util import get_micro_batch, slices_to_jaxpr
->>>>>>> 2b489db5
 
 logger = logging.getLogger(__name__)
 logger.setLevel(logging.INFO)
@@ -85,13 +79,8 @@
 
 @lu.cache
 def three_d_parallel_callable(fun: lu.WrappedFun, in_tree, out_tree_thunk,
-<<<<<<< HEAD
-                              donated_invars, devices, memory_budget_per_device,
-=======
                               donated_invars, batch_invars, devices,
-                              memory_budget_per_device, pipeline_marker_type,
->>>>>>> 2b489db5
-                              *avals):
+                              memory_budget_per_device, *avals):
     """End-to-end 3d parallel combining pipelining and sharding."""
     if not (isinstance(devices, VirtualMesh) or
             global_config.search_logical_mesh_shape):
@@ -110,14 +99,6 @@
         jaxpr, _, consts = pe.trace_to_jaxpr_final(fun, microbatch_avals)
     # the sliced_meshes is set when tracing into forward decorator
     closed_jaxpr = ClosedJaxpr(jaxpr, consts)
-<<<<<<< HEAD
-    global_invars = closed_jaxpr.jaxpr.invars
-    global_outvars = closed_jaxpr.jaxpr.outvars
-    jax_pipeline_stages = slice_closed_jaxpr_by_full_pipeline_marks(
-        closed_jaxpr)
-    jax_pipeline_stages = mark_missing_vars_in_pipeline_marks(
-        jax_pipeline_stages, global_invars, global_outvars)
-=======
     gensym_func = gensym([closed_jaxpr.jaxpr])
     compute_grad_jaxpr, apply_grad_jaxpr, barrier = split_compute_and_apply(
         closed_jaxpr)
@@ -131,21 +112,10 @@
     # slice accumulate grad
     acc_grad_invars = acc_grad_jaxpr.jaxpr.invars
     acc_grad_outvars = acc_grad_jaxpr.jaxpr.outvars
-    if pipeline_marker_type == "manual":
-        jax_pipeline_stages = slice_closed_jaxpr_by_manual_pipeline_marks(
-            acc_grad_jaxpr)
-        # FIXME(yonghao): the below is incompatible with apply-grad
-        jax_pipeline_stages = [
-            mark_global_and_local_vars(stage, gensym_func)
-            for stage in jax_pipeline_stages
-        ]
-    elif pipeline_marker_type == "full":
-        jax_pipeline_stages = slice_closed_jaxpr_by_full_pipeline_marks(
-            acc_grad_jaxpr)
-        jax_pipeline_stages = mark_missing_vars_in_pipeline_marks(
-            jax_pipeline_stages, acc_grad_invars, acc_grad_outvars)
-    else:
-        raise ValueError("Invalid pipeline marker type", pipeline_marker_type)
+    jax_pipeline_stages = slice_closed_jaxpr_by_full_pipeline_marks(
+        acc_grad_jaxpr)
+    jax_pipeline_stages = mark_missing_vars_in_pipeline_marks(
+        jax_pipeline_stages, acc_grad_invars, acc_grad_outvars)
     # TODO(yonghao): move auto mesh slicing until here and get stage_to_mesh
     # delete the 4 lines below in auto mesh version
     stage_num = len(jax_pipeline_stages)
@@ -155,7 +125,6 @@
     }
     assert stage_num % 2 == 0
     mesh_num = stage_num // 2
->>>>>>> 2b489db5
 
     global_invars = closed_jaxpr.jaxpr.invars
     global_outvars = closed_jaxpr.jaxpr.outvars
