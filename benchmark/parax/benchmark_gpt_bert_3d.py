--- conflicted
+++ resolved
@@ -8,13 +8,8 @@
 import ray
 from flax import optim
 
-<<<<<<< HEAD
-from parax import (parallelize, global_config, set_parallelize_options, DeviceCluster,
-                   mark_pipeline, manual_pipeline)
-=======
-from parax import (parallelize, global_config, set_parallelize_options, testing,
-                   DeviceCluster, PhysicalDeviceMesh, mark_pipeline, manual_layer_slicing)
->>>>>>> b7e2e7d9
+from parax import (parallelize, global_config, set_parallelize_options,
+                   DeviceCluster, mark_pipeline, manual_layer_slicing)
 from parax.model.bert_model import BertConfig, FlaxBertForMaskedLMModule
 from parax.model.gpt_model import FlaxGPTForLMModule
 from parax.util import write_tsv
@@ -282,7 +277,7 @@
     parser = argparse.ArgumentParser()
     parser.add_argument("--use-profiling", action="store_true")
     parser.add_argument("--model", type=str, default="gpt")
-    parser.add_argument("--niter", type=int, default=5)
+    parser.add_argument("--niter", type=int, default=10)
     args = parser.parse_args()
 
     ray.init(address="auto")
