--- conflicted
+++ resolved
@@ -286,17 +286,7 @@
                     *inputs_list, skip_grad_sync=skip_grad_sync)
                 timers("compute").suspend()
 
-<<<<<<< HEAD
                 self._process_stage_outputs(batch_idx, stage_idx, outputs)
-=======
-                outvals = self._process_stage_outputs(stage_idx, outputs)
-
-                # TODO: Add reference counting here to reduce memory usage
-                self._stage_outputs[batch_idx][stage_idx].update(outvals)
-                for key, val in outvals.items():
-                    if key in self.global_outvars_repr_set:
-                        global_outputs[key] = val
->>>>>>> 6fcea2f1
             logger.debug(
                 ">>> At clock {}, pipelining jobs finished!".format(clock))
 
