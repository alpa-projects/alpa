# pylint: disable=protected-access
"""The device mesh runtime that manages buffers and runs computation
distributedly.

The hierarchy of classes defined in this file:

DeviceCluster  (the whole ray cluster)
|
PhysicalDeviceMeshGroup  (multiple device meshes)
|
PhysicalDeviceMesh  (one device mesh)
|
MeshHostWorker  (one host in a devie mesh)

Besides, we have two additional classes: VirtualPhysicalMesh and
LogicalDeviceMesh. They are only used during compilation time. They are used to
manipulate meshes flexibly without allocating real resources during compilation
time.
"""
from abc import ABC, abstractmethod
from collections import defaultdict, namedtuple
from collections.abc import Iterable
import logging
from operator import attrgetter
import os
import pickle
import shutil
import threading
import time
from typing import Any, List, Union, Sequence, Tuple, Optional

import jax
from jax import core, xla, device_put
from jax._src.api import ShapeDtypeStruct
from jax._src.lib import xla_bridge as xb, xla_extension as xe
from jax._src.tree_util import tree_leaves
from jax.abstract_arrays import array_types
from jax.core import ShapedArray
from jax.interpreters import pxla
from jax.interpreters.pxla import (ShardingSpec, _hashable_index,
                                   ShardedDeviceArray, Index)
from jax.lib import xla_client
import jax.numpy as jnp
import numpy as np
import ray

from alpa import mesh_profiling
import alpa.collective as col
from alpa.global_env import global_config
from alpa.monkey_patch import set_override_backend
from alpa.shard_parallel.auto_sharding import LogicalDeviceMesh
from alpa.parallel_plan import PlacementSpec
from alpa.timer import timers
from alpa.util import (benchmark_func, list_gpu_info, OrderedSet,
                       update_jax_platform, is_ray_node_resource)

if global_config.nccl_mode == "cupy":
    import alpa.collective.worker_nccl_util_cupy as worker_nccl_util
else:
    assert global_config.nccl_mode == "xla_extension"
    import alpa.collective.worker_nccl_util_xla as worker_nccl_util

logger = logging.getLogger(__name__)
logger.setLevel(logging.INFO)

ReshardingTileSpec = namedtuple("ReshardingTileSpec",
                                ["offset", "rank", "gpu_idx"])
ReshardingSendSpec = namedtuple("ReshardingSendSpec",
                                ["device_id", "tile_spec"])
ReshardingSendTask = namedtuple("ReshardingSendTask",
                                ["tile_specs", "group_name"])
ReshardingRecvSpec = namedtuple("ReshardingRecvSpec",
                                ["device_id", "shape", "dtype", "tile_specs"])
ReshardingRecvTask = namedtuple("ReshardingRecvTask",
                                ["recv_specs", "group_name"])
ReshardingAllGatherSpec = namedtuple(
    "ReshardingAllGatherSpec", ["device_ids", "tensor_slices", "output_slice"])
ReshardingAllGatherTask = namedtuple("ReshardingAllGatherTask",
                                     ["allgather_specs"])
ReshardingBroadcastSpec = namedtuple("ReshardingBroadcastSpec", [
    "comm_key", "world_size", "devices_ids", "devices_global_rank",
    "tensor_slices", "recv_tile_shape", "dtype"
])
ReshardingBroadcastTask = namedtuple("ReshardingBroadcastTask",
                                     ["broadcast_specs", "group_name"])


########################################
# Ray Workers
########################################
class DaemonMoveWorker:
    """
        A ray actor that moves local checkpoint into the shared
        filesystem in the background.
    """

    def move(self, from_dir: str, to_dir: str):
        os.makedirs(to_dir, exist_ok=True)
        for file in os.listdir(from_dir):
            from_path = os.path.join(from_dir, file)
            to_path = os.path.join(to_dir, file)
            shutil.move(from_path, to_path)

    def sync(self):
        """Noop function used to synchronize."""


class MeshHostWorker:
    """
    A ray actor that manages the xla computation and buffers on a single host.
    """

    def __init__(self, server_address: str, num_hosts: int, host_id: int,
                 mesh_id: int, move_worker: DaemonMoveWorker,
                 runtime_random_seed: int):
        self.num_hosts = num_hosts
        self.host_id = host_id
        self.mesh_id = mesh_id
        self.move_worker = move_worker
        self.launched = False
        self.distributed_client = (
            xla_client._xla.get_distributed_runtime_client(
                server_address, host_id))
        logger.debug(
            f"{host_id}: Trying to connect to xla runtime at {server_address}")
        self.distributed_client.connect()
        logger.debug(
            f"{host_id}: Success to connect to xla runtime at {server_address}")
        self.backend = xla_client.make_gpu_client(self.distributed_client,
                                                  node_id=host_id)
        # Monkey patch the backend
        set_override_backend(self.backend)
        self.local_devices = self.backend.local_devices()
        self.num_devices = len(self.local_devices)

        self.buffers = {}  # Dict[uuid -> Sequence[DeviceArray]]
        self.executables = {}  # Dict[uud -> MeshWorkerExecutable]

        self.send_tasks = {}  # Dict[uuid -> ReshardingSendTask]
        self.recv_tasks = {}  # Dict[uuid -> ReshardingRecvTask]
        self.allgather_tasks = {}  # Dict[uuid -> AllgatherTask]
        self.broadcast_tasks = {}  # Dict[uuid -> BroadcastTask]
        self.allgather_communicators = {}
        self.broadcast_communicators = {}

        self.data_loaders = {}  # Dict[uuid -> MeshWorkerDataLoader]
        self.data_loader_iters = {}  # Dict[uuid -> iterator]

        self.set_runtime_random_seed(runtime_random_seed)

        if global_config.pipeline_use_signal_send_recv:
            print("Use signal send recv for debugging.")
            self.signal_buffers = []
            for d in self.local_devices:
                jax_tensor = device_put(jnp.ones((1,), dtype=jnp.int8), d)
                self.signal_buffers.append(
                    worker_nccl_util.to_signal_buffer(jax_tensor))

        self.launched = True

    ##### Buffer Related Functions #####
    def put_tensor(self,
                   uuids: Union[int, Sequence[int]],
                   datas: Sequence[np.ndarray],
                   num_batch=1,
                   batch_dim=0):
        assert len(datas) == self.num_devices
        if isinstance(uuids, int):
            uuids = [uuids]
        assert len(uuids) == num_batch
        if num_batch > 1:
            split_datas = []
            for data in datas:
                split_buffers = np.split(data, num_batch, batch_dim)
                split_datas.extend(split_buffers)
            datas = split_datas
        tensors = [([None] * self.num_devices) for _ in range(num_batch)]
        for i, data in enumerate(datas):
            if data.dtype == np.int64:
                data = data.astype(np.int32)
            device_id = i // num_batch
            batch_id = i % num_batch
            tensors[batch_id][device_id] = (self.backend.buffer_from_pyval(
            data, self.local_devices[device_id]))
        for uuid, tensor in zip(uuids, tensors):
            self.buffers[uuid] = tensor

    def shard_and_put_non_zero_buffer(self, uuids: Union[Sequence[int], int],
                                      shape: Sequence[int], dtype: np.dtype,
                                      indices: Sequence, num_batch: int):
        if isinstance(uuids, int):
            uuids = [uuids]
        assert len(uuids) == num_batch
        assert len(indices) == self.num_devices * num_batch
        tensors = [([None] * self.num_devices) for _ in range(num_batch)]
        for device_id in range(self.num_devices):
            for b in range(num_batch):
                shard_shape = []
                idx = device_id * num_batch + b
                for j, s in enumerate(indices[idx]):
                    filled_slice = s.indices(shape[j])
                    dim_size = len(range(*filled_slice))
                    shard_shape.append(dim_size)
                tensors[b][device_id] = (self.backend.buffer_from_pyval(
                    np.full(shard_shape, 1e-8, dtype),
                    self.local_devices[device_id]))
        for uuid, tensor in zip(uuids, tensors):
            self.buffers[uuid] = tensor

<<<<<<< HEAD
    def shard_and_apply_func_on_buffer(
        self, uuids: Union[Sequence[int], int], shape: Sequence[int],
        dtype: np.dtype, indices: Sequence, num_batch: int,
        apply_func: Callable[
            ["MeshHostWorker", int, Sequence[int], np.dtype], Any]):
        if isinstance(uuids, int):
            uuids = [uuids]
        assert len(uuids) == num_batch
        assert len(indices) == self.num_devices * num_batch
        tensors = [([None] * self.num_devices) for _ in range(num_batch)]
        for device_id in range(self.num_devices):
            for b in range(num_batch):
                shard_shape = []
                idx = device_id * num_batch + b
                for j, s in enumerate(indices[idx]):
                    filled_slice = s.indices(shape[j])
                    dim_size = len(range(*filled_slice))
                    shard_shape.append(dim_size)
                tensors[b][device_id] = apply_func(device_id, shard_shape,
                                                   dtype)
        for uuid, tensor in zip(uuids, tensors):
            self.buffers[uuid] = tensor

    def _get_tensor_with_local_ids(self, uuid: int, device_ids: Sequence[int]):
        bufs = self.buffers[uuid]
        if device_ids is None:
            return bufs
        return [bufs[device_id] for device_id in device_ids]

    def get_buffers(self,
                    uuids: Union[Sequence[int], int],
                    device_indices: Sequence[int] = None):
        if not isinstance(uuids, Iterable):
            return self._get_tensor_with_local_ids(uuids, device_indices)
        if device_indices is not None:
            assert len(uuids) == len(device_indices)
        else:
            device_indices = [None] * len(uuids)
        return [self._get_tensor_with_local_ids(uuid, local_ids)
                for uuid, local_ids in zip(uuids, device_indices)]
=======
    def get_buffers(self, uuids: Union[Sequence[int], int]):
        if isinstance(uuids, Iterable):
            return [self.buffers[uuid] for uuid in uuids]
        return self.buffers[uuids]
>>>>>>> 2d7ff2ae

    def delete_buffers(self, uuids: Union[Sequence[int], int]):
        if isinstance(uuids, Iterable):
            for uuid in uuids:
                del self.buffers[uuid]
        else:
            del self.buffers[uuids]

    def block_until_ready_buffers(self, uuids: Union[Sequence[int], int]):
        # We have to block all tensors to avoid the last operation is
        # cross-mesh resharding(not SPMD)
        if isinstance(uuids, Iterable):
            for uuid in uuids:
                for buf in self.buffers[uuid]:
                    buf.block_until_ready()
        else:
            for buf in self.buffers[uuids]:
                buf.block_until_ready()

    def get_memory_allocated(self):
        self.sync()
        return max(d.memory_allocated() for d in self.local_devices)

    def get_max_memory_allocated(self):
        self.sync()
        return max(d.max_memory_allocated() for d in self.local_devices)

    def get_available_memory(self):
        self.sync()
        return min(d.available_memory() for d in self.local_devices)

    def reset_memory_stats(self):
        self.sync()
        for device in self.local_devices:
            device.clear_memory_stats()

    ##### Executable Related Functions #####
    def put_executable(self, uuid: int,
                       executable_class: "MeshWorkerExecutable", *args):
        self.executables[uuid] = executable_class(self, uuid, *args)

    def delete_executable(self, uuid: int):
        if uuid in self.executables:
            del self.executables[uuid]

    def run_executable(self, uuid: int, *args, **kwargs):
        self.executables[uuid].execute_on_worker(*args, **kwargs)

    def get_exec_hlo_text(self, uuid: int):
        return self.executables[uuid].get_hlo_text()

    def get_exec_total_allocation_size(self, uuid: int):
        return self.executables[uuid].get_total_allocation_size()

    def get_exec_grad_sync_channel_ids(self, uuid: int):
        return self.executables[uuid].grad_sync_channel_ids

    def set_runtime_random_seed(self, seed: int):
        for d in self.local_devices:
            d.set_seed(seed)

    ##### Serialization Related Functions #####
    def sync_move_worker(self):
        ray.get(self.move_worker.sync.remote())

    def save_tensor(self, ckpt_dir: str, local_cache_dir: Union[str, None],
                    uuid: int, device_ids: Sequence[int],
                    shard_indices: Sequence[Index],
                    global_shape: Sequence[int]):
        assert uuid in self.buffers
        tensor_buffers = self.buffers[uuid]

<<<<<<< HEAD
        shard_names = [
            str(self.host_id) + "." + str(i) for i in range(len(device_ids))
        ]
=======
        shard_names = [f"shard_{self.host_id}.{i}" for i in range(len(uuids))]
>>>>>>> 2d7ff2ae

        metadata = {
            "global_shape": global_shape,
            "dtype": self.buffers[uuid][0].dtype,
            "shard_names": shard_names,
            "shard_indices": shard_indices,
        }

        # create directories if not exist
        os.makedirs(ckpt_dir, exist_ok=True)
        if local_cache_dir is not None:
            os.makedirs(local_cache_dir, exist_ok=True)
            save_dir = local_cache_dir
        else:
            save_dir = ckpt_dir

        for shard_name, device_id in zip(shard_names, device_ids):
            with open(os.path.join(save_dir, shard_name), "wb") as datafile:
                np.save(datafile, tensor_buffers[device_id])

        with open(os.path.join(save_dir, f"metadata_{self.host_id}"),
                  "wb") as metafile:
            pickle.dump(metadata, metafile)

        # move data
        if local_cache_dir is not None:
            self.move_worker.move.remote(local_cache_dir, ckpt_dir)

    def load_tensor(self, ckpt_dir: str, uuid: Sequence[int],
                    device_ids: Sequence[int], shard_indices: Sequence[Index]):
        metadatas = list(
            filter(lambda fname: fname.startswith("metadata"),
                   os.listdir(ckpt_dir)))
        # pylint: disable=import-outside-toplevel
        from alpa.serialization import load_sharded_array
        entire_arr = load_sharded_array(ckpt_dir, metadatas)
        tensor_buffers = [None] * self.num_devices
        for index, device_id in zip(shard_indices, device_ids):
            data = entire_arr[index]
            if data.dtype == np.int64:
                data = data.astype(np.int32)
            tensor_buffers[device_id] = (self.backend.buffer_from_pyval(
                data, self.local_devices[device_id]))
        self.buffers[uuid] = tensor_buffers

    ##### Data loader Related Functions #####
    def put_data_loader(self, uuid: int, *args):
        # pylint: disable=import-outside-toplevel
        from alpa.data_loader import MeshWorkerDataLoader
        self.data_loaders[uuid] = MeshWorkerDataLoader(self, *args)

    def data_loader_iter(self, uuid: int):
        self.data_loader_iters[uuid] = iter(self.data_loaders[uuid])

    def data_loader_next(self, uuid: int):
        next(self.data_loader_iters[uuid])

    def delete_data_loader(self, uuid: int):
        del self.data_loaders[uuid]

    ##### Cross Mesh Resharding Related Functions #####
    @staticmethod
    def init_collective_group(world_size, rank, backend, group_name):
        """Initialize the collective group eagerly."""
        col.init_collective_group(world_size,
                                  rank,
                                  backend=backend,
                                  group_name=group_name)

    @staticmethod
    def generate_nccl_uid(group_name):
        """Generate the NCCL unique ID in advance."""
        g = col.check_and_get_group(group_name)
<<<<<<< HEAD
        g._get_nccl_broadcast_communicator(  # pylint: disable=protected-access
            comm_key, world_size, device_ids, devices_global_rank, nccl_uid)

    # Note: in this device mesh code, we will use 3 types of tensors:
    # (1) JAX high-level _DeviceArray, which is index-able, has __cuda_array__
    #     interface
    # (2) XLA low-level PyLocalBuffer, which is not index-able
    # (3) cupy array, which is an intermediate format for ray collective
    def send_tile(self, uuid: int, device_id: int, offset: Sequence[slice],
                  dst_rank: int, dst_gpu_idx: int, group_name: str):
        """
        Send a slice of a source buffer to a target GPU.

        Args:
            uuid: the uuid of the xla buffers.
            offset: the slice to be sent in the buffer.
            dst_rank: destination rank to send.
            dst_gpu_idx: the gpu index on the destination rank.
            group_name: collective group name
        """
        if global_config.pipeline_use_signal_send_recv:
            signal = self.signal_tensors[device_id]
            col.send_multigpu(signal, dst_rank, dst_gpu_idx, group_name)
            return

        buffer = self.buffers[uuid][device_id]
        buffer_shape = buffer.shape
        if is_continuous_subset(offset, buffer_shape):
            # fast path, two cases: (1) same shape, (2) continuous subset.
            slice_shape = tuple(ind.stop - ind.start for ind in offset)
            to_send = xla_buffer_to_cupy(buffer)
            if slice_shape == buffer_shape:
                col.send_multigpu(to_send, dst_rank, dst_gpu_idx, group_name)
            else:
                ind, n_elements = infer_offset_and_n_elements(offset)
                col.send_multigpu(to_send[ind],
                                  dst_rank,
                                  dst_gpu_idx,
                                  group_name,
                                  n_elements=n_elements)
        else:
            # slower path, because of indexing.
            logger.debug(
                "Send goes along the slowest path. "
                "If this is for transformers, please check the resharding "
                "specs.")
            start_indices = tuple(o.start for o in offset)
            slice_sizes = tuple(o.stop - o.start for o in offset)
            src_buffer = jax_tensor_index(
                xla_buffer_to_jax_tensor(buffer), start_indices,
                slice_sizes)
            to_send = jax_tensor_to_cupy(src_buffer)
            col.send_multigpu(to_send, dst_rank, dst_gpu_idx, group_name)

    def recv_tile(self, uuid: int, device_id: int,
                  indices_in_dst_tile: Sequence[slice], src_rank: int,
                  src_gpu_idx: int, group_name: str):
        """
        Receive a slice from a source GPU and in-place write it on the target
        buffer.

        Args:
            uuid: the uuid of the xla buffers.
            device_id: the device where the buffer is received, used to allocate
              tmp buffer.
            indices_in_dst_tile: the slice index to be written on destination
              buffer.
            src_rank: source rank to receive from.
            src_gpu_idx: the sender gpu index on the source rank.
            group_name: collective group name.
        """
        if uuid not in self.buffers:
            raise RuntimeError("Buffer has not been created.")

        if global_config.pipeline_use_signal_send_recv:
            signal = self.signal_tensors[device_id]
            col.recv_multigpu(signal, src_rank, src_gpu_idx, group_name)
            return

        buffer = self.buffers[uuid][device_id]
        buffer_shape = buffer.shape
        slice_shape = tuple(ind.stop - ind.start for ind in indices_in_dst_tile)
        is_bool = buffer.dtype == np.bool_
        if is_continuous_subset(indices_in_dst_tile, buffer_shape):
            to_recv = xla_buffer_to_cupy(buffer, take_ownership=True)
            if slice_shape == buffer_shape:
                col.recv_multigpu(to_recv, src_rank, src_gpu_idx, group_name)
            else:
                ind, n_elements = infer_offset_and_n_elements(
                    indices_in_dst_tile)
                col.recv_multigpu(to_recv[ind],
                                  src_rank,
                                  src_gpu_idx,
                                  group_name,
                                  n_elements=n_elements)
            self.buffers[uuid][device_id] = cupy_to_xla_buffer(to_recv)
        else:
            # The following call will allocate memory and cause a few H2D and
            # D2D kernels.
            # See: https://github.com/alpa-projects/alpa/issues/145
            logger.debug(
                "Recv goes along the slowest path. "
                "If this is for transformers, please check the resharding "
                "specs.")
            tmp_buffer = device_put(
                jnp.ones(slice_shape, dtype=buffer.dtype),
                self.local_devices[device_id])
            to_recv = jax_tensor_to_cupy(tmp_buffer, take_ownership=True)
            col.recv_multigpu(to_recv, src_rank, src_gpu_idx, group_name)
            recv_tensor = cupy_to_jax_tensor(to_recv)
            start_indices = tuple(
                ind_in_dst.start for ind_in_dst in indices_in_dst_tile)

            # The following in-place write will cause a D2D copy kernel
            # See: https://github.com/alpa-projects/alpa/issues/144
            # It is unavoidable, but it is better than:
            # new_buffer = dynamic_update_slice(src_buf, update, start_indices)
            # which is not in-place and will cause extra allocation-related
            # kernels.
            new_buffer = jax_tensor_set(xla_buffer_to_jax_tensor(buffer),
                                        recv_tensor, start_indices)
            self.buffers[uuid][device_id] = jax_tensor_to_xla_buffer(new_buffer)
        if is_bool:
            self.buffers[uuid][device_id] = _uint8_to_bool(buffer)
=======
        uid = g.generate_nccl_uid()
        return uid
>>>>>>> 2d7ff2ae

    @staticmethod
    def init_p2p_communicator(group_name, my_rank, my_gpu_idx, peer_rank,
                              peer_gpu_idx, nccl_uid):
        """Initialize the P2P communicator from within the mesh workers."""
        assert col.is_group_initialized(group_name)
        assert col.get_rank(group_name) == my_rank
        g = col.check_and_get_group(group_name)
        g.create_p2p_communicator(my_gpu_idx, peer_rank, peer_gpu_idx, nccl_uid)

    @staticmethod
    def init_broadcast_communicator(group_name, comm_key, world_size,
                                    device_ids, devices_global_rank, nccl_uid):
        """Initialize the P2P communicator from within the mesh workers."""
        assert col.is_group_initialized(group_name)
        g = col.check_and_get_group(group_name)
        g._get_nccl_broadcast_communicator(comm_key, world_size, device_ids,
                                           devices_global_rank, nccl_uid)

    @staticmethod
    def destroy_collective_group(group_name: str = "default"):
        col.destroy_collective_group(group_name)

    def put_resharding_send_task(self, uuid, tasks, group_name):
        self.send_tasks[uuid] = ReshardingSendTask(tile_specs=tasks,
                                                   group_name=group_name)

    def put_resharding_recv_task(self, uuid, tasks, group_name):
        self.recv_tasks[uuid] = ReshardingRecvTask(recv_specs=tasks,
                                                   group_name=group_name)

    def run_resharding_send_task(self, uuid, tensor_uuid):
        task: ReshardingSendTask = self.send_tasks[uuid]
        for send_tile_spec in task.tile_specs:
            send_tile_spec: ReshardingSendSpec
            self.send_tile(tensor_uuid, send_tile_spec.device_id,
                           send_tile_spec.tile_spec.offset,
                           send_tile_spec.tile_spec.rank,
                           send_tile_spec.tile_spec.gpu_idx, task.group_name)

    def run_resharding_recv_task(self,
                                 uuid,
                                 tensor_uuid,
                                 set_empty_buffer=True):
        task: ReshardingRecvTask = self.recv_tasks[uuid]
        if set_empty_buffer and tensor_uuid not in self.buffers:
            self.buffers[tensor_uuid] = [None] * self.num_devices
        buffers = self.buffers[tensor_uuid]
        for recv_spec in task.recv_specs:
            recv_spec: ReshardingRecvSpec
            device_id = recv_spec.device_id
            if set_empty_buffer:
                buffers[device_id] = self.backend.buffer_from_pyval(
                    np.full(recv_spec.shape, 1e-8, recv_spec.dtype),
                    self.local_devices[device_id])
            for recv_tile_spec in recv_spec.tile_specs:
                recv_tile_spec: ReshardingTileSpec
                self.recv_tile(tensor_uuid, device_id, recv_tile_spec.offset,
                               recv_tile_spec.rank, recv_tile_spec.gpu_idx,
                               task.group_name)

    def send_tile(self, uuid: int, offset: Sequence[slice], dst_rank: int,
                  dst_gpu_idx: int, group_name: str):
        if global_config.pipeline_use_signal_send_recv:
            signal = self.signal_buffers[uuid % len(self.local_devices)]
            col.send_multigpu(signal,
                              dst_rank,
                              dst_gpu_idx,
                              group_name,
                              start_pos=0,
                              n_elements=1)
        else:
            worker_nccl_util.send_tile(self, uuid, offset, dst_rank,
                                       dst_gpu_idx, group_name)

    def recv_tile(self, uuid: int, device_id: int,
                  indices_in_dst_tile: Sequence[slice], src_rank: int,
                  src_gpu_idx: int, group_name: str):
        if uuid not in self.buffers:
            raise RuntimeError("Buffer has not been created.")

        if global_config.pipeline_use_signal_send_recv:
            signal = self.signal_buffers[uuid % len(self.local_devices)]
            col.recv_multigpu(signal,
                              src_rank,
                              src_gpu_idx,
                              group_name,
                              start_pos=0,
                              n_elements=1)
        else:
            worker_nccl_util.recv_tile(self, uuid, device_id,
                                       indices_in_dst_tile, src_rank,
                                       src_gpu_idx, group_name)

    def put_resharding_allgather_task(self, uuid, tasks):
        all_gather_task = ReshardingAllGatherTask(tasks)
        allgather_specs = all_gather_task.allgather_specs
        for allgather_spec in allgather_specs:
            device_ids = sorted(allgather_spec.device_ids)
            if repr(device_ids) not in self.allgather_communicators:
                self.allgather_communicators[repr(device_ids)] = (
                    worker_nccl_util.init_local_comm(list(device_ids)))
        self.allgather_tasks[uuid] = all_gather_task

    def run_allgather_task(self, uuid, tensor_uuid):
        task: ReshardingAllGatherTask = self.allgather_tasks[uuid]
        allgather_specs = task.allgather_specs
        for allgather_spec in allgather_specs:
<<<<<<< HEAD
            self.allgather(tensor_uuid, allgather_spec.device_ids,
                           allgather_spec.tensor_slices,
                           allgather_spec.output_slice)

    def allgather(self, uuid: int, device_ids: Sequence[int],
                  tensor_slices: Sequence[slice], output_slice):
        cupy_buffers = []
        communicators = self.allgather_communicators[repr(sorted(device_ids))]
        relative_idx = dict(zip(sorted(device_ids), range(len(device_ids))))
        output_idx, _ = infer_offset_and_n_elements(output_slice)
        is_bool = self.buffers[uuid][0].dtype == np.bool_
        nccl_util.groupStart()
        for device_id, tensor_slice in zip(device_ids, tensor_slices):
            xla_buffer = self.buffers[uuid][device_id]
            cupy_buffer = xla_buffer_to_cupy(xla_buffer, take_ownership=True)
            ind, n_elements = infer_offset_and_n_elements(tensor_slice)
            cupy_slice = cupy_buffer[ind]
            cupy_output_slice = cupy_buffer[output_idx]
            communicators[relative_idx[device_id]].allGather(
                nccl_util.get_tensor_ptr(cupy_slice),
                nccl_util.get_tensor_ptr(cupy_output_slice), n_elements,
                nccl_util.get_nccl_tensor_dtype(cupy_buffer),
                cupy.cuda.Stream.null.ptr)
            cupy_buffers.append(cupy_buffer)
        nccl_util.groupEnd()
        for device_id, cupy_buffer in zip(device_ids, cupy_buffers):
            buf = cupy_to_xla_buffer(cupy_buffer)
            if is_bool:
                buf = _uint8_to_bool(buf)
            self.buffers[uuid][device_id] = buf
=======
            worker_nccl_util.allgather(self, buffer_uuids,
                                       allgather_spec.device_ids,
                                       allgather_spec.tensor_slices,
                                       allgather_spec.output_slice)
>>>>>>> 2d7ff2ae

    def put_resharding_broadcast_task(self, uuid, tasks, group_name):
        self.broadcast_tasks[uuid] = ReshardingBroadcastTask(
            broadcast_specs=tasks, group_name=group_name)

    def run_resharding_broadcast_task(self,
                                      uuid,
                                      tensor_uuid,
                                      set_empty_buffer=True):
        task: ReshardingBroadcastTask = self.broadcast_tasks[uuid]
        broadcast_specs = task.broadcast_specs
        if set_empty_buffer and tensor_uuid not in self.buffers:
            picked_spec = list(broadcast_specs.values())[0]
            shape = picked_spec.recv_tile_shape
            dtype = picked_spec.dtype
            self.buffers[tensor_uuid] = [
                self.backend.buffer_from_pyval(np.full(shape, 1e-8, dtype),
                                               self.local_devices[device_id])
                for device_id in range(self.num_devices)
            ]
        for group_idx in broadcast_specs:
            broadcast_spec: ReshardingBroadcastSpec = broadcast_specs[group_idx]
<<<<<<< HEAD

            self.broadcast(tensor_uuid, broadcast_spec.comm_key,
                           broadcast_spec.world_size,
                           broadcast_spec.devices_ids,
                           broadcast_spec.devices_global_rank,
                           broadcast_spec.tensor_slices, task.group_name)

    def broadcast(self, uuid, comm_key, world_size, devices_ids,
                  devices_global_rank, tensor_slices, group_name):
        to_use = []
        for_buffer = []
        is_bool = self.buffers[uuid][devices_ids[0]].dtype == np.bool_
        tensors = self.buffers[uuid]
        for device_id, global_rank, tensor_slice in zip(devices_ids,
                                                        devices_global_rank,
                                                        tensor_slices):
            tensor_shape = tensors[device_id].shape
            slice_shape = tuple(ind.stop - ind.start for ind in tensor_slice)
            if is_continuous_subset(tensor_slice, tensor_shape):
                # fast path, two cases: (1) same shape, (2) continuous subset.
                tmp = xla_buffer_to_cupy(tensors[device_id])
                if slice_shape != tensor_shape:
                    ind, _ = infer_offset_and_n_elements(tensor_slice)
                    to_use.append(tmp[ind])
                else:
                    to_use.append(tmp)
                for_buffer.append(tmp)
            else:
                tmp = None
                if global_rank == 0:
                    start_indices = tuple(o.start for o in tensor_slice)
                    tmp = jax_tensor_index(
                        xla_buffer_to_jax_tensor(tensors[device_id]),
                        start_indices, slice_shape)
                    tmp = jax_tensor_to_cupy(tmp)
                else:
                    tmp = device_put(
                        jnp.ones(slice_shape, dtype=tensors[device_id].dtype),
                        self.local_devices[device_id])
                    tmp = jax_tensor_to_cupy(tmp, take_ownership=True)
                to_use.append(tmp)
                for_buffer.append(tmp)

        _, n_elements = infer_offset_and_n_elements(tensor_slices[0])
        col.broadcast_partialgpu(to_use, n_elements, comm_key, world_size,
                                 devices_ids, devices_global_rank, group_name)

        for for_buffer_tensor, device_id, global_rank, tensor_slice in zip(
                for_buffer, devices_ids, devices_global_rank, tensor_slices):
            if global_rank == 0:
                continue
            tensor_shape = tensors[device_id].shape
            slice_shape = tuple(ind.stop - ind.start for ind in tensor_slice)
            if is_continuous_subset(tensor_slice, tensor_shape):
                tensors[device_id] = cupy_to_xla_buffer(for_buffer_tensor)
            else:
                recv_tensor = cupy_to_jax_tensor(for_buffer_tensor)
                start_indices = tuple(
                    ind_in_dst.start for ind_in_dst in tensor_slice)
                new_buffer = jax_tensor_set(
                    xla_buffer_to_jax_tensor(tensors[device_id]), recv_tensor,
                    start_indices)
                tensors[device_id] = jax_tensor_to_xla_buffer(new_buffer)
            if is_bool:
                tensors[device_id] = _uint8_to_bool(tensors[device_id])

    @staticmethod
    def destroy_collective_group(group_name: str = "default"):
        col.destroy_collective_group(group_name)

    ##### Data Loader Related Functions #####
    def delete_data_loader(self, uuid: int):
        del self.data_loaders[uuid]
=======
            if set_empty_buffer:
                for device_id, global_rank in zip(
                        broadcast_spec.devices_ids,
                        broadcast_spec.devices_global_rank):
                    if global_rank == 0:
                        continue
                    buf_uuid = buffer_uuids[device_id]
                    if buf_uuid not in self.buffers:
                        self.put_non_zero_buffer(buf_uuid, device_id,
                                                 broadcast_spec.recv_tile_shape,
                                                 broadcast_spec.dtype)

            worker_nccl_util.broadcast(
                self, buffer_uuids, broadcast_spec.comm_key,
                broadcast_spec.world_size, broadcast_spec.devices_ids,
                broadcast_spec.devices_global_rank,
                broadcast_spec.tensor_slices, task.group_name)
>>>>>>> 2d7ff2ae

    ##### Profiling and Debugging Related Functions #####
    def profile_hlo_ops(self, op_infos: Sequence[Any], cache_filename: str,
                        single_timeout: float):
        num_devices = self.num_hosts * len(self.local_devices)
        return mesh_profiling.profile_hlo_ops(op_infos, self.backend,
                                              self.local_devices, self.host_id,
                                              num_devices, cache_filename,
                                              single_timeout)

    def profile_executable_with_dummy_inputs(self, uuid: int, **kwargs):
        return self.executables[uuid].profile_with_dummy_inputs(
            self.backend, self.local_devices, **kwargs)

    def profile_resharding_send_task(self,
                                     uuid,
                                     buf_uuids,
                                     warmup=1,
                                     repeat=3,
                                     number=3,
                                     sync=False):
        # TODO(yonghao): the sync function should be carefully reconsidered
        def run_fn():
            self.run_resharding_send_task(uuid, buf_uuids)

        sync_fn = self.sync if sync else None
        costs = benchmark_func(run_fn, sync_fn, warmup, repeat, number)
        return np.mean(costs)

    def profile_resharding_recv_task(self,
                                     uuid,
                                     buf_uuids,
                                     warmup=1,
                                     repeat=3,
                                     number=3,
                                     sync=False):
        set_empty_buffer = True

        def run_fn():
            nonlocal set_empty_buffer
            self.run_resharding_recv_task(uuid, buf_uuids, set_empty_buffer)
            set_empty_buffer = False

        sync_fn = self.sync if sync else None
        costs = benchmark_func(run_fn, sync_fn, warmup, repeat, number)
        return np.mean(costs)

    @staticmethod
    def get_timer(name: str):
        return timers(name)

    @staticmethod
    def reset_timer(name: str):
        timers(name).reset()

    def get_live_buffer_uuids(self):
        return list(self.buffers.keys())

    ##### Other Functions #####
    def sync(self):
        # We sync one device instead of all for smaller runtime overhead.
        # This is correct because of SPMD.
        self.local_devices[0].synchronize_all_activity()

    @staticmethod
    def check_alive():
        return True

    def shutdown(self):
        if not self.launched:
            return
        self.sync()
        self.buffers.clear()
        self.executables.clear()
        self.distributed_client.shutdown()
        # sync & shutdown DaemonMoveWorker
        self.sync_move_worker()
        ray.kill(self.move_worker)
        self.move_worker = None


########################################
# DeviceMeshs
########################################
class PhysicalDeviceMesh(ABC):
    """The base class of physical device mesh.

    A physical device mesh is a 2-dimensional mesh that runs SPMD computation on
    all devices in the mesh.
    """

    num_hosts: int
    num_devices_per_host: int
    mesh_id: int

    def get_signature(self) -> str:
        """Return a signature string that contains the mesh shape and GPU
        model."""
        gpu_type = list_gpu_info()
        gpu_name = gpu_type.split("\n")[0].split(" (UUID:")[0][7:]
        ret = f"{self.num_hosts},{self.num_devices_per_host},{gpu_name}"
        ret = ret.replace(" ", "-")
        return ret

    @property
    def shape(self):
        return self.num_hosts, self.num_devices_per_host

    @property
    def num_devices(self):
        """Return the total number of GPUs on this mesh."""
        return self.num_hosts * self.num_devices_per_host

    ##### Logical Mesh Related Functions #####
    def get_logical_mesh(self,
                         mesh_shape: Optional[Sequence[int]] = None,
                         mesh_alpha: Optional[float] = None,
                         mesh_beta: Optional[float] = None,
                         mesh_topology: Optional[str] = None,
                         intra_host_bandwidth: Optional[float] = None,
                         inter_host_bandwidth: Optional[float] = None):
        """
        Return a logical mesh and parameters of the alpha-beta communication
        cost model. The logical view is used for auto-sharding.
        """
        if mesh_shape is None:
            mesh_shape = (self.num_hosts, self.num_devices_per_host)

        id_mesh = np.arange(self.num_devices).reshape(mesh_shape)

        if mesh_topology is None:
            # Use the provided mesh_alpha and mesh_beta
            mesh_alpha = mesh_alpha or (1, 1)
            mesh_beta = mesh_beta or (1, 0.1)
        elif mesh_topology == "tree":
            # Derive mesh_alpha and mesh_beta from topology,
            # intra_host_bandwidth and inter_host_bandwidth
            assert mesh_alpha is None
            assert mesh_beta is None
            mesh_alpha = [1] * 2
            mesh_beta = [None] * 2
            host_ids = np.tile(
                np.arange(self.num_hosts).reshape(-1, 1),
                self.num_devices_per_host)
            host_ids = host_ids.reshape(mesh_shape)

            # Compute bandwidth of doing communication along dim 0.
            # 1. Compute the number of links between each host pairs.
            #    Assume using ring-based algorithms.
            host_link_ct = defaultdict(int)
            for j in range(mesh_shape[1]):
                for i in range(mesh_shape[0]):
                    left = host_ids[i][j]
                    right = host_ids[(i + 1) % mesh_shape[0]][j]
                    if left != right:
                        if left > right:
                            left, right = right, left
                        host_link_ct[(left, right)] += 1

            j = 0
            # 2. Bandwidth between two hosts
            #    = total_bandwidth / number_of_links.
            #    Bandwdith along a communication dimension
            #    = min bandwidth of all links.
            bandwidth = intra_host_bandwidth
            for i in range(mesh_shape[0]):
                left = host_ids[i][j]
                right = host_ids[(i + 1) % mesh_shape[0]][j]
                if left != right:
                    if left > right:
                        left, right = right, left
                    bandwidth = min(
                        bandwidth,
                        inter_host_bandwidth / host_link_ct[(left, right)])
            mesh_beta[0] = 1 / bandwidth

            # Compute bandwidth of doing communication along dim 1.
            host_link_ct = defaultdict(int)
            for i in range(mesh_shape[0]):
                for j in range(mesh_shape[1]):
                    left = host_ids[i][j]
                    right = host_ids[i][(j + 1) % mesh_shape[1]]
                    if left != right:
                        if left > right:
                            left, right = right, left
                        host_link_ct[(left, right)] += 1

            i = 0
            bandwidth = intra_host_bandwidth
            for j in range(mesh_shape[1]):
                left = host_ids[i][j]
                right = host_ids[i][(j + 1) % mesh_shape[1]]
                if left != right:
                    if left > right:
                        left, right = right, left
                    bandwidth = min(
                        bandwidth,
                        inter_host_bandwidth / host_link_ct[(left, right)])
            mesh_beta[1] = 1 / bandwidth

        return LogicalDeviceMesh(self, id_mesh, mesh_alpha, mesh_beta)

    ##### Executable Related Functions #####
    @abstractmethod
    def shard_args_to_bufs(self, shard_indices: Sequence[Sequence[Index]],
                           donated_invars: Sequence[bool],
                           batch_invars: Sequence[bool], num_micro_batches: int,
                           args: Sequence[Any]):
        """Shard high-level arguments as low-level buffers."""
        raise NotImplementedError()

    @abstractmethod
    def shard_args_to_arrays(self, avals: Sequence[ShapedArray],
                             shard_indices: Sequence[Sequence[Index]],
                             sharding_specs: Sequence[ShardingSpec],
                             args: Sequence[Any]):
        """Shard arguments (np.ndarray) as distributed arrays."""
        raise NotImplementedError()

    def shard_args_to_arrays_ps(self, placement_specs: PlacementSpec,
                                args: Sequence[Any]):
        """
        Shard arguments (np.ndarray) as distributed arrays according to
        PlacementSpec.
        """
        avals = tuple(x.aval for x in placement_specs)
        assert all(
            len(x.mesh_ids) == 1 and x.mesh_ids[0] == self.mesh_id
            for x in placement_specs)
        specs = tuple(x.sharding_specs[0] for x in placement_specs)
        indices = tuple(
            pxla.spec_to_indices(aval.shape, spec)
            for aval, spec in zip(avals, specs))
        return self.shard_args_to_arrays(avals, indices, specs, args)

    @abstractmethod
    def get_outputs_handler(self, avals: Sequence[ShapedArray],
                            sharding_specs: Sequence[ShardingSpec]):
        """
        Get a function that wraps low-level buffers to high-level output arrays.
        """
        raise NotImplementedError()

    @abstractmethod
    def set_runtime_random_seed(self, seed: int):
        raise NotImplementedError()

    ##### Profiling Related Functions #####
    @abstractmethod
    def get_remote_timer(self, timer_name: str):
        raise NotImplementedError()

    @abstractmethod
    def reset_remote_timer(self, timer_name: str):
        raise NotImplementedError()

    @abstractmethod
    def get_memory_allocated(self):
        raise NotImplementedError()

    @abstractmethod
    def get_max_memory_allocated(self):
        raise NotImplementedError()

    @abstractmethod
    def get_available_memory(self):
        raise NotImplementedError()

    @abstractmethod
    def reset_memory_stats(self):
        raise NotImplementedError()

    ##### Other Functions #####
    @abstractmethod
    def sync_workers(self):
        """Sync device activities on all workers."""
        raise NotImplementedError()

    @abstractmethod
    def shutdown(self, forced=False):
        """Shut down the mesh."""
        raise NotImplementedError()


class LocalPhysicalDeviceMesh(PhysicalDeviceMesh):
    """
    A single-host physical device mesh to run computation on local devices.
    It uses the native XLA runtime.
    """

    def __init__(self, devices: Sequence["Device"] = None):
        self.devices = devices if devices is not None else xb.local_devices()
        self.num_hosts = 1
        self.num_devices_per_host = len(self.devices)
        self.mesh_id = 0
        self.device_strs = []

        self.set_runtime_random_seed(global_config.runtime_random_seed)

    ##### Executable Related Functions #####
    def shard_args_to_bufs(self, shard_indices: Sequence[Sequence[Index]],
                           donated_invars: Sequence[bool],
                           batch_invars: Sequence[bool], num_micro_batches: int,
                           args: Sequence[Any]):
        bufs = []
        for arg, indices, donated, is_batch_var in zip(args, shard_indices,
                                                       donated_invars,
                                                       batch_invars):
            if is_batch_var:
                micro_batches = jnp.split(arg, num_micro_batches)
                bufs.append([
                    pxla._shard_arg(x, self.devices, indices)
                    for x in micro_batches
                ])
            else:
                if (isinstance(arg, pxla.ShardedDeviceArray) and
                        arg.indices == indices):
                    bufs.append(arg.device_buffers)
                else:
                    bufs.append(pxla._shard_arg(arg, self.devices, indices))

            if isinstance(arg, xe.DeviceArray) and donated:
                arg.delete()

        return bufs

    def shard_args_to_arrays(self, avals: Sequence[ShapedArray],
                             shard_indices: Sequence[Sequence[Index]],
                             sharding_specs: Sequence[ShardingSpec],
                             args: Sequence[Any]):
        arrays = []
        for i in range(len(avals)):
            if global_config.use_dummy_value_for_benchmarking:
                args[i] = np.full(avals[i].shape, 1e-8, avals[i].dtype)
            shards = [
                args[i][shard_indices[i][k]] for k in range(len(self.devices))
            ]
            buffers = [
                jax.device_put(x, d) for x, d in zip(shards, self.devices)
            ]
            arrays.append(
                pxla._ShardedDeviceArray(avals[i], sharding_specs[i], buffers,
                                         shard_indices[i]))
        return arrays

    def get_outputs_handler(self, avals: Sequence[ShapedArray],
                            sharding_specs: Sequence[ShardingSpec]):
        outs_handler = pxla.local_avals_to_results_handler(
            sharding_specs, avals)
        return outs_handler

    def set_runtime_random_seed(self, seed: int):
        for d in self.devices:
            if d is not None:
                d.set_seed(seed)

    ##### Profiling Related Functions #####
    def get_remote_timer(self, timer_name: str):
        return timers(timer_name)

    def reset_remote_timer(self, timer_name: str):
        timers(timer_name).reset()

    def get_memory_allocated(self):
        return max(d.memory_allocated() for d in self.devices)

    def get_max_memory_allocated(self):
        return max(d.max_memory_allocated() for d in self.devices)

    def get_available_memory(self):
        return min(device.available_memory() for device in self.devices)

    def reset_memory_stats(self):
        for device in self.devices:
            device.clear_memory_stats()

    ##### Other Functions #####
    def sync_workers(self):
        # We sync one device instead of all for smaller runtime overhead.
        # This is correct because of SPMD.
        self.devices[0].synchronize_all_activity()

    def shutdown(self, forced=False):
        self.sync_workers()


def device_id_to_str(host_ip, device_id, device_type="gpu"):
    """Convert device id (int) to a canonical device string."""
    return f"{host_ip}:{device_type}:{device_id}"


# Used ports for XLA distributed runtime servers.
used_port_set = set((None,))


class DistributedPhysicalDeviceMesh(PhysicalDeviceMesh):
    """
    A multi-host physical device mesh to run computation distributedly.
    It uses ray actors and the distributed XLA runtime.
    """

    def __init__(self,
                 host_ids: Sequence[int],
                 host_info: Sequence[dict],
                 head_ip: str,
                 num_devices_per_host: int,
                 parent: "VirtualPhysicalMesh" = None,
                 devices: Sequence[Sequence[int]] = None,
                 mesh_id: int = None):
        # host_ids are the indices of hosts in the global DeviceCluster
        self.host_ids = host_ids
        self.host_info = host_info
        self.head_ip = head_ip
        self.num_hosts = len(host_ids)
        self.num_devices_per_host = num_devices_per_host
        self.parent = parent
        self.mesh_id = mesh_id
        self.workers = None
        self.launched = False
        self.service_server = None

        if devices is not None:
            if len(devices) != len(host_ids):
                raise RuntimeError(
                    "Please specify the gpu IDs used on each host.")
            if not all(len(ids) == num_devices_per_host for ids in devices):
                raise RuntimeError(
                    "Devices specified for each host does not align "
                    "with `num_devices_per_host`.")
        else:
            devices = [list(range(num_devices_per_host)) for _ in host_ids]

        self.devices = devices
        self.device_strs = []
        for i in range(self.num_hosts):
            ip = self.host_info[i]["NodeManagerAddress"]
            self.device_strs.extend(
                [device_id_to_str(ip, j) for j in devices[i]])
        self._launch_xla_servers()

        self.to_delete_remote_buffers = [[] for _ in range(self.num_hosts)]
        self.to_delete_remote_buffers_ct = 0

    def _launch_xla_servers(self):
        # Launch distributed xla runtime
        port = None
        while port in used_port_set:
            port = np.random.randint(20000, 25000)
        used_port_set.add(port)

        self.server_address = f"{self.head_ip}:{port}"
        logger.debug(f"Trying to start XLA gRPC server on port: {port}...")
        self.service_server = xla_client._xla.get_distributed_runtime_service(
            self.server_address, self.num_hosts)
        logger.debug(f"Success to start XLA gRPC server on port: {port}...")
        time.sleep(0.5)

        # Launch workers
        self.workers = []
        for i in range(self.num_hosts):
            # Set XLA environment variables
            env_vars = {
                "ALPA_IS_WORKER":
                    "True",
                "NCCL_USE_MULTISTREAM":
                    "False",
                "XLA_PYTHON_CLIENT_MEM_FRACTION":
                    str(global_config.xla_client_mem_fraction),
                "XLA_FLAGS": (os.environ.get("XLA_FLAGS", "") +
                              f" --xla_gpu_autotune_level"
                              f"={global_config.xla_gpu_autotune_level}"),

                # "NCCL_LAUNCH_MODE": "PARALLEL",
                # "XLA_FLAGS": "--xla_dump_to=hlo --xla_dump_hlo_pass_re=.*"
                # "NCCL_DEBUG": "INFO" if i == 0 else "VERSION",
                # "NCCL_DEBUG_SUBSYS": "ALL",
                # "RAY_IGNORE_UNHANDLED_ERRORS": "True",
            }

            if global_config.resharding_mode == "broadcast":
                env_vars["NCCL_ALGO"] = "Ring"
                env_vars["NCCL_PROTO"] = "Simple"

            if "XLA_PYTHON_CLIENT_ALLOCATOR" in os.environ:
                env_vars["XLA_PYTHON_CLIENT_ALLOCATOR"] = os.environ[
                    "XLA_PYTHON_CLIENT_ALLOCATOR"]

            if "NCCL_DEBUG" in os.environ:
                env_vars["NCCL_DEBUG"] = os.environ[
                    "NCCL_DEBUG"] if i == 0 else "VERSION"

            if global_config.use_aws_efa:
                env_vars.update({
                    "FI_PROVIDER": "efa",
                    "FI_EFA_USE_DEVICE_RDMA": "1",
                    "LD_LIBRARY_PATH": os.environ.get("LD_LIBRARY_PATH",
                                                      ""),  # For libnccl-net.so
                })

            # Launch the DaemonMoveWorker
            node_resource = "node:" + self.host_info[i]["NodeManagerAddress"]
            cls = ray.remote(resources={node_resource: 1e-3})(DaemonMoveWorker)
            move_worker = cls.remote()

            # Launch the MeshHostWorker
            cls = ray.remote(num_gpus=self.num_devices_per_host,
                             resources={node_resource: 1e-3})(MeshHostWorker)
            worker = cls.options(runtime_env={
                "env_vars": env_vars
            }).remote(self.server_address, self.num_hosts, i, self.mesh_id,
                      move_worker, global_config.runtime_random_seed)
            self.workers.append(worker)
        self.launched = True

    @property
    def host_ips(self):
        ips = [
            self.host_info[i]["NodeManagerAddress"]
            for i, _ in enumerate(self.host_ids)
        ]
        return ips

    def get_virtual_physical_mesh(self):
        return VirtualPhysicalMesh(
            host_ids=self.host_ids,
            host_info=self.host_info,
            head_ip=self.head_ip,
            num_devices_per_host=self.num_devices_per_host,
            parent=self,
            devices=self.devices)

    # TODO(yonghao): add cache for this function together with one_replica_buffer_ids
    def _device_id_to_local_id(self, device_indices):
        """translate device ids in the mesh to local ids on each host"""
        if self.num_hosts == 1:
            return (device_indices,)
        per_host_ids = [[] for _ in range(self.num_hosts)]
        device_per_host = self.num_devices_per_host
        for device_ids in device_indices:
            if device_ids is None:
                for host_id in range(self.num_hosts):
                    per_host_ids[host_id].append(None)
                continue
            tmp_per_host_ids = [[] for _ in range(self.num_hosts)]
            for device_id in device_ids:
                host_id, device_id = divmod(device_id, device_per_host)
                tmp_per_host_ids[host_id].append(device_id)
            for host_id in range(self.num_hosts):
                per_host_ids[host_id].append(tmp_per_host_ids[host_id])
        return per_host_ids

    ##### Buffer Related Functions #####
    def get_remote_buffers(self,
                           tensor_refs: List["RemoteTensorRef"],
                           device_indices: Sequence[Sequence[int]],
                           batching=False):
        """Get values of remote buffers."""

        if device_indices is None:
            device_indices = [None] * len(tensor_refs)
        if batching:
            # Batch the remote calls by host ids
            tensor_ids = [ref.uuid for ref in tensor_refs]
            local_device_ids = self._device_id_to_local_id(device_indices)

            # [host_id-> (buf_idx-> (local_device_id->device_buffer))]
            obj_refs = []
            for host_id in range(self.num_hosts):
                obj_refs.append(self.workers[host_id].get_buffers.remote(
                    tensor_ids, local_device_ids[host_id]))
            per_host_results = ray.get(obj_refs)
            # [buf_id -> (flatten_id -> device_buffer)]
            ret = []
            for ref_idx, device_ids in enumerate(device_indices):
                buffers = []
                for device_id in device_ids:
                    # TODO(yonghao): add cache for this mapping together with device id to local id
                    host_id, local_id = divmod(device_id,
                                               self.num_devices_per_host)
                    buffers.append(per_host_results[host_id][ref_idx][local_id])
                ret.append(buffers)
            return ret
        else:
            obj_refs = []
            for tensor_ref, device_ids in zip(tensor_refs, device_indices):
                local_device_ids = self._device_id_to_local_id([device_ids])[0]
                obj_refs.append([
                    worker.get_buffers.remote(tensor_ref.uuid, local_ids)
                    for worker, local_ids in zip(self.workers, local_device_ids)
                ])
            # [buf_idx -> (host_id -> (device_id->device_buffer))]
            tensor_values = [ray.get(refs) for refs in obj_refs]
            # [buf_id -> (flatten_id -> device_buffer)]
            ret = []
            for per_host_values, device_ids in zip(tensor_values, device_indices):
                bufs = []
                for device_id in device_ids:
                    host_id, local_id = divmod(device_id,
                                               self.num_devices_per_host)
                    bufs.append(per_host_values[host_id][local_id])
                ret.append(bufs)
            return ret
                

    def delete_remote_buffers(self, tensor_refs: List["RemoteTensorRef"]):
        """Delete remote buffers."""
        if (self.workers is None or not ray or not ray.worker or
                not ray.is_initialized()):
            return

        # Put delete requests into per-host buffers
        for tensor_ref in tensor_refs:
            for to_delete_list in self.to_delete_remote_buffers:
                to_delete_list.append(tensor_ref.uuid)
            self.to_delete_remote_buffers_ct += (len(tensor_refs) *
                                                 self.num_devices_per_host)

        # Execute the delete requests if there are enough requests
        if (self.to_delete_remote_buffers_ct >
                global_config.delete_remote_buffers_threshold):
            for host_id in range(self.num_hosts):
                self.workers[host_id].delete_buffers.remote(
                    np.array(self.to_delete_remote_buffers[host_id]))
                self.to_delete_remote_buffers[host_id] = []
            self.to_delete_remote_buffers_ct = 0

    def block_until_ready_remote_buffers(self,
                                         tensor_refs: List["RemoteTensorRef"]):
        """Block until the remote buffers are ready."""
        tasks = []
        tensor_uuids = [ref.uuid for ref in tensor_refs]
        for worker in self.workers:
            tasks.append(worker.block_until_ready_buffers.remote(tensor_uuids))
        ray.get(tasks)

    ##### Executable Related Functions #####
    def shard_args_to_bufs(self, shard_indices: Sequence[Sequence[Index]],
                           donated_invars: Sequence[bool],
                           batch_invars: Sequence[bool], num_micro_batches: int,
                           args: Sequence[Any]):
        ret_bufs = []
        total_bytes = 0
        time_start = time.time()

        for arg, indices, donated, is_batch_var in zip(args, shard_indices,
                                                       donated_invars,
                                                       batch_invars):
            tic = time.time()
            slow_path = False

            if is_batch_var:
<<<<<<< HEAD
                slow_path = True
                if not isinstance(arg, ShapedArray):
                    arg = np.asarray(arg)
                refs = _shard_array(arg, self, indices, num_micro_batches)
                ret_bufs.append(np.array(refs))
=======
                if (isinstance(arg, DistributedArray) and
                        arg.skip_shard_args_check is True):
                    assert num_micro_batches == 1
                    ret_bufs.append([arg.remote_buffers])
                else:
                    slow_path = True
                    if not isinstance(arg, ShapedArray):
                        arg = np.asarray(arg)
                    bufs = _shard_array(arg, self, indices, num_micro_batches)
                    bufs = np.array(bufs).reshape(
                        (self.num_hosts, self.num_devices_per_host,
                         num_micro_batches))
                    bufs = bufs.transpose([2, 0, 1]).reshape(
                        (num_micro_batches,
                         self.num_hosts * self.num_devices_per_host))
                    ret_bufs.append(bufs)
>>>>>>> 2d7ff2ae
            else:
                if (isinstance(arg, DistributedArray) and
                        arg.device_mesh == self and arg.indices == indices):
                    # Fast path for DistributedArray
                    ret_bufs.append(arg.remote_ref)
                elif isinstance(arg, ReplicatedDistributedArray):
                    replica = arg.get_replica_on_mesh(self)
                    assert replica.indices == indices
                    ret_bufs.append(replica.remote_ref)
                else:  # Slow path
                    slow_path = True
                    if type(arg) not in [ShapedArray, ShapeDtypeStruct]:
                        arg = xla.canonicalize_dtype(arg)
                    ref = shard_arg_handlers[type(arg)](arg, self, indices)[0]
                    ret_bufs.append(ref)
                    if donated and hasattr(arg, "delete"):
                        # shard_arg_handler always creates new buffers,
                        # so we can delete the old buffers
                        arg.delete()

            if False and slow_path:  # pylint: disable=condition-evals-to-constant
                # Print debug info
                size = np.prod(arg.shape) * arg.dtype.itemsize
                bandwidth = size / (time.time() - tic)
                total_bytes += size
                print("Slow path. "
                      f"shape: {arg.shape}, "
                      f"bandwidth: {bandwidth/1024**2:.2f} MB/s "
                      f"total_bytes: {total_bytes/1024**2:.2f} MB "
                      f"total_time: {time.time() - time_start:.2f}")

        return ret_bufs

    def shard_args_to_arrays(self, avals: Sequence[ShapedArray],
                             shard_indices: Sequence[Sequence[Index]],
                             sharding_specs: Sequence[ShardingSpec],
                             args: Sequence[np.array]):
        arrays = []
        for i in range(len(avals)):
            remote_ref = _shard_array(args[i], self, shard_indices[i])
            arrays.append(
                DistributedArray(self, avals[i], sharding_specs[i], remote_ref,
                                 shard_indices[i]))
        return arrays

    def get_outputs_handler(self, avals: Sequence[ShapedArray],
                            sharding_specs: Sequence[ShardingSpec]):
        indices = [
            pxla.spec_to_indices(aval.shape, spec)
            for aval, spec in zip(avals, sharding_specs)
        ]

        def outs_handler(refs):
            ret = []
            for i, aval in enumerate(avals):
                dis_array = DistributedArray(device_mesh=self,
                                             aval=aval,
                                             sharding_spec=sharding_specs[i],
                                             remote_ref=refs[i],
                                             indices=indices[i])
                ret.append(dis_array)
            return ret

        return outs_handler

    def delete_remote_executable(self, exec_uuid: int):
        """Delete remote worker executables of a driver executable."""
        if ray is None or self.workers is None or not ray.is_initialized():
            return

        for w in self.workers:
            w.delete_executable.remote(exec_uuid)

    def set_runtime_random_seed(self, seed: int):
        for w in self.workers:
            w.set_runtime_random_seed.remote(seed)

    ##### Profiling and Debugging Related Functions #####
    def profile_hlo_ops(self,
                        op_infos: Sequence[Tuple],
                        cache_filename: str,
                        single_timeout: Optional[float] = None,
                        batch_timeout: Optional[float] = None):
        tasks = []
        for w in self.workers:
            tasks.append(
                w.profile_hlo_ops.remote(op_infos, cache_filename,
                                         single_timeout))
        return ray.get(tasks, timeout=batch_timeout)[0]

    def get_remote_timer(self, timer_name: str):
        return ray.get(self.workers[0].get_timer.remote(timer_name))

    def reset_remote_timer(self, timer_name: str):
        for worker in self.workers:
            ray.get(worker.reset_timer.remote(timer_name))

    def get_memory_allocated(self):
        return max(
            ray.get([w.get_memory_allocated.remote() for w in self.workers]))

    def get_max_memory_allocated(self):
        return max(
            ray.get([w.get_max_memory_allocated.remote() for w in self.workers
                    ]))

    def get_available_memory(self):
        return min(
            ray.get([w.get_available_memory.remote() for w in self.workers]))

    def reset_memory_stats(self):
        for worker in self.workers:
            ray.get(worker.reset_memory_stats.remote())

    ##### Other Functions #####
    def sync_workers(self):
        ray.get([w.sync.remote() for w in self.workers])

    def sync_move_workers(self):
        ray.get([w.sync_move_worker.remote() for w in self.workers])

    def shutdown(self, forced=False):
        if not self.launched:
            return
        if not forced:
            ray.get([w.shutdown.remote() for w in self.workers])
        for worker in self.workers:
            ray.kill(worker)
        self.workers = None
        # shutdown grpc server
        self.service_server.shutdown()
        self.service_server = None
        self.launched = False


########################################
# Distributed Array and Buffers
########################################
remote_buffer_counter = 0
def next_tensor_uuids(number=1):
    """Return the next uuid of a remote buffer."""
    global remote_buffer_counter
    ret = np.arange(remote_buffer_counter, remote_buffer_counter + number)
    remote_buffer_counter = (remote_buffer_counter + number) % (1 << 60)
    return ret


class RemoteTensorRef:
    """A reference to all device buffers of a logical tensor"""

    def __init__(self, device_mesh: PhysicalDeviceMesh, uuid: int = None):
        self.device_mesh = device_mesh
        self.uuid = (uuid if uuid is not None else next_tensor_uuids()[0])
        self.is_deleted_on_workers = False
        logger.debug(f"RemoteBufferRef uuid: {self.uuid} created on mesh "
                     f"with devices {self.device_mesh.device_strs}.")

    def set_deleted_on_workers(self):
        """
        Set the tensor as deleted on workers.
        For some tensors (e.g., donated tensors), if we know the workers has
        already deleted them, then we do not need to do the remote call
        "delete_remote_buffers" again.
        """
        self.is_deleted_on_workers = True

    def __repr__(self):
        return (f"RemoteBufferRef(uuid = {self.uuid}, "
                f"loc = Mesh ({self.device_mesh.mesh_id}))")

    def __del__(self):
        if not self.is_deleted_on_workers:
            self.device_mesh.delete_remote_buffers((self,))


def create_remote_tensor_refs(device_mesh, num=1):
    tensor_uuids = next_tensor_uuids(num)
    tensor_refs = [
        RemoteTensorRef(device_mesh, uuid) for uuid in tensor_uuids
    ]
    return tensor_refs, tensor_uuids


class DistributedArray:
    """A distributed array on a PhysicalDeviceMesh.

    End users can interact with this array as if they are working with
    a normal numpy array.

    Internally, it stores pointers (uuid) of remote buffers.
    The buffers are stored distributedly on remote workers' device memeory.
    When users require the value of the array. These buffers will be gathered
    to the dirver.
    """

    def __init__(self,
                 device_mesh: PhysicalDeviceMesh,
                 aval: ShapedArray,
                 sharding_spec: ShardingSpec,
                 remote_ref: RemoteTensorRef,
                 indices: Optional[Sequence[Index]] = None):
        self.device_mesh = device_mesh
        self.aval = aval
        self.sharding_spec = sharding_spec
        self.remote_ref = remote_ref

        if indices is None:
            indices = pxla.spec_to_indices(self.aval.shape, self.sharding_spec)
        self.indices = indices

        self.shape = self.aval.shape
        self.dtype = self.aval.dtype
        self._npy_value = None
        self._one_replica_buffer_ids = None
        self._fetched_np_buffers = None
<<<<<<< HEAD
        self.is_deleted_on_workers = False
=======
        self.skip_shard_args_check = False
>>>>>>> 2d7ff2ae

    def block_until_ready(self):
        """Block until all remote buffers of this array are ready."""
        self.device_mesh.block_until_ready_remote_buffers(self.uuid)

    def delete(self):
        self.remote_ref = None
        self._npy_value = None

    def flush(self):
        self._npy_value = None

    ##### distributed save/load #####
    def save(self, ckpt_dir: str, local_cache_dir: Union[str, None] = None):
        """
            Save one replica of the array to `ckpt_dir` distributedly.

            Args:
                ckpt_dir: The directory where all the shards of
                this array will be saved.
                local_cache_dir: If not None, `ckpt_dir` should be a shared
                filesystem path, and this function will return as soon as the
                shards have been saved to this local directory.
                DaemonMoveWorkers will move these shards into `ckpt_dir`
                in the background.

        """
        one_replica_indices = [
            self.indices[i] for i in self.one_replica_buffer_ids
        ]
        device_ids_per_host = {}
        indices_per_host = {}
        for buf_id, indice in zip(self.one_replica_buffer_ids,
                                   one_replica_indices):
            host_id, device_id = divmod(buf_id,
                                        self.device_mesh.num_devices_per_host)
            if indices_per_host.get(host_id) is None:
                indices_per_host[host_id] = [indice]
                device_ids_per_host[host_id] = [device_id]
            else:
                indices_per_host[host_id].append(indice)
                device_ids_per_host[host_id].append(device_id)
        for host_id, indices in indices_per_host.items():
            if len(indices) > 0:
                self.device_mesh.workers[host_id].save_tensor.remote(
                    ckpt_dir, local_cache_dir, self.remote_ref.uuid,
                    device_ids_per_host[host_id], indices, self.shape)

    @classmethod
    def load(cls, path: str, aval: ShapedArray, device_mesh: PhysicalDeviceMesh,
             sharding_spec: ShardingSpec):
        """
            Load the data from `path` distributedly with `aval` and
            return a new DistributedArray
        """
        # pylint: disable=import-outside-toplevel
        tensor_ref = RemoteTensorRef(device_mesh)
        indices = pxla.spec_to_indices(aval.shape, sharding_spec)

        indices_per_host = {}
        device_ids_per_host = {}
        for buf_idx, indice in enumerate(indices):
            host_id, device_id = divmod(buf_idx,
                                        device_mesh.num_devices_per_host)
            if indices_per_host.get(host_id) is None:
                indices_per_host[host_id] = [indice]
                device_ids_per_host[host_id] = [device_id]
            else:
                indices_per_host[host_id].append(indice)
                device_ids_per_host[host_id].append(device_id)
        for host_id, worker in enumerate(device_mesh.workers):
            worker.load_tensor.remote(
                path, tensor_ref.uuid, device_ids_per_host[host_id],
                indices_per_host[host_id])
        return DistributedArray(device_mesh, aval, sharding_spec, tensor_ref,
                                indices)

    # TODO(yonghao): to make ._value faster(in reorder buffer), cache different
    # buffers with the same mesh shape and sharding spec.
    @property
    def one_replica_buffer_ids(self):
        """Indices of buffers containing one complete copy of the array data."""
        if self._one_replica_buffer_ids is None:
            one_replica_indices = []
            seen_index_hashes = set()
            for i, index in enumerate(self.indices):
                hashed_index = _hashable_index(index)
                if hashed_index not in seen_index_hashes:
                    one_replica_indices.append(i)
                    seen_index_hashes.add(hashed_index)
            self._one_replica_buffer_ids = one_replica_indices
        return self._one_replica_buffer_ids

    @property
    def _value(self):
        if self._npy_value is None:
            npy_value = np.empty(self.aval.shape, self.aval.dtype)
            if not self._fetched_np_buffers:
                fetched_np_buffers = self.device_mesh.get_remote_buffers(
                    (self.remote_ref,), (self.one_replica_buffer_ids,))[0]
            else:
                fetched_np_buffers = self._fetched_np_buffers
            for ct, i in enumerate(self.one_replica_buffer_ids):
                npy_value[self.indices[i]] = fetched_np_buffers[ct]
            self._npy_value = npy_value
        return self._npy_value

    def __array__(self, dtype=None, context=None):
        # pylint: disable=unused-argument
        return np.asarray(self._value, dtype=dtype)

    def __float__(self):
        return self._value.__float__()

    # TODO(lmzheng): copy more functions from DeviceArray
    #   (jax/_src/device_array.py)

    def __str__(self):
        return (f"DistributedArray(sharding_spec={self.sharding_spec}, "
                f"value={self._value})")

    def __del__(self):
        self.delete()


def fetch(distributed_arrays: Sequence[DistributedArray]):
    """Fetch a pytree of DistributedArray in a batch."""
    buf_refs = []
    device_mesh = distributed_arrays[0].device_mesh

    device_indices = []
    for array in tree_leaves(distributed_arrays):
        array: DistributedArray
        assert array.device_mesh == device_mesh, (
            "Only support fetching from the same mesh.")
        buf_refs.append(array.remote_ref)
        device_indices.append(array.one_replica_buffer_ids)

    np_arrays = device_mesh.get_remote_buffers(buf_refs,
                                               device_indices,
                                               batching=True)

<<<<<<< HEAD
    for array, np_value in zip(distributed_arrays, np_arrays):
        array._fetched_np_buffers = np_value  # pylint: disable=protected-access
=======
    pt = 0
    for array in distributed_arrays:
        length = len(array.one_replica_buffer_indices)
        array._fetched_np_buffers = np_arrays[pt:pt + length]
        pt += length
>>>>>>> 2d7ff2ae


core.pytype_aval_mappings[DistributedArray] = attrgetter("aval")
xla.pytype_aval_mappings[DistributedArray] = attrgetter("aval")
xla.canonicalize_dtype_handlers[DistributedArray] = lambda x: x


class ReplicatedDistributedArray:
    """A distributed array that is replicated on multiple meshes.

    These class is used for arrays that need to be replicated on
    multiple physical meshes (e.g., optimizer's step).
    """

    def __init__(self, device_meshes: Sequence[PhysicalDeviceMesh],
                 arrays: Sequence[DistributedArray]):
        self._mesh_array_map = {}
        self._array_mesh_map = {}
        for mesh, array in zip(device_meshes, arrays):
            self._mesh_array_map[mesh] = array
            self._array_mesh_map[array] = mesh
        self.aval = self.replica.aval

    def is_replicated_on_mesh(self, mesh: PhysicalDeviceMesh):
        """Whether this distributed array is on a given mesh."""
        if mesh in self._mesh_array_map:
            return True
        return False

    def get_replica_on_mesh(self, mesh: PhysicalDeviceMesh):
        if not self.is_replicated_on_mesh(mesh):
            raise RuntimeError("No replica found on this mesh.")
        return self._mesh_array_map[mesh]

    def add_replica(self, mesh: PhysicalDeviceMesh, array: DistributedArray):
        assert isinstance(array, DistributedArray)
        assert isinstance(mesh, PhysicalDeviceMesh)
        if array in self._array_mesh_map:
            raise RuntimeError("Replica exists.")
        if mesh in self._mesh_array_map:
            raise RuntimeError("Mesh exists.")
        self._mesh_array_map.update({mesh: array})
        self._array_mesh_map.update({array: mesh})

    @property
    def replica(self):
        return list(self._mesh_array_map.values())[0]

    @property
    def _value(self):
        return self.replica._value

    def __array__(self, dtype=None, context=None):
        # pylint: disable=unused-argument
        return np.asarray(self._value, dtype=dtype)

    def __str__(self):
        return str(self._value)


core.pytype_aval_mappings[ReplicatedDistributedArray] = attrgetter("aval")
xla.pytype_aval_mappings[ReplicatedDistributedArray] = attrgetter("aval")
xla.canonicalize_dtype_handlers[ReplicatedDistributedArray] = lambda x: x


########################################
##### Physical Mesh Group #####
########################################
class VirtualPhysicalMesh:
    """
    A virtual physical mesh used for pipeline parallel compilation.

    VirtualPhysicalMesh is used during compile time. We don't allocate actual
    workers for it. When compilation is finished, we instantiated it as a
    PhysicalDeviceMesh and launch workers.

    A VirtualPhysicalMesh can also be sliced into multiple VirtualPhysicalMesh.
    After slicing, each sliced VirtualPhysicalMesh can be instantiated as a
    PhysicalDeviceMesh. These sliced PhysicalDeviceMesh together can form a
    PhysicalDeviceMeshGroup for pipeline parallelism.
    """

    def __init__(self,
                 host_ids: Sequence[int],
                 host_info: Sequence[dict],
                 head_ip,
                 num_devices_per_host,
                 parent: "VirtualPhysicalMesh" = None,
                 devices: Sequence[Sequence[int]] = None):
        # host_ids are the indices of hosts in the global DeviceCluster
        self.host_ids = host_ids
        self.host_info = host_info
        self.head_ip = head_ip
        self.num_devices_per_host = num_devices_per_host
        self.parent = parent

        self.launched_physical_mesh = None
        self.launched_physical_mesh_group = None

        if devices is not None:
            if len(devices) != len(host_ids):
                raise RuntimeError(
                    "Please specify the gpu IDs used on each host.")
            if not all(len(ids) == num_devices_per_host for ids in devices):
                raise RuntimeError(
                    "Device IDs specified for each host does not align "
                    "with `num_devices_per_host`.")
        else:
            devices = [list(range(num_devices_per_host)) for _ in host_ids]

        self.devices = devices
        # Depending on gpu_ids, generate device strs and ask Ray to allocate.
        self.device_strs = []
        for i in range(self.num_hosts):
            ip = self.host_info[i]["NodeManagerAddress"]
            self.device_strs.extend(
                [device_id_to_str(ip, j) for j in devices[i]])

    @property
    def shape(self):
        return (len(self.host_ids), self.num_devices_per_host)

    @property
    def num_devices(self):
        """Return the total number of GPUs on this mesh."""
        return len(self.host_ids) * self.num_devices_per_host

    @property
    def num_hosts(self):
        """Return the number of hosts in the mesh."""
        return len(self.host_ids)

    def slice_1d(self, dim: int, indices: Sequence[int]):
        """
        Slice a mesh given the slicing config.

        Args:
            dim: which dimension to slice from, 0 is host or 1 is the gpu
            indices: indices to include along this dimension.

        Returns:
            mesh (PhysicalDeviceMesh)
        """
        if dim == 0:
            # slicing along the host dimension
            host_ids = [self.host_ids[x] for x in indices]
            host_info = [self.host_info[x] for x in host_ids]
            return VirtualPhysicalMesh(
                host_ids=host_ids,
                host_info=host_info,
                head_ip=self.head_ip,
                num_devices_per_host=self.num_devices_per_host,
                parent=self)
        else:
            # slicing along the device dimension

            # Check the validity of device_indices
            for i in range(len(indices)):
                for x in indices[i]:
                    assert x in self.devices[i]

            return VirtualPhysicalMesh(host_ids=self.host_ids,
                                       host_info=self.host_info,
                                       head_ip=self.head_ip,
                                       num_devices_per_host=len(indices[0]),
                                       parent=self,
                                       devices=indices)

    def slice_2d(self, host_indices, device_indices):
        host_ids = [self.host_ids[x] for x in host_indices]
        host_info = [self.host_info[x] for x in host_indices]

        # Check the validity of device_indices
        for i in range(len(device_indices)):
            for x in device_indices[i]:
                assert x in self.devices[i]

        return VirtualPhysicalMesh(host_ids=host_ids,
                                   host_info=host_info,
                                   head_ip=self.head_ip,
                                   num_devices_per_host=len(device_indices[0]),
                                   parent=self,
                                   devices=device_indices)

    def slice_profiling_submeshes(self, submesh_num_hosts,
                                  submesh_num_devices_per_host):
        num_hosts = len(self.host_ids)
        num_devices_per_host = self.num_devices_per_host
        num_host_submeshes = num_hosts // submesh_num_hosts
        num_device_submeshes = (num_devices_per_host //
                                submesh_num_devices_per_host)
        all_submeshes = []
        for i in range(num_host_submeshes):
            for j in range(num_device_submeshes):
                host_indices = range(i * submesh_num_hosts,
                                     (i + 1) * submesh_num_hosts)
                device_indices = [
                    range(j * submesh_num_devices_per_host,
                          (j + 1) * submesh_num_devices_per_host)
                    for _ in host_indices
                ]
                all_submeshes.append(self.slice_2d(host_indices,
                                                   device_indices))
        return all_submeshes

    def get_logical_mesh(self,
                         mesh_shape: Optional[Sequence[int]] = None,
                         mesh_alpha: Optional[float] = None,
                         mesh_beta: Optional[float] = None):
        """
        Return a logical mesh and parameters of the alpha-beta communication
        cost model. The logical view is used for auto-sharding.
        """
        if mesh_shape is None:
            mesh_shape = (self.num_hosts, self.num_devices_per_host)

        id_mesh = np.arange(self.num_devices).reshape(mesh_shape)
        mesh_alpha = mesh_alpha or (1, 1)
        mesh_beta = mesh_beta or (1, 0.1)
        return LogicalDeviceMesh(None, id_mesh, mesh_alpha, mesh_beta)

    def get_physical_mesh(self, mesh_id: int = 0):
        """Launch a physical mesh (which will request resources from Ray)."""
        assert self.launched_physical_mesh is None, \
            "Physical mesh can only be launched once."

        self.launched_physical_mesh = DistributedPhysicalDeviceMesh(
            host_ids=self.host_ids,
            host_info=self.host_info,
            head_ip=self.head_ip,
            num_devices_per_host=self.num_devices_per_host,
            parent=self,
            devices=self.devices,
            mesh_id=mesh_id)
        return self.launched_physical_mesh

    def get_physical_mesh_group(self, sliced_virtual_meshes):
        """Launch a physical mesh group (which will request resources from
        Ray)."""
        assert self.launched_physical_mesh_group is None, \
            "Physical mesh group can only be launched once."

        # Launch physical meshes in parallel
        physical_meshes = [None] * len(sliced_virtual_meshes)

        def launch_func(i):
            physical_meshes[i] = sliced_virtual_meshes[i].get_physical_mesh(i)

        threads = []
        for i in range(len(sliced_virtual_meshes)):
            t = threading.Thread(target=launch_func, args=(i,))
            t.start()
            threads.append(t)
        for i in range(len(sliced_virtual_meshes)):
            threads[i].join()

        self.launched_physical_mesh_group = (PhysicalDeviceMeshGroup(
            physical_meshes, self))
        return self.launched_physical_mesh_group


class PhysicalDeviceMeshGroup:
    """A list of physical devices that forms a pipeline."""

    def __init__(self, meshes: Sequence[DistributedPhysicalDeviceMesh],
                 parent: VirtualPhysicalMesh):
        self.meshes = list(meshes)
        self.parent = parent
        self.collective_groups: List[List[Any]] = [
            [None for _ in range(len(self))] for _ in range(len(self))
        ]

    def __getitem__(self, index):
        return self.meshes[index]

    def __len__(self):
        return len(self.meshes)

    def index(self, *args, **kwargs):
        return self.meshes.index(*args, **kwargs)

    def establish_nccl_group(self,
                             src_mesh_id: int,
                             dst_mesh_id: int,
                             instantiate=True):
        """Establish NCCL group between two meshes."""
        # pylint: disable=import-outside-toplevel
        from alpa.pipeline_parallel.cross_mesh_resharding import CollectiveGroup

        assert src_mesh_id < dst_mesh_id
        if self.collective_groups[src_mesh_id][dst_mesh_id] is not None:
            # Already established
            return
        src_mesh = self.meshes[src_mesh_id]
        dst_mesh = self.meshes[dst_mesh_id]
        device_strs = OrderedSet(src_mesh.device_strs + dst_mesh.device_strs)
        cg = CollectiveGroup(device_strs, src_mesh, dst_mesh)
        self.collective_groups[src_mesh_id][dst_mesh_id] = cg
        self.collective_groups[dst_mesh_id][src_mesh_id] = cg
        if instantiate:
            self._instantiate_nccl_group(cg)

    def instantiate_nccl_group(self, src_mesh_id: int, dst_mesh_id: int):
        cg = self.collective_groups[src_mesh_id][dst_mesh_id]
        self._instantiate_nccl_group(cg)

    def shard_args_to_arrays(self, placement_specs: PlacementSpec,
                             args: Sequence[Any]):
        rets = []

        for info, arg in zip(placement_specs, args):
            aval = info.aval
            if len(info.mesh_ids) == 1:
                mesh = self.meshes[info.mesh_ids[0]]
                spec = info.sharding_specs[0]
                indices = pxla.spec_to_indices(aval.shape, spec)
                rets.append(
                    mesh.shard_args_to_arrays((aval,), (indices,), (spec,),
                                              (arg,))[0])
            else:
                meshes, arrays = [], []
                for mesh_id, spec in zip(info.mesh_ids, info.sharding_specs):
                    mesh = self.meshes[mesh_id]
                    meshes.append(mesh)
                    indices = pxla.spec_to_indices(aval.shape, spec)
                    arrays.append(
                        mesh.shard_args_to_arrays((aval,), (indices,), (spec,),
                                                  (arg,))[0])
                rets.append(ReplicatedDistributedArray(meshes, arrays))

        return rets

    def set_runtime_random_seed(self, seed: int):
        for m in self.meshes:
            m.set_runtime_random_seed(seed + m.mesh_id << 20)

    def sync_workers(self):
        """Sync device activities on all workers."""
        all_workers = [w for mesh in self.meshes for w in mesh.workers]
        ray.get([w.sync.remote() for w in all_workers])

    def sync_move_workers(self):
        """Sync moveworkers on all meshes."""
        for mesh in self.meshes:
            mesh.sync_move_workers()

    def get_memory_allocated(self):
        """Get the current size of allocated memory."""
        calls = []
        for mesh in self.meshes:
            for worker in mesh.workers:
                calls.append(worker.get_memory_allocated.remote())
        return max(ray.get(calls))

    def get_max_memory_allocated(self):
        """Get the maximal size of memory allocated so far."""
        calls = []
        for mesh in self.meshes:
            for worker in mesh.workers:
                calls.append(worker.get_max_memory_allocated.remote())
        return max(ray.get(calls))

    def destroy_collective_groups(self):
        for i in range(len(self)):
            for j in range(len(self)):
                if i < j and self.collective_groups[i][j] is not None:
                    self.collective_groups[i][j].destroy()

    def shutdown(self):
        self.destroy_collective_groups()
        for mesh in self.meshes:
            mesh.shutdown()

    def exception_shutdown(self):
        """In this shutdown, some actors might have died."""
        # recycle collective group info
        for i in range(len(self)):
            for j in range(len(self)):
                if i < j and self.collective_groups[i][j]:
                    group_name = self.collective_groups[i][j].group_name
                    # TODO(Hao): move this part of recycling to
                    #   ray.util.collective instead of here.
                    name = "info_" + group_name
                    try:
                        store = ray.get_actor(name)
                        ray.kill(store)
                    except ValueError:
                        pass
        # TODO(Hao): recycle the NCCLUniqueID named actor. Their name is MD5
        #  hashed. each of them will take 1 CPU.
        # recycle info actors
        for mesh in self.meshes:
            mesh.shutdown(forced=True)

    @staticmethod
    def _instantiate_nccl_group(cg):
        if global_config.eagerly_create_communicators:
            cg.instantiate_now()
        else:
            cg.instantiate()


########################################
# Device Cluster
########################################
class DeviceCluster:
    """
    A ray cluster with GPU devices.

    This is the top interface for alpa to interact with ray cluster's resources.
    """

    def __init__(self):
        # pylint: disable=import-outside-toplevel
        from ray.worker import _global_node as ray_global_node
        try:
            self.head_info = ray_global_node.address_info
        except AttributeError as ae:
            raise RuntimeError(
                "Cannot access ray global node. Did you call ray.init?") \
                from ae
        self.head_ip = self.head_info["node_ip_address"]

        # Gather host ids
        self.host_info = []
        for node in ray.nodes():
            for key in node["Resources"]:
                if is_ray_node_resource(key):
                    self.host_info.append(node)

        # Gather device info
        self.host_num_devices = []
        for host_info in self.host_info:
            number = host_info["Resources"]["GPU"]
            assert number.is_integer()
            self.host_num_devices.append(int(number))

    @property
    def num_cpus(self):
        return sum(
            map(lambda info: int(info["Resources"]["CPU"]), self.host_info))

    @property
    def num_devices(self):
        return sum(self.host_num_devices)

    @property
    def num_hosts(self):
        return len(self.host_info)

    def get_physical_mesh(self,
                          host_ids: Sequence[int] = None,
                          num_devices_per_host: int = None):
        """
        Slice a subset of hosts and devices to form a physical device mesh.

        Args:
            host_ids: The index of host nodes.
                "None" means using all hosts
            num_devices_per_host: The number of devices per host.
                "None" means using all devices

        Return:
            A physical multi-host device mesh
        """
        host_ids = host_ids or np.arange(len(self.host_info))
        host_info = [self.host_info[x] for x in host_ids]

        num_devices_per_host = num_devices_per_host or self.host_num_devices[
            host_ids[0]]
        for host_id in host_ids:
            assert self.host_num_devices[host_id] >= num_devices_per_host

        return DistributedPhysicalDeviceMesh(
            host_ids=host_ids,
            host_info=host_info,
            head_ip=self.head_ip,
            num_devices_per_host=num_devices_per_host,
            parent=self)

    def get_virtual_physical_mesh(self,
                                  host_ids: Sequence[int] = None,
                                  num_devices_per_host: int = None):
        """
        Slice a subset of hosts and devices to form a virtual physical mesh.

        The only difference between a virtual and a physical mesh is that a
        virtual mesh does not request cluster resources.
        """
        host_ids = host_ids or np.arange(len(self.host_info))
        host_info = [self.host_info[x] for x in host_ids]

        num_devices_per_host = num_devices_per_host or self.host_num_devices[
            host_ids[0]]
        for host_id in host_ids:
            assert self.host_num_devices[host_id] >= num_devices_per_host

        return VirtualPhysicalMesh(host_ids=host_ids,
                                   host_info=host_info,
                                   head_ip=self.head_ip,
                                   num_devices_per_host=num_devices_per_host,
                                   parent=self)

    def profile_all(self, *args, **kwargs):
        """Profile computation and communication cost for all submesh shapes of
        this cluster."""
        return mesh_profiling.profile_all(self, *args, **kwargs)


# Global runtime objects
global_cluster: DeviceCluster = None
global_physical_mesh: PhysicalDeviceMesh = None
global_virtual_physical_mesh: VirtualPhysicalMesh = None


def init_global_cluster(cluster: str):
    global global_cluster, global_physical_mesh, global_virtual_physical_mesh

    if cluster == "local":
        global_physical_mesh = LocalPhysicalDeviceMesh()
    elif cluster == "ray":
        if not ray.is_initialized():
            ray.init(address="auto", ignore_reinit_error=True)
        update_jax_platform("cpu")
        global_cluster = DeviceCluster()
        global_virtual_physical_mesh = (
            global_cluster.get_virtual_physical_mesh())


def shutdown_global_cluster():
    global global_cluster, global_physical_mesh, global_virtual_physical_mesh

    global_cluster = None
    update_jax_platform("gpu")

    if global_physical_mesh:
        global_physical_mesh.shutdown()
        global_physical_mesh = None

    if global_virtual_physical_mesh:
        if global_virtual_physical_mesh.launched_physical_mesh_group:
            global_virtual_physical_mesh.launched_physical_mesh_group.shutdown()
        global_virtual_physical_mesh = None


def set_global_cluster(cluster: DeviceCluster):
    global global_cluster
    global_cluster = cluster


def get_global_cluster():
    return global_cluster


def set_global_physical_mesh(mesh: PhysicalDeviceMesh):
    global global_physical_mesh
    global_physical_mesh = mesh


def get_global_physical_mesh(create_if_not_exist=False):
    global global_physical_mesh

    if global_physical_mesh is None and create_if_not_exist:
        if global_cluster is None:
            # ray is not initialized, use local devices
            mesh = LocalPhysicalDeviceMesh()
        else:
            mesh = global_cluster.get_physical_mesh()
        global_physical_mesh = mesh

    return global_physical_mesh


def set_global_virtual_physical_mesh(mesh: VirtualPhysicalMesh):
    global global_virtual_physical_mesh
    global_virtual_physical_mesh = mesh


def get_global_virtual_physical_mesh():
    return global_virtual_physical_mesh


def set_seed(seed: int):
    global_config.runtime_random_seed = seed

    if global_physical_mesh:
        global_physical_mesh.set_runtime_random_seed(seed)
    if (global_virtual_physical_mesh and
            global_virtual_physical_mesh.launched_physical_mesh_group):
        global_virtual_physical_mesh.launched_physical_mesh_group.\
            set_runtime_random_seed(seed)


########################################
# Register ShardArg Handler
########################################
def _device_mesh_put(device_mesh, shards, num_batch, batch_dim):
    tensor_refs, tensor_uuids = create_remote_tensor_refs(
        device_mesh, num_batch)
    shard_step = device_mesh.num_devices_per_host
    for host_id in range(device_mesh.num_hosts):
        device_mesh.workers[host_id].put_tensor.remote(
            tensor_uuids,
            shards[host_id * shard_step:(host_id + 1) * shard_step], num_batch,
            batch_dim)
    return tensor_refs


def _device_mesh_put_dummy(array, device_mesh, indices, num_batch):
    tensor_refs, tensor_uuids = create_remote_tensor_refs(
        device_mesh, num_batch)
    step = device_mesh.num_devices_per_host * num_batch
    for host_id in range(device_mesh.num_hosts):
        device_mesh.workers[host_id].shard_and_put_non_zero_buffer.remote(
            tensor_uuids, array.shape,
            array.dtype, indices[host_id * step:(host_id + 1) * step],
            num_batch)
    return tensor_refs


def _shard_abstract_array(array,
                          device_mesh,
                          indices,
                          num_batch=1,
                          batch_dim=0):
    # pylint: disable=unused-argument
    assert global_config.use_dummy_value_for_benchmarking is True
    return _device_mesh_put_dummy(array, device_mesh, indices, num_batch)


def _shard_array(array, device_mesh, indices, num_batch=1, batch_dim=0):
    if global_config.use_dummy_value_for_benchmarking:
        return _device_mesh_put_dummy(array, device_mesh, indices, num_batch)
    else:
        # Create shards according to indices for a numpy array
        if array.shape == ():
            # need a special branch because np.ascontiguousarray does not
            # correctly preserve the shapes of rank-0 arrays.
            datas = [np.asarray(array)] * len(indices)
        else:
            datas = [np.ascontiguousarray(array[i]) for i in indices]
        if num_batch > 1:
            concate_datas = []
            for device_id in range(device_mesh.num_devices):
                mb = datas[device_id * num_batch:(device_id + 1) * num_batch]
                concate_datas.append(np.concatenate(mb, axis=batch_dim))
            datas = concate_datas
        return _device_mesh_put(device_mesh, datas, num_batch, batch_dim)


def _shard_device_array(array, device_mesh, indices, num_batch=1, batch_dim=0):
    if global_config.use_dummy_value_for_benchmarking:
        return _device_mesh_put_dummy(array, device_mesh, indices, num_batch)
    else:
        return _shard_array(np.asarray(array), device_mesh, indices, num_batch,
                            batch_dim)


def _shard_distributed_array(array,
                             device_mesh,
                             indices,
                             num_batch=1,
                             batch_dim=0):
    # Slow path: gather values to host and reshard
    return shard_arg_handlers[type(array._value)](array._value, device_mesh,
                                                  indices, num_batch, batch_dim)


shard_arg_handlers = {}  # Shard an argument to a distributed array
for a in array_types:
    shard_arg_handlers[a] = _shard_array
shard_arg_handlers[ShapedArray] = _shard_abstract_array
shard_arg_handlers[ShapeDtypeStruct] = _shard_abstract_array
shard_arg_handlers[xla._DeviceArray] = _shard_device_array
shard_arg_handlers[xla._CppDeviceArray] = _shard_device_array
shard_arg_handlers[DistributedArray] = _shard_distributed_array
shard_arg_handlers[ShardedDeviceArray] = _shard_distributed_array<|MERGE_RESOLUTION|>--- conflicted
+++ resolved
@@ -27,7 +27,7 @@
 import shutil
 import threading
 import time
-from typing import Any, List, Union, Sequence, Tuple, Optional
+from typing import Any, Callable, List, Union, Sequence, Tuple, Optional
 
 import jax
 from jax import core, xla, device_put
@@ -207,7 +207,6 @@
         for uuid, tensor in zip(uuids, tensors):
             self.buffers[uuid] = tensor
 
-<<<<<<< HEAD
     def shard_and_apply_func_on_buffer(
         self, uuids: Union[Sequence[int], int], shape: Sequence[int],
         dtype: np.dtype, indices: Sequence, num_batch: int,
@@ -248,12 +247,6 @@
             device_indices = [None] * len(uuids)
         return [self._get_tensor_with_local_ids(uuid, local_ids)
                 for uuid, local_ids in zip(uuids, device_indices)]
-=======
-    def get_buffers(self, uuids: Union[Sequence[int], int]):
-        if isinstance(uuids, Iterable):
-            return [self.buffers[uuid] for uuid in uuids]
-        return self.buffers[uuids]
->>>>>>> 2d7ff2ae
 
     def delete_buffers(self, uuids: Union[Sequence[int], int]):
         if isinstance(uuids, Iterable):
@@ -326,13 +319,9 @@
         assert uuid in self.buffers
         tensor_buffers = self.buffers[uuid]
 
-<<<<<<< HEAD
         shard_names = [
-            str(self.host_id) + "." + str(i) for i in range(len(device_ids))
+            f"shard_{self.host_id}.{i}" for i in range(len(device_ids))
         ]
-=======
-        shard_names = [f"shard_{self.host_id}.{i}" for i in range(len(uuids))]
->>>>>>> 2d7ff2ae
 
         metadata = {
             "global_shape": global_shape,
@@ -406,135 +395,8 @@
     def generate_nccl_uid(group_name):
         """Generate the NCCL unique ID in advance."""
         g = col.check_and_get_group(group_name)
-<<<<<<< HEAD
-        g._get_nccl_broadcast_communicator(  # pylint: disable=protected-access
-            comm_key, world_size, device_ids, devices_global_rank, nccl_uid)
-
-    # Note: in this device mesh code, we will use 3 types of tensors:
-    # (1) JAX high-level _DeviceArray, which is index-able, has __cuda_array__
-    #     interface
-    # (2) XLA low-level PyLocalBuffer, which is not index-able
-    # (3) cupy array, which is an intermediate format for ray collective
-    def send_tile(self, uuid: int, device_id: int, offset: Sequence[slice],
-                  dst_rank: int, dst_gpu_idx: int, group_name: str):
-        """
-        Send a slice of a source buffer to a target GPU.
-
-        Args:
-            uuid: the uuid of the xla buffers.
-            offset: the slice to be sent in the buffer.
-            dst_rank: destination rank to send.
-            dst_gpu_idx: the gpu index on the destination rank.
-            group_name: collective group name
-        """
-        if global_config.pipeline_use_signal_send_recv:
-            signal = self.signal_tensors[device_id]
-            col.send_multigpu(signal, dst_rank, dst_gpu_idx, group_name)
-            return
-
-        buffer = self.buffers[uuid][device_id]
-        buffer_shape = buffer.shape
-        if is_continuous_subset(offset, buffer_shape):
-            # fast path, two cases: (1) same shape, (2) continuous subset.
-            slice_shape = tuple(ind.stop - ind.start for ind in offset)
-            to_send = xla_buffer_to_cupy(buffer)
-            if slice_shape == buffer_shape:
-                col.send_multigpu(to_send, dst_rank, dst_gpu_idx, group_name)
-            else:
-                ind, n_elements = infer_offset_and_n_elements(offset)
-                col.send_multigpu(to_send[ind],
-                                  dst_rank,
-                                  dst_gpu_idx,
-                                  group_name,
-                                  n_elements=n_elements)
-        else:
-            # slower path, because of indexing.
-            logger.debug(
-                "Send goes along the slowest path. "
-                "If this is for transformers, please check the resharding "
-                "specs.")
-            start_indices = tuple(o.start for o in offset)
-            slice_sizes = tuple(o.stop - o.start for o in offset)
-            src_buffer = jax_tensor_index(
-                xla_buffer_to_jax_tensor(buffer), start_indices,
-                slice_sizes)
-            to_send = jax_tensor_to_cupy(src_buffer)
-            col.send_multigpu(to_send, dst_rank, dst_gpu_idx, group_name)
-
-    def recv_tile(self, uuid: int, device_id: int,
-                  indices_in_dst_tile: Sequence[slice], src_rank: int,
-                  src_gpu_idx: int, group_name: str):
-        """
-        Receive a slice from a source GPU and in-place write it on the target
-        buffer.
-
-        Args:
-            uuid: the uuid of the xla buffers.
-            device_id: the device where the buffer is received, used to allocate
-              tmp buffer.
-            indices_in_dst_tile: the slice index to be written on destination
-              buffer.
-            src_rank: source rank to receive from.
-            src_gpu_idx: the sender gpu index on the source rank.
-            group_name: collective group name.
-        """
-        if uuid not in self.buffers:
-            raise RuntimeError("Buffer has not been created.")
-
-        if global_config.pipeline_use_signal_send_recv:
-            signal = self.signal_tensors[device_id]
-            col.recv_multigpu(signal, src_rank, src_gpu_idx, group_name)
-            return
-
-        buffer = self.buffers[uuid][device_id]
-        buffer_shape = buffer.shape
-        slice_shape = tuple(ind.stop - ind.start for ind in indices_in_dst_tile)
-        is_bool = buffer.dtype == np.bool_
-        if is_continuous_subset(indices_in_dst_tile, buffer_shape):
-            to_recv = xla_buffer_to_cupy(buffer, take_ownership=True)
-            if slice_shape == buffer_shape:
-                col.recv_multigpu(to_recv, src_rank, src_gpu_idx, group_name)
-            else:
-                ind, n_elements = infer_offset_and_n_elements(
-                    indices_in_dst_tile)
-                col.recv_multigpu(to_recv[ind],
-                                  src_rank,
-                                  src_gpu_idx,
-                                  group_name,
-                                  n_elements=n_elements)
-            self.buffers[uuid][device_id] = cupy_to_xla_buffer(to_recv)
-        else:
-            # The following call will allocate memory and cause a few H2D and
-            # D2D kernels.
-            # See: https://github.com/alpa-projects/alpa/issues/145
-            logger.debug(
-                "Recv goes along the slowest path. "
-                "If this is for transformers, please check the resharding "
-                "specs.")
-            tmp_buffer = device_put(
-                jnp.ones(slice_shape, dtype=buffer.dtype),
-                self.local_devices[device_id])
-            to_recv = jax_tensor_to_cupy(tmp_buffer, take_ownership=True)
-            col.recv_multigpu(to_recv, src_rank, src_gpu_idx, group_name)
-            recv_tensor = cupy_to_jax_tensor(to_recv)
-            start_indices = tuple(
-                ind_in_dst.start for ind_in_dst in indices_in_dst_tile)
-
-            # The following in-place write will cause a D2D copy kernel
-            # See: https://github.com/alpa-projects/alpa/issues/144
-            # It is unavoidable, but it is better than:
-            # new_buffer = dynamic_update_slice(src_buf, update, start_indices)
-            # which is not in-place and will cause extra allocation-related
-            # kernels.
-            new_buffer = jax_tensor_set(xla_buffer_to_jax_tensor(buffer),
-                                        recv_tensor, start_indices)
-            self.buffers[uuid][device_id] = jax_tensor_to_xla_buffer(new_buffer)
-        if is_bool:
-            self.buffers[uuid][device_id] = _uint8_to_bool(buffer)
-=======
         uid = g.generate_nccl_uid()
         return uid
->>>>>>> 2d7ff2ae
 
     @staticmethod
     def init_p2p_communicator(group_name, my_rank, my_gpu_idx, peer_rank,
@@ -596,10 +458,10 @@
                                recv_tile_spec.rank, recv_tile_spec.gpu_idx,
                                task.group_name)
 
-    def send_tile(self, uuid: int, offset: Sequence[slice], dst_rank: int,
-                  dst_gpu_idx: int, group_name: str):
+    def send_tile(self, uuid: int, device_id: int, offset: Sequence[slice],
+                  dst_rank: int, dst_gpu_idx: int, group_name: str):
         if global_config.pipeline_use_signal_send_recv:
-            signal = self.signal_buffers[uuid % len(self.local_devices)]
+            signal = self.signal_buffers[device_id]
             col.send_multigpu(signal,
                               dst_rank,
                               dst_gpu_idx,
@@ -607,7 +469,7 @@
                               start_pos=0,
                               n_elements=1)
         else:
-            worker_nccl_util.send_tile(self, uuid, offset, dst_rank,
+            worker_nccl_util.send_tile(self, uuid, device_id, offset, dst_rank,
                                        dst_gpu_idx, group_name)
 
     def recv_tile(self, uuid: int, device_id: int,
@@ -617,7 +479,7 @@
             raise RuntimeError("Buffer has not been created.")
 
         if global_config.pipeline_use_signal_send_recv:
-            signal = self.signal_buffers[uuid % len(self.local_devices)]
+            signal = self.signal_buffers[device_id]
             col.recv_multigpu(signal,
                               src_rank,
                               src_gpu_idx,
@@ -643,43 +505,10 @@
         task: ReshardingAllGatherTask = self.allgather_tasks[uuid]
         allgather_specs = task.allgather_specs
         for allgather_spec in allgather_specs:
-<<<<<<< HEAD
-            self.allgather(tensor_uuid, allgather_spec.device_ids,
-                           allgather_spec.tensor_slices,
-                           allgather_spec.output_slice)
-
-    def allgather(self, uuid: int, device_ids: Sequence[int],
-                  tensor_slices: Sequence[slice], output_slice):
-        cupy_buffers = []
-        communicators = self.allgather_communicators[repr(sorted(device_ids))]
-        relative_idx = dict(zip(sorted(device_ids), range(len(device_ids))))
-        output_idx, _ = infer_offset_and_n_elements(output_slice)
-        is_bool = self.buffers[uuid][0].dtype == np.bool_
-        nccl_util.groupStart()
-        for device_id, tensor_slice in zip(device_ids, tensor_slices):
-            xla_buffer = self.buffers[uuid][device_id]
-            cupy_buffer = xla_buffer_to_cupy(xla_buffer, take_ownership=True)
-            ind, n_elements = infer_offset_and_n_elements(tensor_slice)
-            cupy_slice = cupy_buffer[ind]
-            cupy_output_slice = cupy_buffer[output_idx]
-            communicators[relative_idx[device_id]].allGather(
-                nccl_util.get_tensor_ptr(cupy_slice),
-                nccl_util.get_tensor_ptr(cupy_output_slice), n_elements,
-                nccl_util.get_nccl_tensor_dtype(cupy_buffer),
-                cupy.cuda.Stream.null.ptr)
-            cupy_buffers.append(cupy_buffer)
-        nccl_util.groupEnd()
-        for device_id, cupy_buffer in zip(device_ids, cupy_buffers):
-            buf = cupy_to_xla_buffer(cupy_buffer)
-            if is_bool:
-                buf = _uint8_to_bool(buf)
-            self.buffers[uuid][device_id] = buf
-=======
-            worker_nccl_util.allgather(self, buffer_uuids,
+            worker_nccl_util.allgather(self, tensor_uuid,
                                        allgather_spec.device_ids,
                                        allgather_spec.tensor_slices,
                                        allgather_spec.output_slice)
->>>>>>> 2d7ff2ae
 
     def put_resharding_broadcast_task(self, uuid, tasks, group_name):
         self.broadcast_tasks[uuid] = ReshardingBroadcastTask(
@@ -702,99 +531,12 @@
             ]
         for group_idx in broadcast_specs:
             broadcast_spec: ReshardingBroadcastSpec = broadcast_specs[group_idx]
-<<<<<<< HEAD
-
-            self.broadcast(tensor_uuid, broadcast_spec.comm_key,
-                           broadcast_spec.world_size,
-                           broadcast_spec.devices_ids,
-                           broadcast_spec.devices_global_rank,
-                           broadcast_spec.tensor_slices, task.group_name)
-
-    def broadcast(self, uuid, comm_key, world_size, devices_ids,
-                  devices_global_rank, tensor_slices, group_name):
-        to_use = []
-        for_buffer = []
-        is_bool = self.buffers[uuid][devices_ids[0]].dtype == np.bool_
-        tensors = self.buffers[uuid]
-        for device_id, global_rank, tensor_slice in zip(devices_ids,
-                                                        devices_global_rank,
-                                                        tensor_slices):
-            tensor_shape = tensors[device_id].shape
-            slice_shape = tuple(ind.stop - ind.start for ind in tensor_slice)
-            if is_continuous_subset(tensor_slice, tensor_shape):
-                # fast path, two cases: (1) same shape, (2) continuous subset.
-                tmp = xla_buffer_to_cupy(tensors[device_id])
-                if slice_shape != tensor_shape:
-                    ind, _ = infer_offset_and_n_elements(tensor_slice)
-                    to_use.append(tmp[ind])
-                else:
-                    to_use.append(tmp)
-                for_buffer.append(tmp)
-            else:
-                tmp = None
-                if global_rank == 0:
-                    start_indices = tuple(o.start for o in tensor_slice)
-                    tmp = jax_tensor_index(
-                        xla_buffer_to_jax_tensor(tensors[device_id]),
-                        start_indices, slice_shape)
-                    tmp = jax_tensor_to_cupy(tmp)
-                else:
-                    tmp = device_put(
-                        jnp.ones(slice_shape, dtype=tensors[device_id].dtype),
-                        self.local_devices[device_id])
-                    tmp = jax_tensor_to_cupy(tmp, take_ownership=True)
-                to_use.append(tmp)
-                for_buffer.append(tmp)
-
-        _, n_elements = infer_offset_and_n_elements(tensor_slices[0])
-        col.broadcast_partialgpu(to_use, n_elements, comm_key, world_size,
-                                 devices_ids, devices_global_rank, group_name)
-
-        for for_buffer_tensor, device_id, global_rank, tensor_slice in zip(
-                for_buffer, devices_ids, devices_global_rank, tensor_slices):
-            if global_rank == 0:
-                continue
-            tensor_shape = tensors[device_id].shape
-            slice_shape = tuple(ind.stop - ind.start for ind in tensor_slice)
-            if is_continuous_subset(tensor_slice, tensor_shape):
-                tensors[device_id] = cupy_to_xla_buffer(for_buffer_tensor)
-            else:
-                recv_tensor = cupy_to_jax_tensor(for_buffer_tensor)
-                start_indices = tuple(
-                    ind_in_dst.start for ind_in_dst in tensor_slice)
-                new_buffer = jax_tensor_set(
-                    xla_buffer_to_jax_tensor(tensors[device_id]), recv_tensor,
-                    start_indices)
-                tensors[device_id] = jax_tensor_to_xla_buffer(new_buffer)
-            if is_bool:
-                tensors[device_id] = _uint8_to_bool(tensors[device_id])
-
-    @staticmethod
-    def destroy_collective_group(group_name: str = "default"):
-        col.destroy_collective_group(group_name)
-
-    ##### Data Loader Related Functions #####
-    def delete_data_loader(self, uuid: int):
-        del self.data_loaders[uuid]
-=======
-            if set_empty_buffer:
-                for device_id, global_rank in zip(
-                        broadcast_spec.devices_ids,
-                        broadcast_spec.devices_global_rank):
-                    if global_rank == 0:
-                        continue
-                    buf_uuid = buffer_uuids[device_id]
-                    if buf_uuid not in self.buffers:
-                        self.put_non_zero_buffer(buf_uuid, device_id,
-                                                 broadcast_spec.recv_tile_shape,
-                                                 broadcast_spec.dtype)
 
             worker_nccl_util.broadcast(
-                self, buffer_uuids, broadcast_spec.comm_key,
+                self, tensor_uuid, broadcast_spec.comm_key,
                 broadcast_spec.world_size, broadcast_spec.devices_ids,
                 broadcast_spec.devices_global_rank,
                 broadcast_spec.tensor_slices, task.group_name)
->>>>>>> 2d7ff2ae
 
     ##### Profiling and Debugging Related Functions #####
     def profile_hlo_ops(self, op_infos: Sequence[Any], cache_filename: str,
@@ -1446,13 +1188,6 @@
             slow_path = False
 
             if is_batch_var:
-<<<<<<< HEAD
-                slow_path = True
-                if not isinstance(arg, ShapedArray):
-                    arg = np.asarray(arg)
-                refs = _shard_array(arg, self, indices, num_micro_batches)
-                ret_bufs.append(np.array(refs))
-=======
                 if (isinstance(arg, DistributedArray) and
                         arg.skip_shard_args_check is True):
                     assert num_micro_batches == 1
@@ -1461,15 +1196,8 @@
                     slow_path = True
                     if not isinstance(arg, ShapedArray):
                         arg = np.asarray(arg)
-                    bufs = _shard_array(arg, self, indices, num_micro_batches)
-                    bufs = np.array(bufs).reshape(
-                        (self.num_hosts, self.num_devices_per_host,
-                         num_micro_batches))
-                    bufs = bufs.transpose([2, 0, 1]).reshape(
-                        (num_micro_batches,
-                         self.num_hosts * self.num_devices_per_host))
-                    ret_bufs.append(bufs)
->>>>>>> 2d7ff2ae
+                    refs = _shard_array(arg, self, indices, num_micro_batches)
+                    ret_bufs.append(refs)
             else:
                 if (isinstance(arg, DistributedArray) and
                         arg.device_mesh == self and arg.indices == indices):
@@ -1685,11 +1413,7 @@
         self._npy_value = None
         self._one_replica_buffer_ids = None
         self._fetched_np_buffers = None
-<<<<<<< HEAD
-        self.is_deleted_on_workers = False
-=======
         self.skip_shard_args_check = False
->>>>>>> 2d7ff2ae
 
     def block_until_ready(self):
         """Block until all remote buffers of this array are ready."""
@@ -1832,16 +1556,8 @@
                                                device_indices,
                                                batching=True)
 
-<<<<<<< HEAD
     for array, np_value in zip(distributed_arrays, np_arrays):
         array._fetched_np_buffers = np_value  # pylint: disable=protected-access
-=======
-    pt = 0
-    for array in distributed_arrays:
-        length = len(array.one_replica_buffer_indices)
-        array._fetched_np_buffers = np_arrays[pt:pt + length]
-        pt += length
->>>>>>> 2d7ff2ae
 
 
 core.pytype_aval_mappings[DistributedArray] = attrgetter("aval")
