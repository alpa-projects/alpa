"""Layer clustering and remat by layer."""
from functools import wraps
from typing import List, Callable

import numba
import numpy as np

import jax
from jax import tree_flatten
from jax import lax
from jax._src.api import make_jaxpr, _check_scalar
from jax.lib import xla_client as xc, xla_bridge as xb
from jax.core import JaxprEqn, Jaxpr, Var, jaxpr_as_fun
from jax.interpreters import xla

<<<<<<< HEAD
from parax.pipeline_parallel.stage import add_pipeline_marks_for_sliced_eqns
=======
from parax import mark_pipeline_jaxpreqn
from .primitive_def import mark_pipeline

>>>>>>> 7a245365
# TODO: different operations takes different time
# e.g. add v.s. pow

gpu_backend = xc.get_local_backend("gpu")


def call_to_xla_computation(eqn: JaxprEqn):
    xe = xc._xla
    prim = eqn.primitive
    backend = gpu_backend

    c = xb.make_computation_builder(f"primitive_computation_{prim.name}")

    name = xla.extend_name_stack(prim.name)

    op_metadata = xla.make_op_metadata(prim, eqn.params)
    c.set_op_metadata(op_metadata)
    xla_args, _ = xla._xla_callable_args(
        c, list(map(lambda x: x.aval, eqn.invars)),
        len(eqn.invars) > 100)
    axis_env = xla.AxisEnv(1, (), ())

    new_params = xla.check_backend_params(eqn.params, backend)
    rule = xla.call_translations[eqn.primitive]
    ans = rule(c, axis_env, xla_args, name, backend=backend, **new_params)

    assert isinstance(ans, xe.XlaOp)
    c.clear_op_metadata()
    try:
        return c.build(ans)
    except RuntimeError as e:
        msg = (
            " ".join(map(str, e.args)) + "\n"
            "This is a bug in JAX's shape-checking rules; please report it!\n"
            "https://github.com/google/jax/issues\n")
        raise RuntimeError(msg) from e


def eqn_flops(eqn: JaxprEqn) -> float:
    if eqn.primitive in xla.call_translations:
        xla_computation = call_to_xla_computation(eqn)
    else:
        xla_computation = xla.primitive_subcomputation(
            eqn.primitive, *map(lambda x: x.aval, eqn.invars), **eqn.params)
    hlo_module = xla_computation.as_hlo_module()
    properties = xc._xla.hlo_module_cost_analysis(gpu_backend, hlo_module)
    return properties["flops"] if "flops" in properties else 0.0


def cluster_edges_cost(start: List['JaxprEqn'], end: List['JaxprEqn']):
    out_tensors = set()
    for eqn in start:
        out_tensors = out_tensors.union(set(eqn.outvars))
    in_tensors = set()
    for eqn in end:
        for invar in eqn.invars:
            if isinstance(invar, Var) and invar in out_tensors:
                in_tensors.add(invar)
    acc = 0
    for in_tensor in in_tensors:
        acc += in_tensor.aval.size * in_tensor.aval.dtype.itemsize
    return acc


non_trivial_primitive = [lax.dot_general_p, lax.conv_general_dilated_p]


def slice_jaxpr(jaxpr: Jaxpr, layer_num: int, eps: float):
    length = len(jaxpr.eqns)
    non_trivial = [eqn.primitive in non_trivial_primitive for eqn in jaxpr.eqns]
    non_trivial = np.array(non_trivial)
    C = np.full((length + 1, length + 1), 0, dtype=np.float32)
    # init

    outvars = set()
    for k in range(0, length + 1):
        if k > 0:
            outvars = outvars.union(jaxpr.eqns[k - 1].outvars)
        invars = set()
        tot = 0
        for r in range(k + 1, length + 1):
            for invar in jaxpr.eqns[r - 1].invars:
                if isinstance(invar, Var) and invar in outvars\
                  and invar not in invars:
                    invars.add(invar)
                    tot += invar.aval.size
            C[k, r] = tot

    LAYER_HEAVY_OP_BOUND = non_trivial.sum() / layer_num
    LAYER_HEAVY_OP_BOUND = max(LAYER_HEAVY_OP_BOUND + 1,
                               LAYER_HEAVY_OP_BOUND * (1 + eps))

    @numba.jit(nopython=True)
    def DP(C):
        A = np.full((length + 1, layer_num + 1), np.inf, dtype=np.float32)
        A_argmin = np.full((length + 1, layer_num + 1), -1, dtype=np.int32)
        B = np.full((length + 1, length + 1), np.inf, dtype=np.float32)
        A[0, 0] = 0
        for l in range(1, length + 1):
            cnt = 0
            for r in range(l, length + 1):
                if non_trivial[r - 1]:
                    cnt += 1
                if cnt < 1:
                    continue
                elif cnt <= LAYER_HEAVY_OP_BOUND:
                    B[l, r] = 0
                else:
                    break
        for q in range(1, layer_num + 1):
            for r in range(1, length + 1):
                for k in range(0, r):
                    new_value = A[k, q - 1] + B[k + 1, r] + C[k, r]
                    if new_value < A[r, q]:
                        A[r, q] = new_value
                        A_argmin[r, q] = k
        return A_argmin

    A_argmin = DP(C)

    reversed_sliced_eqns = []

    r = length
    for q in range(layer_num, 0, -1):
        k = A_argmin[r, q]
        reversed_sliced_eqns.append(jaxpr.eqns[k:r])
        r = k
    assert r == 0, 'no solution for layer clustering' if r == -1 else 'unknown error'
    return list(reversed(reversed_sliced_eqns))


<<<<<<< HEAD
def forward(fn: Callable, layer_num: int, eps: float = 0.1, use_pipeline=False):

    @wraps(fn)
    def wrapped(*args):
        if use_pipeline:
            origin_jaxpr = make_jaxpr(fn)(*args)
            solution = slice_jaxpr(origin_jaxpr, layer_num, eps)
            new_jaxpr = add_pipeline_marks_for_sliced_eqns(
                origin_jaxpr, solution)
            flatten_args, _ = tree_flatten(args)
            ans = jaxpr_as_fun(new_jaxpr)(*flatten_args)
            assert len(ans) == 1 and _check_scalar(
                ans[0]), 'forward should return a scalar'
            return ans if len(ans) != 1 else ans[0]
        else:
            return fn(*args)
=======
def add_pipeline_markers(closed_jaxpr: ClosedJaxpr, sliced_eqns):
    n_layers = len(sliced_eqns)
    global_invars = set(closed_jaxpr.jaxpr.invars)
    global_consts_dir = dict(
        zip(closed_jaxpr.jaxpr.constvars, closed_jaxpr.consts))
    layer_pipeline_invars = [set() for _ in range(n_layers)]
    layer_pipeline_outvars = [set() for _ in range(n_layers)]
    var_layer_dict = {}
    for i, eqns in enumerate(sliced_eqns):
        for eqn in eqns:
            for var in eqn.invars:
                if (not isinstance(var, Literal) and
                        var not in global_consts_dir and
                        var not in global_invars and var_layer_dict[var] != i):
                    layer_pipeline_invars[i].add(var)
                    layer_pipeline_outvars[var_layer_dict[var]].add(var)
            for var in eqn.outvars:
                if not isinstance(var, DropVar):
                    var_layer_dict[var] = i
    gensym_func = gensym([closed_jaxpr.jaxpr])
    var_mapping = {}

    def get_mapping(var):
        if isinstance(var, Var):
            return var_mapping.get(var, var)
        else:
            return var

    new_eqns = []
    for i, eqns in enumerate(sliced_eqns):
        # pipeline start eqn
        pipeline_start_invars = []
        pipeline_start_outvars = []
        for var in layer_pipeline_invars[i]:
            new_var = gensym_func(var.aval)
            pipeline_start_invars.append(get_mapping(var))
            pipeline_start_outvars.append(new_var)
            var_mapping[var] = new_var
        new_eqns.append(
            mark_pipeline_jaxpreqn(pipeline_start_invars,
                                   pipeline_start_outvars, str(i), 'start'))
        # all other eqns
        for eqn in eqns:
            new_invars = [get_mapping(var) for var in eqn.invars]
            new_eqns.append(
                new_jaxpr_eqn(new_invars, eqn.outvars, eqn.primitive,
                              eqn.params, eqn.source_info))
        # pipeline end eqn
        pipeline_end_invars = []
        pipeline_end_outvars = []
        for var in layer_pipeline_outvars[i]:
            new_var = gensym_func(var.aval)
            pipeline_end_invars.append(get_mapping(var))
            pipeline_end_outvars.append(new_var)
            var_mapping[var] = new_var
        new_eqns.append(
            mark_pipeline_jaxpreqn(pipeline_end_invars, pipeline_end_outvars,
                                   str(i), 'end'))
    new_jaxpr = Jaxpr(
        closed_jaxpr.jaxpr.constvars,
        closed_jaxpr.jaxpr.invars,
        [get_mapping(var) for var in closed_jaxpr.jaxpr.outvars],
        new_eqns,
    )
    new_closed_jaxpr = ClosedJaxpr(new_jaxpr, closed_jaxpr.consts)
    return new_closed_jaxpr


def reconstruct_by_solution(closed_jaxpr: ClosedJaxpr,
                            sliced_eqns) -> List[ClosedJaxpr]:
    N = len(sliced_eqns)
    global_invars = set(closed_jaxpr.jaxpr.invars)
    global_consts = dict(zip(closed_jaxpr.jaxpr.constvars, closed_jaxpr.consts))
    global_outvars = set(
        var for var in closed_jaxpr.jaxpr.outvars if isinstance(var, Var))
    result = []
    layer_invars = [set() for _ in range(N)]
    layer_outvars = [set() for _ in range(N)]
    layer_consts = [dict() for _ in range(N)]
    var_layer_dict = {}
    for i, eqns in enumerate(sliced_eqns):
        for eqn in eqns:
            for var in eqn.invars:
                if isinstance(var, Literal):
                    continue
                if var in global_consts:
                    layer_consts[i][var] = global_consts[var]
                elif var in global_invars:
                    layer_invars[i].add(var)
                elif var_layer_dict[var] != i:
                    layer_invars[i].add(var)
                    layer_outvars[var_layer_dict[var]].add(var)
                else:
                    assert var_layer_dict[var] == i
            for var in eqn.outvars:
                if not isinstance(var, DropVar):
                    var_layer_dict[var] = i
                if var in global_outvars:
                    layer_outvars[i].add(var)
    for i, eqns in enumerate(sliced_eqns):
        new_jaxpr = Jaxpr(list(layer_consts[i].keys()), list(layer_invars[i]),
                          list(layer_outvars[i]), eqns)
        new_closed_jaxpr = ClosedJaxpr(new_jaxpr,
                                       list(layer_consts[i].values()))
        result.append(new_closed_jaxpr)
    return result


def forward(fn: Callable,
            layer_num: int,
            eps: float = 0,
            use_pipeline: bool = False,
            use_remat: bool = False):
    ''''''
    if use_remat or use_pipeline:

        @wraps(fn)
        def wrapped(*args):
            origin_jaxpr = make_jaxpr(fn)(*args)
            solution = slice_jaxpr(origin_jaxpr, layer_num, eps)
            global_invars = origin_jaxpr.jaxpr.invars

            sliced_jaxprs = reconstruct_by_solution(origin_jaxpr, solution)
            sliced_callables = [
                jax.remat(jaxpr_as_fun(layer))
                if use_remat else jaxpr_as_fun(layer) for layer in sliced_jaxprs
            ]
>>>>>>> 7a245365

            flatten_inputs, _ = tree_flatten(args)
            glob_vars = dict(zip(global_invars, flatten_inputs))
            cnt = 0
            for (closed_jaxpr, runnable) in zip(sliced_jaxprs,
                                                sliced_callables):
                args = []
                for invar in closed_jaxpr.jaxpr.invars:
                    args.append(glob_vars[invar])
                if use_pipeline:
                    args = mark_pipeline(*args,
                                         name=str(cnt),
                                         mark_type='start')
                ans = runnable(*args)
                if use_pipeline:
                    ans = mark_pipeline(*ans, name=str(cnt), mark_type='end')
                for i, outvar in enumerate(closed_jaxpr.jaxpr.outvars):
                    glob_vars[outvar] = ans[i]
                cnt += 1
            assert len(ans) == 1
            _check_scalar(ans[0])
            return ans[0]

        return wrapped
    else:
        return fn<|MERGE_RESOLUTION|>--- conflicted
+++ resolved
@@ -13,13 +13,9 @@
 from jax.core import JaxprEqn, Jaxpr, Var, jaxpr_as_fun
 from jax.interpreters import xla
 
-<<<<<<< HEAD
-from parax.pipeline_parallel.stage import add_pipeline_marks_for_sliced_eqns
-=======
 from parax import mark_pipeline_jaxpreqn
 from .primitive_def import mark_pipeline
 
->>>>>>> 7a245365
 # TODO: different operations takes different time
 # e.g. add v.s. pow
 
@@ -149,92 +145,6 @@
         r = k
     assert r == 0, 'no solution for layer clustering' if r == -1 else 'unknown error'
     return list(reversed(reversed_sliced_eqns))
-
-
-<<<<<<< HEAD
-def forward(fn: Callable, layer_num: int, eps: float = 0.1, use_pipeline=False):
-
-    @wraps(fn)
-    def wrapped(*args):
-        if use_pipeline:
-            origin_jaxpr = make_jaxpr(fn)(*args)
-            solution = slice_jaxpr(origin_jaxpr, layer_num, eps)
-            new_jaxpr = add_pipeline_marks_for_sliced_eqns(
-                origin_jaxpr, solution)
-            flatten_args, _ = tree_flatten(args)
-            ans = jaxpr_as_fun(new_jaxpr)(*flatten_args)
-            assert len(ans) == 1 and _check_scalar(
-                ans[0]), 'forward should return a scalar'
-            return ans if len(ans) != 1 else ans[0]
-        else:
-            return fn(*args)
-=======
-def add_pipeline_markers(closed_jaxpr: ClosedJaxpr, sliced_eqns):
-    n_layers = len(sliced_eqns)
-    global_invars = set(closed_jaxpr.jaxpr.invars)
-    global_consts_dir = dict(
-        zip(closed_jaxpr.jaxpr.constvars, closed_jaxpr.consts))
-    layer_pipeline_invars = [set() for _ in range(n_layers)]
-    layer_pipeline_outvars = [set() for _ in range(n_layers)]
-    var_layer_dict = {}
-    for i, eqns in enumerate(sliced_eqns):
-        for eqn in eqns:
-            for var in eqn.invars:
-                if (not isinstance(var, Literal) and
-                        var not in global_consts_dir and
-                        var not in global_invars and var_layer_dict[var] != i):
-                    layer_pipeline_invars[i].add(var)
-                    layer_pipeline_outvars[var_layer_dict[var]].add(var)
-            for var in eqn.outvars:
-                if not isinstance(var, DropVar):
-                    var_layer_dict[var] = i
-    gensym_func = gensym([closed_jaxpr.jaxpr])
-    var_mapping = {}
-
-    def get_mapping(var):
-        if isinstance(var, Var):
-            return var_mapping.get(var, var)
-        else:
-            return var
-
-    new_eqns = []
-    for i, eqns in enumerate(sliced_eqns):
-        # pipeline start eqn
-        pipeline_start_invars = []
-        pipeline_start_outvars = []
-        for var in layer_pipeline_invars[i]:
-            new_var = gensym_func(var.aval)
-            pipeline_start_invars.append(get_mapping(var))
-            pipeline_start_outvars.append(new_var)
-            var_mapping[var] = new_var
-        new_eqns.append(
-            mark_pipeline_jaxpreqn(pipeline_start_invars,
-                                   pipeline_start_outvars, str(i), 'start'))
-        # all other eqns
-        for eqn in eqns:
-            new_invars = [get_mapping(var) for var in eqn.invars]
-            new_eqns.append(
-                new_jaxpr_eqn(new_invars, eqn.outvars, eqn.primitive,
-                              eqn.params, eqn.source_info))
-        # pipeline end eqn
-        pipeline_end_invars = []
-        pipeline_end_outvars = []
-        for var in layer_pipeline_outvars[i]:
-            new_var = gensym_func(var.aval)
-            pipeline_end_invars.append(get_mapping(var))
-            pipeline_end_outvars.append(new_var)
-            var_mapping[var] = new_var
-        new_eqns.append(
-            mark_pipeline_jaxpreqn(pipeline_end_invars, pipeline_end_outvars,
-                                   str(i), 'end'))
-    new_jaxpr = Jaxpr(
-        closed_jaxpr.jaxpr.constvars,
-        closed_jaxpr.jaxpr.invars,
-        [get_mapping(var) for var in closed_jaxpr.jaxpr.outvars],
-        new_eqns,
-    )
-    new_closed_jaxpr = ClosedJaxpr(new_jaxpr, closed_jaxpr.consts)
-    return new_closed_jaxpr
 
 
 def reconstruct_by_solution(closed_jaxpr: ClosedJaxpr,
@@ -296,7 +206,6 @@
                 jax.remat(jaxpr_as_fun(layer))
                 if use_remat else jaxpr_as_fun(layer) for layer in sliced_jaxprs
             ]
->>>>>>> 7a245365
 
             flatten_inputs, _ = tree_flatten(args)
             glob_vars = dict(zip(global_invars, flatten_inputs))
