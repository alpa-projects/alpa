#!/usr/bin/env python
# coding=utf-8
# Copyright 2021 The HuggingFace Team All rights reserved.
#
# Licensed under the Apache License, Version 2.0 (the "License");
# you may not use this file except in compliance with the License.
# You may obtain a copy of the License at
#
#     http://www.apache.org/licenses/LICENSE-2.0
#
# Unless required by applicable law or agreed to in writing, software
# distributed under the License is distributed on an "AS IS" BASIS,
# WITHOUT WARRANTIES OR CONDITIONS OF ANY KIND, either express or implied.
# See the License for the specific language governing permissions and
# limitations under the License.
"""
Pre-training/Fine-tuning the library models for causal language modeling (GPT, GPT-2, CTRL, ...) on a text file or a dataset.

Here is the full list of checkpoints on the hub that can be fine-tuned by this script:
https://huggingface.co/models?filter=text-generation
"""
# You can also adapt this script on your own causal language modeling task. Pointers for this are left as comments.

import json
import logging
import math
import os
import sys
import time
from dataclasses import asdict, dataclass, field
from enum import Enum
import functools
from itertools import chain
from pathlib import Path
from typing import Callable, Optional

import datasets
import numpy as np
from datasets import Dataset, load_dataset
from tqdm import tqdm

import alpa
from alpa.model.model_util import DynamicScale, TrainState
import jax
import jax.numpy as jnp
import optax
import transformers
import tensorflow as tf
from flax import jax_utils, traverse_util
from flax.training import train_state
from flax.training.common_utils import onehot, shard, shard_prng_key
from huggingface_hub import Repository
from transformers import (
    CONFIG_MAPPING,
    FLAX_MODEL_FOR_CAUSAL_LM_MAPPING,
    AutoConfig,
    AutoTokenizer,
    FlaxAutoModelForCausalLM,
    HfArgumentParser,
    is_tensorboard_available,
    set_seed,
)
from transformers.testing_utils import CaptureLogger
from transformers.utils import get_full_repo_name, send_example_telemetry

alpa.init(cluster="ray")
tf.config.experimental.set_visible_devices([], 'GPU')

logger = logging.getLogger(__name__)

MODEL_CONFIG_CLASSES = list(FLAX_MODEL_FOR_CAUSAL_LM_MAPPING.keys())
MODEL_TYPES = tuple(conf.model_type for conf in MODEL_CONFIG_CLASSES)


@dataclass
class TrainingArguments:
    output_dir: str = field(
        metadata={"help": "The output directory where the model predictions and checkpoints will be written."},
    )
    overwrite_output_dir: bool = field(
        default=False,
        metadata={
            "help": (
                "Overwrite the content of the output directory. "
                "Use this to continue training if output_dir points to a checkpoint directory."
            )
        },
    )
    do_train: bool = field(default=False, metadata={"help": "Whether to run training."})
    do_eval: bool = field(default=False, metadata={"help": "Whether to run eval on the dev set."})
    per_device_train_batch_size: int = field(
        default=8, metadata={"help": "Batch size per GPU/TPU core/CPU for training."}
    )
    per_device_eval_batch_size: int = field(
        default=8, metadata={"help": "Batch size per GPU/TPU core/CPU for evaluation."}
    )
    num_micro_batches: int = field(default=1, metadata={"help": "The number of micro batches for gradient accumulation."})
    learning_rate: float = field(default=5e-5, metadata={"help": "The initial learning rate for AdamW."})
    weight_decay: float = field(default=0.0, metadata={"help": "Weight decay for AdamW if we apply some."})
    adam_beta1: float = field(default=0.9, metadata={"help": "Beta1 for AdamW optimizer"})
    adam_beta2: float = field(default=0.999, metadata={"help": "Beta2 for AdamW optimizer"})
    adam_epsilon: float = field(default=1e-8, metadata={"help": "Epsilon for AdamW optimizer."})
    adafactor: bool = field(default=False, metadata={"help": "Whether or not to replace AdamW by Adafactor."})
    num_train_epochs: float = field(default=3.0, metadata={"help": "Total number of training epochs to perform."})
    warmup_steps: int = field(default=0, metadata={"help": "Linear warmup over warmup_steps."})
    logging_steps: int = field(default=500, metadata={"help": "Log every X updates steps."})
    save_steps: int = field(default=500, metadata={"help": "Save checkpoint every X updates steps."})
    eval_steps: int = field(default=None, metadata={"help": "Run an evaluation every X steps."})
    seed: int = field(default=42, metadata={"help": "Random seed that will be set at the beginning of training."})
    push_to_hub: bool = field(
        default=False, metadata={"help": "Whether or not to upload the trained model to the model hub after training."}
    )
    hub_model_id: str = field(
        default=None, metadata={"help": "The name of the repository to keep in sync with the local `output_dir`."}
    )
    hub_token: str = field(default=None, metadata={"help": "The token to use to push to the Model Hub."})

    def __post_init__(self):
        if self.output_dir is not None:
            self.output_dir = os.path.expanduser(self.output_dir)

    def to_dict(self):
        """
        Serializes this instance while replace `Enum` by their values (for JSON serialization support). It obfuscates
        the token values by removing their value.
        """
        d = asdict(self)
        for k, v in d.items():
            if isinstance(v, Enum):
                d[k] = v.value
            if isinstance(v, list) and len(v) > 0 and isinstance(v[0], Enum):
                d[k] = [x.value for x in v]
            if k.endswith("_token"):
                d[k] = f"<{k.upper()}>"
        return d


@dataclass
class ModelArguments:
    """
    Arguments pertaining to which model/config/tokenizer we are going to fine-tune, or train from scratch.
    """

    model_name_or_path: Optional[str] = field(
        default=None,
        metadata={
            "help": (
                "The model checkpoint for weights initialization.Don't set if you want to train a model from scratch."
            )
        },
    )
    model_type: Optional[str] = field(
        default=None,
        metadata={"help": "If training from scratch, pass a model type from the list: " + ", ".join(MODEL_TYPES)},
    )
    config_name: Optional[str] = field(
        default=None, metadata={"help": "Pretrained config name or path if not the same as model_name"}
    )
    tokenizer_name: Optional[str] = field(
        default=None, metadata={"help": "Pretrained tokenizer name or path if not the same as model_name"}
    )
    cache_dir: Optional[str] = field(
        default=None, metadata={"help": "Where do you want to store the pretrained models downloaded from s3"}
    )
    use_fast_tokenizer: bool = field(
        default=True,
        metadata={"help": "Whether to use one of the fast tokenizer (backed by the tokenizers library) or not."},
    )
    dtype: Optional[str] = field(
        default="float32",
        metadata={
            "help": (
                "Floating-point format in which the model weights should be initialized and trained. Choose one of"
                " `[float32, float16, bfloat16]`."
            )
        },
    )
    use_auth_token: bool = field(
        default=False,
        metadata={
            "help": (
                "Will use the token generated when running `transformers-cli login` (necessary to use this script "
                "with private models)."
            )
        },
    )


@dataclass
class DataTrainingArguments:
    """
    Arguments pertaining to what data we are going to input our model for training and eval.
    """

    dataset_name: Optional[str] = field(
        default=None, metadata={"help": "The name of the dataset to use (via the datasets library)."}
    )
    dataset_config_name: Optional[str] = field(
        default=None, metadata={"help": "The configuration name of the dataset to use (via the datasets library)."}
    )
    train_file: Optional[str] = field(default=None, metadata={"help": "The input training data file (a text file)."})
    validation_file: Optional[str] = field(
        default=None,
        metadata={"help": "An optional input evaluation data file to evaluate the perplexity on (a text file)."},
    )
    max_train_samples: Optional[int] = field(
        default=None,
        metadata={
            "help": (
                "For debugging purposes or quicker training, truncate the number of training examples to this "
                "value if set."
            )
        },
    )
    max_eval_samples: Optional[int] = field(
        default=None,
        metadata={
            "help": (
                "For debugging purposes or quicker training, truncate the number of evaluation examples to this "
                "value if set."
            )
        },
    )
    overwrite_cache: bool = field(
        default=False, metadata={"help": "Overwrite the cached training and evaluation sets"}
    )
    validation_split_percentage: Optional[int] = field(
        default=5,
        metadata={
            "help": "The percentage of the train set used as validation set in case there's no validation split"
        },
    )
    block_size: Optional[int] = field(
        default=None,
        metadata={
            "help": (
                "Optional input sequence length after tokenization. "
                "The training dataset will be truncated in block of this size for training. "
                "Default to the model max input length for single sentence inputs (take into account special tokens)."
            )
        },
    )
    overwrite_cache: bool = field(
        default=False, metadata={"help": "Overwrite the cached training and evaluation sets"}
    )
    preprocessing_num_workers: Optional[int] = field(
        default=None,
        metadata={"help": "The number of processes to use for the preprocessing."},
    )
    keep_linebreaks: bool = field(
        default=True, metadata={"help": "Whether to keep line breaks when using TXT files or not."}
    )

    def __post_init__(self):
        if self.dataset_name is None and self.train_file is None and self.validation_file is None:
            raise ValueError("Need either a dataset name or a training/validation file.")
        else:
            if self.train_file is not None:
                extension = self.train_file.split(".")[-1]
                assert extension in ["csv", "json", "txt"], "`train_file` should be a csv, a json or a txt file."
            if self.validation_file is not None:
                extension = self.validation_file.split(".")[-1]
                assert extension in ["csv", "json", "txt"], "`validation_file` should be a csv, a json or a txt file."


def data_loader(rng: jax.random.PRNGKey, dataset: Dataset, batch_size: int,
                min_batch_size: int, shuffle: bool = False):
    """
    Returns batches of size `batch_size` from truncated `dataset`, sharded over all local devices.
    Shuffle batches if `shuffle` is `True`.
    """
    if len(dataset) < batch_size:
        assert len(dataset) >= min_batch_size
        batch_size = len(dataset) // min_batch_size * min_batch_size

    data_collator = transformers.DefaultDataCollator("np")
    tf_dataset = dataset.to_tf_dataset(batch_size=batch_size,
                                       columns=dataset.column_names,
                                       collate_fn=data_collator,
                                       shuffle=shuffle,
                                       drop_remainder=True)

    for batch in tf_dataset:
        batch = {k: v._numpy() for k, v in batch.items()}
        yield batch


def write_train_metric(summary_writer, train_metrics, train_time, step):
    summary_writer.scalar("train_time", train_time, step)

    train_metrics = alpa.util.get_metrics(train_metrics)
    for key, vals in train_metrics.items():
        tag = f"train_{key}"
        for i, val in enumerate(vals):
            summary_writer.scalar(tag, val, step - len(vals) + i + 1)


def write_eval_metric(summary_writer, eval_metrics, step):
    for metric_name, value in eval_metrics.items():
        summary_writer.scalar(f"eval_{metric_name}", value, step)


def create_learning_rate_fn(
    train_ds_size: int, train_batch_size: int, num_train_epochs: int, num_warmup_steps: int, learning_rate: float
) -> Callable[[int], jnp.array]:
    """Returns a linear warmup, linear_decay learning rate function."""
    steps_per_epoch = train_ds_size // train_batch_size
    num_train_steps = steps_per_epoch * num_train_epochs
    warmup_fn = optax.linear_schedule(init_value=0.0, end_value=learning_rate, transition_steps=num_warmup_steps)
    decay_fn = optax.linear_schedule(
        init_value=learning_rate, end_value=0, transition_steps=num_train_steps - num_warmup_steps
    )
    schedule_fn = optax.join_schedules(schedules=[warmup_fn, decay_fn], boundaries=[num_warmup_steps])
    return schedule_fn


def main():
    # See all possible arguments in src/transformers/training_args.py
    # or by passing the --help flag to this script.
    # We now keep distinct sets of args, for a cleaner separation of concerns.

    parser = HfArgumentParser((ModelArguments, DataTrainingArguments, TrainingArguments))
    if len(sys.argv) == 2 and sys.argv[1].endswith(".json"):
        # If we pass only one argument to the script and it's the path to a json file,
        # let's parse it to get our arguments.
        model_args, data_args, training_args = parser.parse_json_file(json_file=os.path.abspath(sys.argv[1]))
    else:
        model_args, data_args, training_args = parser.parse_args_into_dataclasses()

    # Sending telemetry. Tracking the example usage helps us better allocate resources to maintain them. The
    # information sent is the one passed as arguments along with your Python/PyTorch versions.
    send_example_telemetry("run_clm", model_args, data_args, framework="flax")

    if (
        os.path.exists(training_args.output_dir)
        and os.listdir(training_args.output_dir)
        and training_args.do_train
        and not training_args.overwrite_output_dir
    ):
        raise ValueError(
            f"Output directory ({training_args.output_dir}) already exists and is not empty."
            "Use --overwrite_output_dir to overcome."
        )

    # Make one log on every process with the configuration for debugging.
    logging.basicConfig(
        format="%(asctime)s - %(levelname)s - %(name)s - %(message)s",
        datefmt="%m/%d/%Y %H:%M:%S",
        level=logging.INFO,
    )
    # Setup logging, we only want one process per machine to log things on the screen.
    logger.setLevel(logging.INFO)
    datasets.utils.logging.set_verbosity_warning()
    transformers.utils.logging.set_verbosity_info()

    # Set the verbosity to info of the Transformers logger (on main process only):
    logger.info(f"Training/evaluation parameters {training_args}")

    # Set seed before initializing model.
    set_seed(training_args.seed)

    # Handle the repository creation
    if training_args.push_to_hub:
        if training_args.hub_model_id is None:
            repo_name = get_full_repo_name(
                Path(training_args.output_dir).absolute().name, token=training_args.hub_token
            )
        else:
            repo_name = training_args.hub_model_id
        repo = Repository(training_args.output_dir, clone_from=repo_name)

    #  Get the datasets: you can either provide your own CSV/JSON/TXT training and evaluation files (see below)
    # or just provide the name of one of the public datasets available on the hub at https://huggingface.co/datasets/
    # (the dataset will be downloaded automatically from the datasets Hub).
    #
    # For CSV/JSON files, this script will use the column called 'text' or the first column if no column called
    # 'text' is found. You can easily tweak this behavior (see below).
    #
    # In distributed training, the load_dataset function guarantees that only one local process can concurrently
    # download the dataset.
    if data_args.dataset_name is not None:
        # Downloading and loading a dataset from the hub.
        dataset = load_dataset(
            data_args.dataset_name,
            data_args.dataset_config_name,
            cache_dir=model_args.cache_dir,
            keep_in_memory=False,
            use_auth_token=True if model_args.use_auth_token else None,
        )

        if "validation" not in dataset.keys():
            dataset["validation"] = load_dataset(
                data_args.dataset_name,
                data_args.dataset_config_name,
                split=f"train[:{data_args.validation_split_percentage}%]",
                cache_dir=model_args.cache_dir,
                use_auth_token=True if model_args.use_auth_token else None,
            )
            dataset["train"] = load_dataset(
                data_args.dataset_name,
                data_args.dataset_config_name,
                split=f"train[{data_args.validation_split_percentage}%:]",
                cache_dir=model_args.cache_dir,
                use_auth_token=True if model_args.use_auth_token else None,
            )
    else:
        data_files = {}
        dataset_args = {}
        if data_args.train_file is not None:
            data_files["train"] = data_args.train_file
        if data_args.validation_file is not None:
            data_files["validation"] = data_args.validation_file
        extension = data_args.train_file.split(".")[-1]
        if extension == "txt":
            extension = "text"
            dataset_args["keep_linebreaks"] = data_args.keep_linebreaks
        dataset = load_dataset(
            extension,
            data_files=data_files,
            cache_dir=model_args.cache_dir,
            **dataset_args,
            use_auth_token=True if model_args.use_auth_token else None,
        )

        if "validation" not in dataset.keys():
            dataset["validation"] = load_dataset(
                extension,
                data_files=data_files,
                split=f"train[:{data_args.validation_split_percentage}%]",
                cache_dir=model_args.cache_dir,
                **dataset_args,
                use_auth_token=True if model_args.use_auth_token else None,
            )
            dataset["train"] = load_dataset(
                extension,
                data_files=data_files,
                split=f"train[{data_args.validation_split_percentage}%:]",
                cache_dir=model_args.cache_dir,
                **dataset_args,
                use_auth_token=True if model_args.use_auth_token else None,
            )
    # See more about loading any type of standard or custom dataset (from files, python dict, pandas DataFrame, etc) at
    # https://huggingface.co/docs/datasets/loading_datasets.html.

    # Load pretrained model and tokenizer

    # Distributed training:
    # The .from_pretrained methods guarantee that only one local process can concurrently
    # download model & vocab.
    if model_args.config_name:
        config = AutoConfig.from_pretrained(
            model_args.config_name,
            cache_dir=model_args.cache_dir,
            use_auth_token=True if model_args.use_auth_token else None,
        )
    elif model_args.model_name_or_path:
        config = AutoConfig.from_pretrained(
            model_args.model_name_or_path,
            cache_dir=model_args.cache_dir,
            use_auth_token=True if model_args.use_auth_token else None,
        )
    else:
        config = CONFIG_MAPPING[model_args.model_type]()
        logger.warning("You are instantiating a new config instance from scratch.")

    if model_args.tokenizer_name:
        tokenizer = AutoTokenizer.from_pretrained(
            model_args.tokenizer_name,
            cache_dir=model_args.cache_dir,
            use_fast=model_args.use_fast_tokenizer,
            use_auth_token=True if model_args.use_auth_token else None,
        )
    elif model_args.model_name_or_path:
        tokenizer = AutoTokenizer.from_pretrained(
            model_args.model_name_or_path,
            cache_dir=model_args.cache_dir,
            use_fast=model_args.use_fast_tokenizer,
            use_auth_token=True if model_args.use_auth_token else None,
        )
    else:
        raise ValueError(
            "You are instantiating a new tokenizer from scratch. This is not supported by this script."
            "You can do it from another script, save it, and load it from here, using --tokenizer_name."
        )

    if model_args.model_name_or_path:
        model = FlaxAutoModelForCausalLM.from_pretrained(
            model_args.model_name_or_path,
            config=config,
            seed=training_args.seed,
            dtype=getattr(jnp, model_args.dtype),
            use_auth_token=True if model_args.use_auth_token else None,
        )
    else:
        model = FlaxAutoModelForCausalLM.from_config(
            config,
            seed=training_args.seed,
            dtype=getattr(jnp, model_args.dtype),
        )

    # Preprocessing the datasets.
    # First we tokenize all the texts.
    if training_args.do_train:
        column_names = dataset["train"].column_names
    else:
        column_names = dataset["validation"].column_names
    text_column_name = "text" if "text" in column_names else column_names[0]

    # since this will be pickled to avoid _LazyModule error in Hasher force logger loading before tokenize_function
    tok_logger = transformers.utils.logging.get_logger("transformers.tokenization_utils_base")

    def tokenize_function(examples):
        with CaptureLogger(tok_logger) as cl:
            output = tokenizer(examples[text_column_name])
        # clm input could be much much longer than block_size
        if "Token indices sequence length is longer than the" in cl.out:
            tok_logger.warning(
                "^^^^^^^^^^^^^^^^ Please ignore the warning above - this long input will be chunked into smaller bits"
                " before being passed to the model."
            )
        return output

    logger.info("***** Tokenize dataset *****")
    tokenized_datasets = dataset.map(
        tokenize_function,
        batched=True,
        num_proc=data_args.preprocessing_num_workers,
        remove_columns=column_names,
        load_from_cache_file=not data_args.overwrite_cache,
    )

    if data_args.block_size is None:
        block_size = tokenizer.model_max_length
        if block_size > config.max_position_embeddings:
            logger.warning(
                f"The tokenizer picked seems to have a very large `model_max_length` ({tokenizer.model_max_length}). "
                "Picking 1024 instead. You can change that default value by passing --block_size xxx."
            )
            block_size = 1024
    else:
        if data_args.block_size > tokenizer.model_max_length:
            logger.warning(
                f"The block_size passed ({data_args.block_size}) is larger than the maximum length for the model"
                f"({tokenizer.model_max_length}). Using block_size={tokenizer.model_max_length}."
            )
        block_size = min(data_args.block_size, tokenizer.model_max_length)

    # Main data processing function that will concatenate all texts from our dataset and generate chunks of block_size.
    def group_texts(examples):
        # Concatenate all texts.
        concatenated_examples = {k: list(chain(*examples[k])) for k in examples.keys()}
        total_length = len(concatenated_examples[list(examples.keys())[0]])
        # We drop the small remainder, we could add padding if the model supported it instead of this drop, you can
        # customize this part to your needs.
        if total_length >= block_size:
            total_length = (total_length // block_size) * block_size
        # Split by chunks of max_len.
        result = {
            k: [t[i : i + block_size] for i in range(0, total_length, block_size)]
            for k, t in concatenated_examples.items()
        }
        result["labels"] = result["input_ids"].copy()
        return result

    # Note that with `batched=True`, this map processes 1,000 texts together, so group_texts throws away a remainder
    # for each of those groups of 1,000 texts. You can adjust that batch_size here but a higher value might be slower
    # to preprocess.
    #
    # To speed up this part, we use multiprocessing. See the documentation of the map method for more information:
    # https://huggingface.co/docs/datasets/package_reference/main_classes.html#datasets.Dataset.map

    logger.info("***** Build dataset *****")
    lm_datasets = tokenized_datasets.map(
        group_texts,
        batched=True,
        num_proc=data_args.preprocessing_num_workers,
        load_from_cache_file=not data_args.overwrite_cache,
    )

    if training_args.do_train:
        if "train" not in tokenized_datasets:
            raise ValueError("--do_train requires a train dataset")
        train_dataset = lm_datasets["train"]
        if data_args.max_train_samples is not None:
            max_train_samples = min(len(train_dataset), data_args.max_train_samples)
            train_dataset = train_dataset.select(range(max_train_samples))

    if training_args.do_eval:
        if "validation" not in tokenized_datasets:
            raise ValueError("--do_eval requires a validation dataset")
        eval_dataset = lm_datasets["validation"]
        if data_args.max_eval_samples is not None:
            max_eval_samples = min(len(eval_dataset), data_args.max_eval_samples)
            eval_dataset = eval_dataset.select(range(max_eval_samples))

    # Enable tensorboard only on the master node
    has_tensorboard = is_tensorboard_available()
    if has_tensorboard:
        try:
            from flax.metrics.tensorboard import SummaryWriter

            summary_writer = SummaryWriter(log_dir=Path(training_args.output_dir))
        except ImportError as ie:
            has_tensorboard = False
            logger.warning(
                f"Unable to display metrics through TensorBoard because some package are not installed: {ie}"
            )
    else:
        logger.warning(
            "Unable to display metrics through TensorBoard because the package is not installed: "
            "Please run pip install tensorboard to enable."
        )

    # Initialize our training
    rng = jax.random.PRNGKey(training_args.seed)
    rng, dropout_rng = jax.random.split(rng)

    # Store some constant
    num_epochs = int(training_args.num_train_epochs)
    train_batch_size = int(training_args.per_device_train_batch_size) * alpa.get_global_num_devices()
    eval_batch_size = int(training_args.per_device_eval_batch_size) * alpa.get_global_num_devices()
    steps_per_epoch = len(train_dataset) // train_batch_size
    total_train_steps = steps_per_epoch * num_epochs

    # Create learning rate schedule
    linear_decay_lr_schedule_fn = create_learning_rate_fn(
        len(train_dataset),
        train_batch_size,
        training_args.num_train_epochs,
        training_args.warmup_steps,
        training_args.learning_rate,
    )

    # We use Optax's "masking" functionality to not apply weight decay
    # to bias and LayerNorm scale parameters. decay_mask_fn returns a
    # mask boolean with the same structure as the parameters.
    # The mask is True for parameters that should be decayed.
    # Note that this mask is specifically adapted for FlaxGPT2.
    # For other models, one should correct the layer norm parameter naming
    # accordingly.
    def decay_mask_fn(params):
        flat_params = traverse_util.flatten_dict(params)
        flat_mask = {
            path: (path[-1] != "bias" and path[-2:] not in [("ln_1", "scale"), ("ln_2", "scale"), ("ln_f", "scale")])
            for path in flat_params
        }
        return traverse_util.unflatten_dict(flat_mask)

    # create adam optimizer
    if training_args.adafactor:
        # We use the default parameters here to initialize adafactor,
        # For more details about the parameters please check https://github.com/deepmind/optax/blob/ed02befef9bf81cbbf236be3d2b0e032e9ed4a40/optax/_src/alias.py#L74
        optimizer = optax.adafactor(
            learning_rate=linear_decay_lr_schedule_fn,
        )
    else:
        optimizer = optax.chain(
            optax.clip_by_global_norm(1.0),
            optax.adamw(
                learning_rate=linear_decay_lr_schedule_fn,
                b1=training_args.adam_beta1,
                b2=training_args.adam_beta2,
                eps=training_args.adam_epsilon,
                weight_decay=training_args.weight_decay,
                mask=decay_mask_fn)
        )

    # Setup train state
    if model_args.dtype == "float16":
        use_master_copy = True
        dynamic_scale = DynamicScale()
        # Fix a bug in huggingface's implementation (https://github.com/huggingface/transformers/pull/18462)
        alpa.global_config.flax_always_use_fp16_embedding = True
    else:
        use_master_copy = dynamic_scale = None
    state = TrainState.create(apply_fn=model.__call__, params=model.params, tx=optimizer,
                              dynamic_scale=dynamic_scale, use_master_copy=use_master_copy)

    def loss_fn(logits, labels):
        shift_logits = logits[..., :-1, :]
        shift_labels = labels[..., 1:]
        loss = optax.softmax_cross_entropy(shift_logits, onehot(shift_labels, shift_logits.shape[-1]))
        return loss.mean()

    # Define gradient update step fn
    def train_step(state, batch):

        def compute_loss(params):
            labels = batch.pop("labels")
            logits = state.apply_fn(**batch, params=params, train=True)[0]
            loss = loss_fn(logits, labels)
            return loss

        dynamic_scale = state.dynamic_scale
        if dynamic_scale:
            grad_fn = dynamic_scale.value_and_grad(compute_loss)
            dynamic_scale, is_fin, loss, grads = grad_fn(state.params)
        else:
            grad_fn = alpa.value_and_grad(compute_loss)
            loss, grads = grad_fn(state.params)

        new_state = state.apply_gradients(grads=grads)

        if dynamic_scale:
            new_state = new_state.replace(
                opt_state=jax.tree_map(
                    functools.partial(jnp.where, is_fin),
                    new_state.opt_state, state.opt_state),
                params=jax.tree_map(
                    functools.partial(jnp.where, is_fin),
                    new_state.params, state.params),
                master_copy=jax.tree_map(
                    functools.partial(jnp.where, is_fin),
                    new_state.master_copy, state.master_copy),
                dynamic_scale=dynamic_scale)

        metrics = {"loss": loss, "learning_rate": linear_decay_lr_schedule_fn(state.step)}

        return new_state, metrics

    # Define eval fn
    def eval_step(params, batch):
        labels = batch.pop("labels")
        logits = model(**batch, params=params, train=False)[0]
        loss = loss_fn(logits, labels)

        # summarize metrics
        metrics = {"loss": loss}
        return metrics

    # Create parallel version of the train and eval step
    method = alpa.Zero2Parallel(num_micro_batches=training_args.num_micro_batches)
    p_train_step = alpa.parallelize(train_step,
                                    method=method,
                                    donate_argnums=(0,))
    p_eval_step = alpa.parallelize(eval_step)

    min_batch_size = alpa.get_global_num_devices() * training_args.num_micro_batches
    dump_debug_info_train_step = dump_debug_info_eval_step = True

    logger.info("***** Running training *****")
    logger.info(f"  Num examples = {len(train_dataset)}")
    logger.info(f"  Num Epochs = {num_epochs}")
    logger.info(f"  Batch size per device (w. accumulation) = {training_args.per_device_train_batch_size}")
    logger.info(f"  Global train batch size (w. parallel & distributed) = {train_batch_size}")
    logger.info(f"  Total optimization steps = {total_train_steps}")

    train_time = 0
    train_metrics = []
    epochs = tqdm(range(num_epochs), desc="Epoch ... ", position=0)

    step_ct = 0
    last_time = time.time()

    epochs.write("Initial compilation. This might take some minutes...")

    for epoch in epochs:
        # ======================== Training ================================
        train_start = time.time()

        # Create sampling rng
        rng, input_rng = jax.random.split(rng)

        # Generate an epoch by shuffling sampling indices from the train dataset
        train_loader = data_loader(input_rng, train_dataset, train_batch_size, min_batch_size, shuffle=True)
        steps_per_epoch = len(train_dataset) // train_batch_size
        # train
        for step in tqdm(range(steps_per_epoch), desc="Training...", position=1, leave=False):
            batch = next(train_loader)
            state, train_metric = p_train_step(state, batch)
            train_metrics.append(train_metric)

            cur_step = epoch * (len(train_dataset) // train_batch_size) + step

            if dump_debug_info_train_step:
                dump_debug_info_train_step = False
                executable = p_train_step.get_last_executable()
                executable.sync()
                executable.dump_debug_info("alpa_debug_info")
                epochs.write(f"Initial compilation completed. "
                             f"Time elapsed: {time.time() - train_start:.2f} s")

            step_ct += 1
            if cur_step % training_args.logging_steps == 0 and cur_step > 0:
                executable.sync()
                latency = (time.time() - last_time) / step_ct
                throughput_tokens = np.prod(batch["input_ids"].shape) / latency
                throughput_tflops = alpa.util.compute_gpt_tflops(
                    batch_size=batch["input_ids"].shape[0],
                    seq_len=batch["input_ids"].shape[1],
                    num_layers=config.num_hidden_layers,
                    hidden_size=config.hidden_size,
                    vocab_size=config.vocab_size,
                    num_gpus=alpa.get_global_num_devices(),
                    latency=latency)
                step_ct = 0

                #print(f"driver latency: {latency:.2f}, "
                #      f"worker latency: {executable.get_execution_time_costs()[-1]:.2f}")

                # Save metrics
                train_time += time.time() - train_start
                if has_tensorboard:
                    write_train_metric(summary_writer, train_metrics, train_time, cur_step)

                train_metric = jax.tree_map(np.mean, train_metric)

                epochs.write(
                    f"Step... {cur_step} | "
                    f"Loss: {train_metric['loss'].mean():.4f}, "
                    f"Learning Rate: {train_metric['learning_rate'].mean():.5f}, "
                    f"Throughput: {throughput_tokens:.2f} token/s, "
                    f"{throughput_tflops:.2f} TFLOP/s"
                )

                train_metrics = []
                last_time = time.time()

            if cur_step % training_args.eval_steps == 0 and cur_step > 0:
                # ======================== Evaluating ==============================
                eval_metrics = []
                eval_loader = data_loader(input_rng, eval_dataset, eval_batch_size, min_batch_size)
                eval_steps = max(len(eval_dataset) // eval_batch_size, 1)
                for _ in tqdm(range(eval_steps), desc="Evaluating...", position=2, leave=False):
                    # Model forward
                    batch = next(eval_loader)
                    metrics = p_eval_step(state.params, batch)
                    eval_metrics.append(metrics)

                    if dump_debug_info_eval_step:
                        dump_debug_info_eval_step = False
                        executable = p_eval_step.get_last_executable()
                        executable.dump_debug_info("alpa_debug_info")

                # normalize eval metrics
                eval_metrics = alpa.util.get_metrics(eval_metrics)
                eval_metrics = jax.tree_map(jnp.mean, eval_metrics)

                try:
                    eval_metrics["perplexity"] = math.exp(eval_metrics["loss"])
                except OverflowError:
                    eval_metrics["perplexity"] = float("inf")

                # Print metrics and update progress bar
                desc = (
                    f"Step... ({cur_step} | Eval Loss: {eval_metrics['loss']} | Eval Perplexity:"
                    f" {eval_metrics['perplexity']})"
                )
                epochs.write(desc)
                epochs.desc = desc

                # Save metrics
                if has_tensorboard:
                    write_eval_metric(summary_writer, eval_metrics, cur_step)

            if cur_step % training_args.save_steps == 0 and cur_step > 0:
                # save checkpoint after each epoch and push checkpoint to the hub
<<<<<<< HEAD
                if jax.process_index() == 0:
                    alpa.prefetch(state.params)
                    params = alpa.util.map_to_nparray(state.params)
                    model.save_pretrained(training_args.output_dir, params=params)
                    tokenizer.save_pretrained(training_args.output_dir)
                    if training_args.push_to_hub:
                        repo.push_to_hub(commit_message=f"Saving weights and logs of step {cur_step}", blocking=False)
=======
                alpa.fetch(state.params)
                params = alpa.util.map_to_nparray(state.params)
                model.save_pretrained(training_args.output_dir, params=params)
                tokenizer.save_pretrained(training_args.output_dir)
                if training_args.push_to_hub:
                    repo.push_to_hub(commit_message=f"Saving weights and logs of step {cur_step}", blocking=False)
>>>>>>> 82d624fc

    # Eval after training
    if training_args.do_eval:
        eval_metrics = []
        eval_loader = data_loader(input_rng, eval_dataset, eval_batch_size, min_batch_size)
        eval_steps = max(len(eval_dataset) // eval_batch_size, 1)
        for _ in tqdm(range(eval_steps), desc="Evaluating...", position=2, leave=False):
            # Model forward
            batch = next(eval_loader)
            metrics = p_eval_step(state.params, batch)
            eval_metrics.append(metrics)

        # normalize eval metrics
        eval_metrics = alpa.util.get_metrics(eval_metrics)
        eval_metrics = jax.tree_map(lambda x: jnp.mean(x).item(), eval_metrics)

        try:
            eval_metrics["perplexity"] = math.exp(eval_metrics["loss"])
        except OverflowError:
            eval_metrics["perplexity"] = float("inf")

        eval_metrics = {f"eval_{metric_name}": value for metric_name, value in eval_metrics.items()}
        path = os.path.join(training_args.output_dir, "eval_results.json")
        with open(path, "w") as f:
            json.dump(eval_metrics, f, indent=4, sort_keys=True)


if __name__ == "__main__":
    main()<|MERGE_RESOLUTION|>--- conflicted
+++ resolved
@@ -855,22 +855,12 @@
 
             if cur_step % training_args.save_steps == 0 and cur_step > 0:
                 # save checkpoint after each epoch and push checkpoint to the hub
-<<<<<<< HEAD
-                if jax.process_index() == 0:
-                    alpa.prefetch(state.params)
-                    params = alpa.util.map_to_nparray(state.params)
-                    model.save_pretrained(training_args.output_dir, params=params)
-                    tokenizer.save_pretrained(training_args.output_dir)
-                    if training_args.push_to_hub:
-                        repo.push_to_hub(commit_message=f"Saving weights and logs of step {cur_step}", blocking=False)
-=======
-                alpa.fetch(state.params)
+                alpa.prefetch(state.params)
                 params = alpa.util.map_to_nparray(state.params)
                 model.save_pretrained(training_args.output_dir, params=params)
                 tokenizer.save_pretrained(training_args.output_dir)
                 if training_args.push_to_hub:
                     repo.push_to_hub(commit_message=f"Saving weights and logs of step {cur_step}", blocking=False)
->>>>>>> 82d624fc
 
     # Eval after training
     if training_args.do_eval:
