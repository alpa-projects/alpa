"""OPT model implementation."""
import dataclasses
from dataclasses import dataclass
from functools import partial
import itertools
import math
import os
from typing import Callable, Optional, Tuple, Dict, Sequence

import alpa
from alpa.device_mesh import (DistributedArray, ReplicatedDistributedArray,
                              MeshHostWorker, create_remote_array_refs)
from alpa.model.model_util import ModelOutput
from alpa.pipeline_parallel.primitive_def import mark_pipeline_boundary
import flax.linen as nn
import jax
import flax
from jax import lax
import jax.numpy as jnp
from jax.tree_util import tree_flatten, tree_unflatten, tree_leaves
from jax.interpreters import pxla
import jaxlib.xla_extension as jax_xla
import numpy as np


ACT2FN = {
    "gelu": partial(nn.gelu, approximate=False),
    "relu": nn.relu,
    "silu": nn.swish,
    "swish": nn.swish,
    "gelu_new": partial(nn.gelu, approximate=True),
}


@flax.struct.dataclass
class OPTModelOutput(ModelOutput):
    last_hidden_state: jax_xla.DeviceArray
    hidden_states: Optional[Tuple[jax_xla.DeviceArray]] = None
    attentions: Optional[Tuple[jax_xla.DeviceArray]] = None
    attention_cache: Optional[Tuple[Tuple[jax_xla.DeviceArray]]] = None


@flax.struct.dataclass
class OPTLMOutput(ModelOutput):
    logits: jax_xla.DeviceArray
    hidden_states: Optional[Tuple[jax_xla.DeviceArray]] = None
    attentions: Optional[Tuple[jax_xla.DeviceArray]] = None
    attention_cache: Optional[Tuple[Tuple[jax_xla.DeviceArray]]] = None


@dataclass(frozen=True)
class OPTConfig:
    # Inherited from OPT
    decoder_layers: int = 12
    max_target_positions: int = 2048
    decoder_embed_dim: int = 768
    decoder_attention_heads: int = 12
    decoder_input_dim: int = 768
    decoder_ffn_embed_dim: int = 3072
    pad: int = 1
    activation_fn: str = 'relu'
    dtype: any = jnp.float16
    use_stable_embedding: bool = False
    no_scale_embedding: bool = True
    decoder_learned_pos: bool = True
    decoder_normalize_before: bool = True
    share_decoder_input_output_embed: bool = True
    # Added
    version: int = 1
    vocab_size: int = 50272
    layer_norm_eps: float = 0.00001
    num_pp_stages: int = None
    # parallelize
    mark_boundary: bool = True


class OPTEmbeddings(nn.Module):
    """Construct the embeddings from word, position and token_type embeddings."""

    config: OPTConfig
    dtype: jnp.dtype = jnp.float16  # the dtype of the computation

    def setup(self):
        assert not self.config.use_stable_embedding
        self.embed_scale = 1.0 if self.config.no_scale_embedding else math.sqrt(
            self.config.decoder_embed_dim)
        self.word_embeddings = nn.Embed(
            self.config.vocab_size,
            self.config.decoder_input_dim,
            dtype=self.dtype,
        )
        assert self.config.max_target_positions is not None
        assert self.config.decoder_learned_pos
        self.position_embeddings = nn.Embed(
            self.config.max_target_positions + self.config.pad + 1,
            self.config.decoder_embed_dim,
            dtype=self.dtype,
        )
        self.project_in_dim = nn.Dense(
            self.config.decoder_embed_dim,
            dtype=self.dtype,
        ) if self.config.decoder_input_dim != self.config.decoder_embed_dim else None

    def __call__(self, input_ids, position_ids):
        # Embed
        inputs_embeds = self.embed_scale * self.word_embeddings(
            input_ids.astype("i4"))
        if self.project_in_dim is not None:
            inputs_embeds = self.project_in_dim(inputs_embeds)
        position_embeds = self.position_embeddings(position_ids.astype("i4"))

        # Sum all embeddings
        hidden_states = inputs_embeds + position_embeds
        return hidden_states


class OPTSelfAttention(nn.Module):
    config: OPTConfig
    dtype: jnp.dtype = jnp.float16  # the dtype of the computation

    def setup(self):
        if self.config.decoder_embed_dim % self.config.decoder_attention_heads != 0:
            raise ValueError(
                f"`decoder_embed_dim`: {self.config.decoder_embed_dim} has to be a "
                f"multiple of `decoder_attention_heads`: {self.config.decoder_attention_heads}"
            )

        self.qkv_combined = nn.Dense(
            self.config.decoder_embed_dim * 3,
            dtype=self.dtype,
        )

    def __call__(self,
                 hidden_states,
                 output_attentions: bool = False,
                 attention_cache=None,
                 attention_mask=None):
        head_dim = self.config.decoder_embed_dim // self.config.decoder_attention_heads

        qkv_combined_states = self.qkv_combined(hidden_states)
        qkv_combined_states = qkv_combined_states.reshape(
            qkv_combined_states.shape[:2] + (-1, 3))
        query_states, key_states, value_states = jnp.split(qkv_combined_states,
                                                           3,
                                                           axis=3)
<<<<<<< HEAD
        # perform_attention = True
        # if perform_attention:
=======
>>>>>>> 349eb201
        # shape: [B, S, #head, head_dim]
        query_states = query_states.reshape(hidden_states.shape[:2] + (
            self.config.decoder_attention_heads, head_dim))
        # shape: [B, S, #head, head_dim]
        value_states = value_states.reshape(hidden_states.shape[:2] + (
            self.config.decoder_attention_heads, head_dim))
        # shape: [B, S, #head, head_dim]
        key_states = key_states.reshape(hidden_states.shape[:2] +
                                        (self.config.decoder_attention_heads,
                                         head_dim))

        batch_size = hidden_states.shape[0]
        if attention_cache is None:
            query_len, key_len = query_states.shape[1], key_states.shape[1]
            assert query_len == key_len
            # shape: [B, 1, S_max, S_max]
            causal_mask = nn.make_causal_mask(
                jnp.ones((batch_size, key_len)), dtype="bool")
            # shape: [B, 1, 1, S_max]
            input_mask = attention_mask
            # shape: [B, 1, S_max, S_max]
            mask = nn.combine_masks(causal_mask, input_mask, dtype="bool")
        else:
            cache_key, cache_value, cache_index = attention_cache
            cache_index_ = cache_index[0]
            update_indices = (0, cache_index_, 0, 0)
            # shape: [B, S_max, #head, head_dim]
            key_states = lax.dynamic_update_slice(cache_key, key_states, update_indices)
            # shape: [B, S_max, #head, head_dim]
            value_states = lax.dynamic_update_slice(cache_value, value_states, update_indices)
            query_len, key_len = query_states.shape[1], key_states.shape[1]

            # Handle a special kind of internal padding added by alpa.
            # Note that this kind of internal padding is different from
            # the padding added by the tokenizer. This internal padding
            # should not update cache and step_ct
            # shape: [B, 1, 1, S_max]

            if attention_mask is not None:
                is_internal_padding = (attention_mask == 2)
                num_internal_pad = jnp.sum(is_internal_padding, axis=3).reshape(-1)
                attention_mask = (attention_mask == 1)
            else:
                num_internal_pad = 0
            attention_cache = key_states, value_states, cache_index + query_len - num_internal_pad

            # shape: [B, 1, S_max, S_max]
            causal_mask = nn.make_causal_mask(
                jnp.ones((batch_size, key_len)), dtype="bool")
            # shape: [B, 1, S, S_max]
            causal_mask = lax.dynamic_slice(causal_mask,
                (0, 0, cache_index_, 0), (batch_size, 1, query_len, key_len))
            # shape: [B, 1, 1, S_max]
            input_mask = attention_mask
            # shape: [B, 1, S, S_max]
            mask = nn.combine_masks(causal_mask, input_mask, dtype="bool")

        attn_weights = nn.attention.dot_product_attention_weights(
            query_states,
            key_states,
            mask=mask,
            dtype=self.dtype,
            precision=None,
        )

        attn_output = jnp.einsum("...hqk,...khd->...qhd", attn_weights,
                                 value_states)
        # else:
        #     attn_output = jnp.ones((value_states.shape[0], query_states.shape[1],
        #                              value_states.shape[2], value_states.shape[3]))
        #     attn_weights = jnp.ones((value_states.shape[0], attn_output.shape[2],
        #                             query_states.shape[1], value_states.shape[1]))
        attn_output = attn_output.reshape(attn_output.shape[:2] + (-1,))

        outputs = (attn_output, attention_cache,
                   attn_weights) if output_attentions else (attn_output,
                                                            attention_cache)
        return outputs


class OPTAttention(nn.Module):
    config: OPTConfig
    dtype: jnp.dtype = jnp.float16

    def setup(self):
        assert self.config.decoder_normalize_before
        self.self = OPTSelfAttention(self.config, dtype=self.dtype)
        self.dense = nn.Dense(
            self.config.decoder_embed_dim,
            dtype=self.dtype,
        )
        self.layer_norm = nn.LayerNorm(epsilon=self.config.layer_norm_eps,
                                       dtype=self.dtype)

    def __call__(self,
                 hidden_states,
                 output_attentions: bool = False,
                 attention_cache=None,
                 attention_mask=None):
        residual = hidden_states
        hidden_states = self.layer_norm(hidden_states)
        attn_outputs = self.self(hidden_states,
                                 output_attentions=output_attentions,
                                 attention_cache=attention_cache,
                                 attention_mask=attention_mask)
        attn_output = attn_outputs[0]
        attention_cache = attn_outputs[1]
        hidden_states = self.dense(attn_output)
        hidden_states = hidden_states + residual
        outputs = (hidden_states, attention_cache)

        if output_attentions:
            outputs += (attn_outputs[2],)

        return outputs


class OPTFFN(nn.Module):
    config: OPTConfig
    dtype: jnp.dtype = jnp.float16  # the dtype of the computation

    def setup(self):
        self.fc1 = nn.Dense(
            self.config.decoder_ffn_embed_dim,
            dtype=self.dtype,
        )
        self.activation = ACT2FN[self.config.activation_fn]
        self.fc2 = nn.Dense(
            self.config.decoder_embed_dim,
            dtype=self.dtype,
        )
        self.layer_norm = nn.LayerNorm(epsilon=self.config.layer_norm_eps,
                                       dtype=self.dtype)

    def __call__(self, hidden_states):
        residual = hidden_states
        hidden_states = self.layer_norm(hidden_states)
        hidden_states = self.activation(self.fc1(hidden_states))
        hidden_states = self.fc2(hidden_states)
        hidden_states = hidden_states + residual
        return hidden_states


class OPTTransformerLayer(nn.Module):
    config: OPTConfig
    dtype: jnp.dtype = jnp.float16  # the dtype of the computation

    def setup(self):
        assert self.config.decoder_normalize_before
        assert not getattr(self.config, "cross_self_attention", False)
        assert not getattr(self.config, "scale_heads", False)
        assert not getattr(self.config, "scale_attn", False)
        assert not getattr(self.config, "scale_fc", False)
        self.attention = OPTAttention(self.config, dtype=self.dtype)
        self.ffn = OPTFFN(self.config, dtype=self.dtype)

    def __call__(self,
                 hidden_states,
                 output_attentions: bool = False,
                 attention_cache=None,
                 attention_mask=None):

        attention_outputs = self.attention(hidden_states,
                                           output_attentions=output_attentions,
                                           attention_cache=attention_cache,
                                           attention_mask=attention_mask)
        attention_output = attention_outputs[0]
        attention_cache = attention_outputs[1]

        hidden_states = self.ffn(attention_output)

        outputs = (hidden_states, attention_cache)

        if output_attentions:
            outputs += (attention_outputs[2],)
        return outputs


class OPTTransformerLayerCollection(nn.Module):
    config: OPTConfig
    dtype: jnp.dtype = jnp.float16  # the dtype of the computation

    def setup(self):
        self.layers = [
            OPTTransformerLayer(self.config, name=str(i), dtype=self.dtype)
            for i in range(self.config.decoder_layers)
        ]

    def __call__(
        self,
        hidden_states,
        output_attentions: bool = False,
        output_hidden_states: bool = False,
        return_dict: bool = True,
        attention_cache=None,
        attention_mask=None
    ):
        all_attentions = () if output_attentions else None
        all_hidden_states = () if output_hidden_states else None
        new_attention_cache = () if attention_cache is not None else None

        if self.config.num_pp_stages is not None:
            assert self.config.decoder_layers % self.config.num_pp_stages == 0
            layers_per_stage = self.config.decoder_layers // self.config.num_pp_stages

        for i, layer in enumerate(self.layers):
            if self.config.num_pp_stages is not None:
                if i % layers_per_stage == 0 and i != 0:
                    stage_id = i // layers_per_stage
                    if self.config.mark_boundary:
                        mark_pipeline_boundary()

            if output_hidden_states:
                all_hidden_states += (hidden_states,)
            layer_attention_cache = None
            if attention_cache is not None:
                layer_attention_cache = attention_cache[i]
            layer_outputs = layer(hidden_states,
                                  output_attentions=output_attentions,
                                  attention_cache=layer_attention_cache,
                                  attention_mask=attention_mask)
            hidden_states = layer_outputs[0]
            if attention_cache is not None:
                new_attention_cache += (layer_outputs[1],)
            if output_attentions:
                all_attentions += (layer_outputs[2],)

        if output_hidden_states:
            all_hidden_states += (hidden_states,)

        outputs = (hidden_states,)

        if not return_dict:
            return tuple(v for v in outputs if v is not None)

        return OPTModelOutput(last_hidden_state=hidden_states,
                              hidden_states=all_hidden_states,
                              attentions=all_attentions,
                              attention_cache=new_attention_cache)


class OPTTransformerModule(nn.Module):
    config: OPTConfig
    dtype: jnp.dtype = jnp.float16  # the dtype of the computation

    def setup(self):
        assert self.config.decoder_normalize_before
        self.embeddings = OPTEmbeddings(self.config, dtype=self.dtype)
        self.encoder = OPTTransformerLayerCollection(self.config,
                                                     dtype=self.dtype)
        if self.config.version > 2:
            self.layer_norm = nn.LayerNorm(epsilon=self.config.layer_norm_eps,
                                           dtype=self.dtype)

    def __call__(
        self,
        input_ids,
        position_ids,
        output_attentions: bool = False,
        output_hidden_states: bool = False,
        return_dict: bool = True,
        attention_cache=None,
        attention_mask=None
    ):
        hidden_states = self.embeddings(input_ids, position_ids)
        outputs = self.encoder(
            hidden_states,
            output_attentions=output_attentions,
            output_hidden_states=output_hidden_states,
            return_dict=return_dict,
            attention_cache=attention_cache,
            attention_mask=attention_mask
        )
        hidden_states = outputs[0]
        if self.config.version > 2:
            hidden_states = self.layer_norm(hidden_states)

        if not return_dict:
            # if pooled is None, don't return it
            return (hidden_states,) + outputs[1:]

        return OPTModelOutput(
            last_hidden_state=hidden_states,
            hidden_states=outputs.hidden_states,
            attentions=outputs.attentions,
            attention_cache=outputs.attention_cache,
        )


class OPTForLMModule(nn.Module):
    config: OPTConfig
    dtype: jnp.dtype = jnp.float16
    bias_init: Callable[..., jnp.ndarray] = jax.nn.initializers.zeros

    def setup(self):
        self.transformers = OPTTransformerModule(config=self.config,
                                                 dtype=self.dtype)

        self.project_out_dim = nn.Dense(
            self.config.decoder_input_dim,
            dtype=self.dtype,
        ) if self.config.decoder_input_dim != self.config.decoder_embed_dim else None

        if self.config.share_decoder_input_output_embed:
            self.decoder = None
        else:
            self.decoder = nn.Dense(self.config.vocab_size,
                                    dtype=self.dtype,
                                    use_bias=False)

    def __call__(
        self,
        input_ids,
        position_ids,
        output_attentions: bool = False,
        output_hidden_states: bool = False,
        return_dict: bool = True,
        attention_cache=None,
        attention_mask=None
    ):
        # Model
        outputs = self.transformers(
            input_ids,
            position_ids,
            output_attentions=output_attentions,
            output_hidden_states=output_hidden_states,
            return_dict=return_dict,
            attention_cache=attention_cache,
            attention_mask=attention_mask
        )

        hidden_states = outputs[0]

        if self.project_out_dim is not None:
            hidden_states = self.project_out_dim(hidden_states)

        if self.config.share_decoder_input_output_embed:
            if self.dtype == jnp.float16:
                shared_embedding = self.transformers.embeddings.word_embeddings.embedding_fp16
            else:
                shared_embedding = self.transformers.variables["params"][
                    "embeddings"]["word_embeddings"]["embedding"]
            assert self.decoder is None
            logits = hidden_states @ shared_embedding.T
        else:
            assert self.decoder is not None
            logits = self.decoder(hidden_states)

        # Compute the prediction scores
        if not return_dict:
            return (logits,) + outputs[1:]

        return OPTLMOutput(
            logits=logits,
            hidden_states=outputs.hidden_states,
            attentions=outputs.attentions,
            attention_cache=outputs.attention_cache,
        )


def get_opt_config(name, **kwargs):
    if name == "125M":
        config = OPTConfig(
            max_target_positions=2048, decoder_layers=12, decoder_attention_heads=12,
            decoder_embed_dim=768, decoder_input_dim=768, decoder_ffn_embed_dim=768 * 4,
            version=3,
        )
    elif name == "350M":
        config = OPTConfig(
            max_target_positions=2048, decoder_layers=24, decoder_attention_heads=16,
            decoder_embed_dim=1024, decoder_input_dim=1024, decoder_ffn_embed_dim=1024 * 4,
            version=2,
        )
        raise NotImplementedError()
    elif name == "1.3B":
        config = OPTConfig(
            max_target_positions=2048, decoder_layers=24, decoder_attention_heads=32,
            decoder_embed_dim=2048, decoder_input_dim=2048, decoder_ffn_embed_dim=2048 * 4,
            version=3,
        )
    elif name == "2.7B":
        config = OPTConfig(
            max_target_positions=2048, decoder_layers=32, decoder_attention_heads=32,
            decoder_embed_dim=2560, decoder_input_dim=2560, decoder_ffn_embed_dim=2560 * 4,
            version=3,
        )
    elif name == "6.7B":
        config = OPTConfig(
            max_target_positions=2048, decoder_layers=32, decoder_attention_heads=32,
            decoder_embed_dim=4096, decoder_input_dim=4096, decoder_ffn_embed_dim=4096 * 4,
            version=3,
        )
    elif name == "30B":
        config = OPTConfig(
            max_target_positions=2048, decoder_layers=48, decoder_attention_heads=56,
            decoder_embed_dim=7168, decoder_input_dim=7168, decoder_ffn_embed_dim=7168 * 4,
            version=3,
        )
    elif name == "66B":
        config = OPTConfig(
            max_target_positions=2048, decoder_layers=64, decoder_attention_heads=72,
            decoder_embed_dim=9216, decoder_input_dim=9216, decoder_ffn_embed_dim=9216 * 4,
            version=3,
        )
    elif name == "175B":
        config = OPTConfig(
            max_target_positions=2048, decoder_layers=96, decoder_attention_heads=96,
            decoder_embed_dim=12288, decoder_input_dim=12288, decoder_ffn_embed_dim=12288 * 4,
            version=3,
        )
    else:
        raise ValueError(f"Invalid model name: {name}")

    return dataclasses.replace(config, **kwargs)


def init_model_aval(config):
    """Initialize model with parameters with abstract values (shape-only arrays)."""
    model = OPTForLMModule(config, dtype=config.dtype)
    rngkey = jax.core.ShapedArray((2,), jnp.uint32)
    input_ids = jax.core.ShapedArray((1, 128), jnp.int32)
    position_ids = jax.core.ShapedArray((1, 128), jnp.int32)
    params = jax.eval_shape(model.init, rngkey, input_ids, position_ids)
    params = jax.tree_map(lambda x: jax.ShapeDtypeStruct(x.shape, config.dtype),
                          params)
    return model, params


def init_cache_aval(config, batch_size):
    """Initialize cache with abstract values (shape-only arrays)."""
    dtype = config.dtype
    head_dim = config.decoder_embed_dim // config.decoder_attention_heads

    all_cache = []
    for _ in range(config.decoder_layers):
        layer_cache = (
            jax.core.ShapedArray((batch_size, config.max_target_positions,
                                  config.decoder_attention_heads, head_dim),
                                 dtype),
            jax.core.ShapedArray((batch_size, config.max_target_positions,
                                  config.decoder_attention_heads, head_dim),
                                 dtype),
            jax.core.ShapedArray((batch_size,), jnp.int32),
        )
        all_cache.append(layer_cache)
    return tuple(all_cache)


def init_mask_aval(config, batch_size):
    """Initialize attention mask with abstract values (shape-only arrays)."""
    mask = jax.core.ShapedArray((batch_size, 1, 1, config.max_target_positions), dtype=np.int8)
    return mask


def init_cache_np(config, batch_size):
    """Init cache with numpy arrays."""
    np_dtype = np.float32 if config.dtype == jnp.float32 else np.float16
    head_dim = config.decoder_embed_dim // config.decoder_attention_heads

    all_cache = []
    for i in range(config.decoder_layers):
        layer_cache = (
            np.zeros((batch_size, config.max_target_positions,
                      config.decoder_attention_heads, head_dim),
                     dtype=np_dtype),
            np.zeros((batch_size, config.max_target_positions,
                      config.decoder_attention_heads, head_dim),
                     dtype=np_dtype),
            np.zeros((batch_size,), np.int32),
        )
        all_cache.append(layer_cache)
    return tuple(all_cache)


def build_position_ids(input_ids, padding_idx):
    mask = (input_ids != padding_idx).astype(np.int32)
    position_ids = np.cumsum(mask, axis=1).astype(np.int32) * mask + padding_idx
    return position_ids


def inference_step_no_cache(params, batch, apply_func):
    logits = apply_func(params, batch["input_ids"], batch["position_ids"])[0]
    return logits


def load_params_np(params, path, config, dummy=False):
    """Load parameters with numpy arrays."""
    if dummy:
        np_dtype = np.float32 if config.dtype == jnp.float32 else np.float16
        return jax.tree_map(lambda x: np.full(x.shape, 1e-9, np_dtype), params)

    def load_array(key):
        return np.load(os.path.join(path, key))

    def load_param(param_key, loaded_array, is_position_embedding=False):
        param_dict = params
        param_keys = param_key.split('.')
        for i, key in enumerate(param_keys):
            if i == len(param_keys) - 1:
                if dummy:
                    param_dict[key] = jax.core.ShapedArray(
                        param_dict[key].shape, param_dict[key].dtype)
                else:
                    if not is_position_embedding:
                        assert param_dict[key].shape == loaded_array.shape, (
                                f"{param_dict[key].shape} vs. {loaded_array.shape}")
                    else:
                        shape = param_dict[key].shape
                        if shape != loaded_array.shape:
                            assert shape[1] == loaded_array.shape[1]
                            loaded_array = loaded_array[:shape[0], :]
                    param_dict[key] = loaded_array
            else:
                param_dict = param_dict[key]

    params = params.unfreeze()
    load_param("params.transformers.embeddings.word_embeddings.embedding",
               load_array("decoder.embed_tokens.weight"))
    load_param("params.transformers.embeddings.position_embeddings.embedding",
               load_array("decoder.embed_positions.weight"),
               is_position_embedding=True)
    if config.version > 2:
        load_param("params.transformers.layer_norm.scale",
                   load_array("decoder.layer_norm.weight"))
        load_param("params.transformers.layer_norm.bias",
                   load_array("decoder.layer_norm.bias"))
    for i in range(config.decoder_layers):
        param_prefix = f"params.transformers.encoder.{i}."
        load_prefix = f"decoder.layers.{i}."
        # Attention weights
        wq = load_array(load_prefix + "self_attn.q_proj.weight")
        wk = load_array(load_prefix + "self_attn.k_proj.weight")
        wv = load_array(load_prefix + "self_attn.v_proj.weight")
        dim = wq.shape[-1]
        w_qkv = np.concatenate([wq, wk, wv], axis=0).reshape(
            (3, -1, dim)).transpose([2, 1, 0]).reshape((dim, -1))
        load_param(param_prefix + "attention.self.qkv_combined.kernel", w_qkv)
        bq = load_array(load_prefix + "self_attn.q_proj.bias")
        bk = load_array(load_prefix + "self_attn.k_proj.bias")
        bv = load_array(load_prefix + "self_attn.v_proj.bias")
        b_qkv = np.concatenate([bq, bk, bv], axis=0).reshape(
            (3, dim)).transpose([1, 0]).reshape((-1,))
        load_param(param_prefix + "attention.self.qkv_combined.bias", b_qkv)
        load_param(
            param_prefix + "attention.dense.kernel",
            np.transpose(load_array(load_prefix + "self_attn.out_proj.weight")))
        load_param(param_prefix + "attention.dense.bias",
                   load_array(load_prefix + "self_attn.out_proj.bias"))
        load_param(param_prefix + "attention.layer_norm.scale",
                   load_array(load_prefix + "self_attn_layer_norm.weight"))
        load_param(param_prefix + "attention.layer_norm.bias",
                   load_array(load_prefix + "self_attn_layer_norm.bias"))
        # FFN weights
        load_param(param_prefix + "ffn.fc1.bias",
                   load_array(load_prefix + "fc1.bias"))
        load_param(param_prefix + "ffn.fc1.kernel",
                   np.transpose(load_array(load_prefix + "fc1.weight")))
        load_param(param_prefix + "ffn.fc2.bias",
                   load_array(load_prefix + "fc2.bias"))
        load_param(param_prefix + "ffn.fc2.kernel",
                   np.transpose(load_array(load_prefix + "fc2.weight")))
        load_param(param_prefix + "ffn.layer_norm.scale",
                   load_array(load_prefix + "final_layer_norm.weight"))
        load_param(param_prefix + "ffn.layer_norm.bias",
                   load_array(load_prefix + "final_layer_norm.bias"))

    return flax.core.freeze(params)


def get_jax_executable(config: OPTConfig,
                       encoder_chunk_sizes: Sequence[int],
                       output_attentions: bool = False,
                       output_hidden_states: bool = False):
    """Get a single-gpu executable."""
    model, params = init_model_aval(config)

    @jax.jit
    def inference_step(params, batch):
        output = model.apply(params,
                             batch["input_ids"],
                             batch["position_ids"],
                             attention_cache=batch["cache"],
                             attention_mask=batch["mask"],
                             output_attentions=output_attentions,
                             output_hidden_states=output_hidden_states)
        return output

    executables = {}
    for length in encoder_chunk_sizes:
        executables[length] = inference_step
    return executables, params


def get_pipeshard_executable(config: OPTConfig,
                             batch_size: int,
                             encoder_chunk_sizes: Sequence[int],
                             num_micro_batches: int = 1,
                             output_attentions: bool = False,
                             output_hidden_states: bool = False,
                             autoregressive: bool = True):
    """Get a parallel executable."""
    # Init model
    model, params = init_model_aval(config)

    # Parallelize
    method = alpa.PipeshardParallel(
        num_micro_batches=num_micro_batches,
        pipeline_schedule="inference",
        layer_option="manual",
        default_auto_sharding_option=alpa.AutoShardingOption(
            # Force operator model parallel
            force_batch_dim_to_mesh_dim=None if batch_size == 1 else 0,
            # Disabling all-to-all and all-gather generates better intra-op strategies.
            allow_all_to_all=False,
            allow_all_gather=False,
        ))
    #method = alpa.ShardParallel()

    if autoregressive:

        def inference_step_with_cache(params, batch):
            output = model.apply(
                params,
                batch["input_ids"],
                batch["position_ids"],
                attention_cache=batch["cache"],
                attention_mask=batch["mask"],
                output_attentions=output_attentions,
                output_hidden_states=output_hidden_states)
            return output

        alpa.global_config.always_donate_micro_batch_vars = False

        cache = init_cache_aval(config, batch_size)
        mask = init_mask_aval(config, batch_size)

        executables = {}

        # Compile an executable with sequence length 1
        executable = alpa.parallelize(
            inference_step_with_cache, batch_argnums=(1,),
            method=method).get_executable(
                params, {
                    "input_ids":
                        jax.core.ShapedArray((batch_size, 1), jnp.int32),
                    "position_ids":
                        jax.core.ShapedArray((batch_size, 1), jnp.int32),
                    "cache":
                        cache,
                    "mask":
                        mask,
                })
        executable.dump_debug_info("tmp_executable_1")
        executables[1] = executable

        # Create another parallel method with assigned input sharding specs
        method_with_input_sharding = alpa.PipeshardParallel(
            num_micro_batches=num_micro_batches,
            pipeline_schedule="inference",
            layer_option="manual",
            default_auto_sharding_option=alpa.AutoShardingOption(
                enable_auto_sharding=False,
            ),
            stage_input_shardings=executable.stage_input_shard_specs)

        # Compile other executables
        for seq_len in encoder_chunk_sizes:
            executable = alpa.parallelize(
                inference_step_with_cache,
                batch_argnums=(1,),
                method=method_with_input_sharding).get_executable(
                    params, {
                        "input_ids":
                            jax.core.ShapedArray(
                                (batch_size, seq_len), jnp.int32),
                        "position_ids":
                            jax.core.ShapedArray(
                                (batch_size, seq_len), jnp.int32),
                        "cache":
                            cache,
                        "mask":
                            mask,
                    })
            executable.dump_debug_info("tmp_executable_%d" % seq_len)
            executables[seq_len] = executable
        return executables, params
    else:
        assert len(encoder_chunk_sizes) == 1
        seq_len = encoder_chunk_sizes[0]

        @alpa.parallelize(batch_argnums=(1,), method=method)
        def inference_step(params, batch):
            output = model.apply(
                params,
                batch["input_ids"],
                batch["position_ids"],
                output_attentions=output_attentions,
                output_hidden_states=output_hidden_states)
            return output

        assert batch_size % num_micro_batches == 0, "cannot divide batch_size by num_micro_batches"
        micro_batch_size = batch_size // num_micro_batches

        executable = inference_step.get_executable(
            params, {
                "input_ids":
                    jax.core.ShapedArray(
                        (batch_size, seq_len), jnp.int32),
                "position_ids":
                    jax.core.ShapedArray(
                        (batch_size, seq_len), jnp.int32),
            })

        executable.dump_debug_info("tmp")
    return {seq_len: executable}, params


def load_opt_params_worker_func(self, path, prefix_to_idx, config, shapes,
                                uuids, indices, mesh_ids):
    """The worker function to load OPT parameters."""

    def load_array(key):
        return np.load(os.path.join(path, key))

    def load_param(param_key, loaded_array, is_position_embedding=False):
        i = prefix_to_idx[param_key]

        for j in range(len(mesh_ids[i])):
            if self.mesh_id != mesh_ids[i][j]:
                continue

            if not is_position_embedding:
                assert shapes[i][j] == loaded_array.shape, (
                    f"{shapes[i][j]} vs. {loaded_array.shape}")
            else:
                if shapes[i][j] != loaded_array.shape:
                    assert shapes[i][j][1] == loaded_array.shape[1]
                    loaded_array = loaded_array[:shapes[i][j][0], :]
            uuid = uuids[i][j]
            datas = []
            for k in range(len(self.local_devices)):
                idx = self.host_id * len(self.local_devices) + k
                datas.append(loaded_array[indices[i][j][idx]])
            self.put_buffers(uuid, datas)

    load_param("params.transformers.embeddings.word_embeddings.embedding",
               load_array("decoder.embed_tokens.weight"))
    load_param("params.transformers.embeddings.position_embeddings.embedding",
               load_array("decoder.embed_positions.weight"),
               is_position_embedding=True)

    if config.version > 2:
        load_param("params.transformers.layer_norm.scale",
                   load_array("decoder.layer_norm.weight"))
        load_param("params.transformers.layer_norm.bias",
                   load_array("decoder.layer_norm.bias"))

    layers_per_stage = config.decoder_layers // config.num_pp_stages

    for i in range(config.decoder_layers):
        stage_id = i // layers_per_stage
        if stage_id != self.mesh_id:
            continue

        param_prefix = f"params.transformers.encoder.{i}."
        load_prefix = f"decoder.layers.{i}."
        # Attention weights
        wq = load_array(load_prefix + "self_attn.q_proj.weight")
        wk = load_array(load_prefix + "self_attn.k_proj.weight")
        wv = load_array(load_prefix + "self_attn.v_proj.weight")
        dim = wq.shape[-1]
        w_qkv = np.concatenate([wq, wk, wv], axis=0).reshape(
            (3, -1, dim)).transpose([2, 1, 0]).reshape((dim, -1))
        load_param(param_prefix + "attention.self.qkv_combined.kernel", w_qkv)
        bq = load_array(load_prefix + "self_attn.q_proj.bias")
        bk = load_array(load_prefix + "self_attn.k_proj.bias")
        bv = load_array(load_prefix + "self_attn.v_proj.bias")
        b_qkv = np.concatenate([bq, bk, bv], axis=0).reshape(
            (3, dim)).transpose([1, 0]).reshape((-1,))
        load_param(param_prefix + "attention.self.qkv_combined.bias", b_qkv)
        load_param(
            param_prefix + "attention.dense.kernel",
            np.transpose(load_array(load_prefix + "self_attn.out_proj.weight")))
        load_param(param_prefix + "attention.dense.bias",
                   load_array(load_prefix + "self_attn.out_proj.bias"))
        load_param(param_prefix + "attention.layer_norm.scale",
                   load_array(load_prefix + "self_attn_layer_norm.weight"))
        load_param(param_prefix + "attention.layer_norm.bias",
                   load_array(load_prefix + "self_attn_layer_norm.bias"))
        # FFN weights
        load_param(param_prefix + "ffn.fc1.bias",
                   load_array(load_prefix + "fc1.bias"))
        load_param(param_prefix + "ffn.fc1.kernel",
                   np.transpose(load_array(load_prefix + "fc1.weight")))
        load_param(param_prefix + "ffn.fc2.bias",
                   load_array(load_prefix + "fc2.bias"))
        load_param(param_prefix + "ffn.fc2.kernel",
                   np.transpose(load_array(load_prefix + "fc2.weight")))
        load_param(param_prefix + "ffn.layer_norm.scale",
                   load_array(load_prefix + "final_layer_norm.weight"))
        load_param(param_prefix + "ffn.layer_norm.bias",
                   load_array(load_prefix + "final_layer_norm.bias"))


setattr(MeshHostWorker, "load_opt_params_worker_func",
        load_opt_params_worker_func)


def load_params_dis_array(path, executable, params_aval, config, dummy=False):
    """Load parameters with distributed arrays."""
    if dummy:
        alpa.global_config.use_dummy_value_for_benchmarking = True
        params_info, _ = executable.get_input_placement_specs()
        flat_args, in_tree = tree_flatten(params_aval)
        flat_info = tree_leaves(params_info)
        if hasattr(executable, "mesh_group"):
            ret = executable.mesh_group.shard_args_to_arrays(
                flat_info, flat_args)
        else:
            ret = executable.physical_mesh.shard_args_to_arrays_ps(
                flat_info, flat_args)
        alpa.global_config.use_dummy_value_for_benchmarking = False
        return ret

    params_info, _ = executable.get_input_placement_specs()

    prefix_to_flat_idx = {}
    ct = itertools.count()

    def dfs(dict_tree, result_dict, cur_prefix):
        if isinstance(dict_tree, (dict, flax.core.FrozenDict)):
            for key in dict_tree.keys():
                dfs(dict_tree[key], result_dict,
                    cur_prefix + ("." if cur_prefix else "") + key)
        else:
            result_dict[cur_prefix] = next(ct)

    dfs(params_aval, prefix_to_flat_idx, "")

    flat_infos, in_tree = tree_flatten(params_info)

    flat_shapes = []
    flat_uuids = []
    flat_indices = []
    flat_mesh_ids = []
    flat_arrays = []

    mesh_group = executable.mesh_group

    for info in flat_infos:
        aval = info.aval
        if len(info.mesh_ids) == 1:
            mesh, spec = mesh_group[info.mesh_ids[0]], info.sharding_specs[0]
            indices = pxla.spec_to_indices(aval.shape, spec)
            ary_refs, ary_uuid = create_remote_array_refs(mesh)
            flat_shapes.append([aval.shape])
            flat_uuids.append([ary_uuid[0]])
            flat_indices.append([indices])
            flat_mesh_ids.append([mesh.mesh_id])
            flat_arrays.append(
                DistributedArray(mesh, aval, spec, ary_refs[0], indices))
        else:
            tmp_shapes = []
            tmp_uuids = []
            tmp_indices = []
            tmp_mesh_ids = []
            tmp_arrays = []
            tmp_meshes = []
            for mesh_id, spec in zip(info.mesh_ids, info.sharding_specs):
                mesh = mesh_group[mesh_id]
                indices = pxla.spec_to_indices(aval.shape, spec)
                ary_refs, ary_uuid = create_remote_array_refs(mesh)
                array = DistributedArray(mesh, aval, spec, ary_refs[0], indices)
                tmp_shapes.append(aval.shape)
                tmp_uuids.append(ary_uuid[0])
                tmp_indices.append(indices)
                tmp_mesh_ids.append(mesh.mesh_id)
                tmp_meshes.append(mesh)
                tmp_arrays.append(array)
            flat_shapes.append(tuple(tmp_shapes))
            flat_uuids.append(tuple(tmp_uuids))
            flat_indices.append(tuple(tmp_indices))
            flat_mesh_ids.append(tuple(tmp_mesh_ids))
            flat_arrays.append(
                ReplicatedDistributedArray(tmp_meshes, tmp_arrays))

    for m in executable.mesh_group.meshes:
        for w in m.workers:
            w.load_opt_params_worker_func.remote(path, prefix_to_flat_idx,
                                                 config, flat_shapes,
                                                 flat_uuids, flat_indices,
                                                 flat_mesh_ids)

    return flat_arrays


def init_cache_dis_array(executable, config, batch_size, dummy=False):
    """Initialize cache with distributed arrays."""
    cache = init_cache_np(config, batch_size)
    alpa.global_config.use_dummy_value_for_benchmarking = dummy
    _, batch_info = executable.get_input_placement_specs()
    flat_args, in_tree = tree_flatten(cache)
    flat_info = tree_leaves(batch_info["cache"])
    if hasattr(executable, "mesh_group"):
        ret = executable.mesh_group.shard_args_to_arrays(flat_info, flat_args)
    else:
        ret = executable.physical_mesh.shard_args_to_arrays_ps(
            flat_info, flat_args)
    alpa.global_config.use_dummy_value_for_benchmarking = False
    return ret


def load_multi_executable_params_dis_array(path,
                                           executables,
                                           params_aval,
                                           config,
                                           dummy=False):
    """Load parameters to workers that will be used by all executables. Accordingly,
    we need to make sure the parameter sharding specs are identical for all executables.
    """
    shared_input_shard_specs = None
    for executable in executables.values():
        stage_input_shard_specs = executable.stage_input_shard_specs
        if shared_input_shard_specs is not None:
            assert shared_input_shard_specs == stage_input_shard_specs, \
                "All executables must have the same input sharding specs."
        else:
            shared_input_shard_specs = stage_input_shard_specs
    return load_params_dis_array(path,
                                 list(executables.values())[0], params_aval,
                                 config, dummy)


def init_multi_executable_cache_dis_array(executables,
                                          config,
                                          batch_size,
                                          dummy=False):
    """Initialize cache to workers that will be used by all executables. Accordingly,
    we need to make sure all executables are using the same cache.
    """
    cache_info = None
    for executable in executables.values():
        _, batch_info = executable.get_input_placement_specs()
        if cache_info is not None:
            assert cache_info == batch_info["cache"], \
                "All executables must share the same cache"
        else:
            cache_info = batch_info["cache"]
    return init_cache_dis_array(
        list(executables.values())[0], config, batch_size, dummy)<|MERGE_RESOLUTION|>--- conflicted
+++ resolved
@@ -21,7 +21,8 @@
 from jax.interpreters import pxla
 import jaxlib.xla_extension as jax_xla
 import numpy as np
-
+import ray
+from tqdm import tqdm
 
 ACT2FN = {
     "gelu": partial(nn.gelu, approximate=False),
@@ -143,11 +144,8 @@
         query_states, key_states, value_states = jnp.split(qkv_combined_states,
                                                            3,
                                                            axis=3)
-<<<<<<< HEAD
         # perform_attention = True
         # if perform_attention:
-=======
->>>>>>> 349eb201
         # shape: [B, S, #head, head_dim]
         query_states = query_states.reshape(hidden_states.shape[:2] + (
             self.config.decoder_attention_heads, head_dim))
