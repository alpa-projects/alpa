"""Test the correctness of 1-D OPT implementation."""
import time
from typing import List, Dict

import copy

import jax
import jax.numpy as jnp
import numpy as np
import cupy
import os

from alpa.testing import assert_allclose
from opt_serving.model import opt_model, opt_model_1d
from alpa.collective.worker_nccl_util_cupy import jax_tensor_to_cupy
from alpa.timer import timers


# If true, then the latest logits for both models will be dumped to disk
# as "1d.npy" and "2d.npy" for debugging.
DUMP_LOGITS = False

# total input len -- #tokens in the batch
N = 64
# total cache length
M = 512 * 2
MAX_CACHE_LEN_PER_SEQ = 32


input_id_list = [
    [45942, 2866, 16, 5, 892, 9, 44042, 8],
    [100, 261, 23888, 2426, 16, 10, 21624, 12, 4310, 3034, 9744, 25526, 11],
    [133, 589, 9, 886, 6, 10817, 16, 10, 285],
    [5625, 16, 10, 205, 183, 8, 38, 236, 7],
    [2264, 16, 5, 7440, 9, 16673, 873, 24214, 116],
    # Second batch
    [32826, 16, 5, 812, 343, 9],
    [2264, 109, 47, 206, 59, 5, 499, 9, 28850, 1975, 37079, 116],
    [2264, 109, 47, 206, 59, 5, 3099, 9, 301, 116],
    [19195, 140, 16, 5, 394, 9],
    [534, 10311, 12, 246, 16, 10, 739, 2777, 1421, 14, 16, 4453, 9],
]


class Jax1DInput:
    """Temp class for benchmarking and runner."""
    def __init__(self,
                 input_tokens,
                 input_sentence_ids,
                 kv_caches,
                 kv_cache_ids,
                 num_prev_tokens):
        self.input_tokens = input_tokens
        self.input_sentence_ids = input_sentence_ids
        self.kv_caches = kv_caches
        self.kv_cache_ids = kv_cache_ids
        self.num_prev_tokens = num_prev_tokens

    def __getitem__(self, indices):
        return Jax1DInput(
            self.input_tokens[indices],
            self.input_sentence_ids[indices],
            self.kv_caches,
            self.kv_cache_ids,
            self.num_prev_tokens)


def pad_batch(input_batch: List[List[int]], pad=1):
    max_len = max(len(sen) for sen in input_batch)
    input_batch_padded = copy.deepcopy(input_batch)
    for sen in input_batch_padded:
        if len(sen) < max_len:
            for _ in range(max_len - len(sen)):
                sen.append(pad)
    return input_batch_padded


# TODO(Hao): integrate this with the get_model in our OPT serving
def setup(mode: str,
          input_id_list: List[List[int]],
          model="jax/opt-125m",
          np_weights_folder="~/opt_weights/",
          batch_size=1,
          cache_size=M,
          max_cache_len_per_seq=MAX_CACHE_LEN_PER_SEQ):
    name = model.split("-")[1].upper()
    path = os.path.join(np_weights_folder + f"{name}_np")
    if mode == "2d":
        model_tuple = init_2d_inference_step(name, path, batch_size=batch_size)
        config = model_tuple[-1]
        cache = opt_model.init_cache_np(config, batch_size)
        assert len(input_id_list) % batch_size == 0, "Do not support padding batch now..."
        num_batch = len(input_id_list) // batch_size
        input_pool = []
        for batch_idx in range(num_batch):
            start = batch_idx * batch_size
            end = (batch_idx + 1) * batch_size
            batch = input_id_list[start:end]
            # pad the batch
            input_pool.append((batch, copy.deepcopy(cache)))
    else:
        assert mode == "1d", "only support `1d` or `2d`."
        model_tuple = init_1d_inference_step(name,
                                             path,
                                             total_input_len=batch_size,
                                             total_cache_len=cache_size)
        global N
        N = batch_size
        global M
        M = cache_size
        global MAX_CACHE_LEN_PER_SEQ
        MAX_CACHE_LEN_PER_SEQ = max_cache_len_per_seq
        config = model_tuple[-1]
        # Init caches (here we allocate memory)
        kv_caches = opt_model_1d.init_cache_np(config, cache_size)
        kv_caches = [(jnp.asarray(k), jnp.asarray(v)) for k, v in kv_caches]
        # kv_caches_cupy = [(jax_tensor_to_cupy(k), jax_tensor_to_cupy(v)) for k, v in kv_caches]

        input_pool = Jax1DInput(input_id_list,
                                [i for i in range(1, len(input_id_list) + 1)],
                                kv_caches,
                                np.zeros((cache_size, ), dtype=np.int32),
                                {})
    return model_tuple, input_pool


def init_2d_inference_step(name, np_weights_folder, batch_size=1):
    # Init 2D model
    config = opt_model.get_opt_config(name, dtype=jnp.float32)
    model_2d, params_2d = opt_model.init_model_aval(config)
    params_2d = opt_model.load_params_np(params_2d, np_weights_folder, config)
    params_2d = jax.tree_map(jnp.array, params_2d)

    @jax.jit
    def inference_step_2d(params, batch):
        output = model_2d.apply(params,
                                batch["input_ids"],
                                batch["position_ids"],
                                attention_cache=batch["cache"])
        return output.logits, output.attention_cache

    return inference_step_2d, params_2d, config


def sync(device_id=0):
    jax.devices()[device_id].synchronize_all_activity()


def runner_2d(model, input_pool):
    inference_step, params, config = model
    is_prompt = [cache[0][2][0] == 0 for _, cache in input_pool]
    logits_all = []
    output_pool = []

    timers("2d_overall").start(sync)
    for idx, (_input_ids, cache) in enumerate(input_pool):
        output_ids = []
        original_len = [len(sen) for sen in _input_ids]
        _input_ids_padded = pad_batch(_input_ids)
        input_ids = np.array(_input_ids_padded, dtype=np.int32)
        position_ids = opt_model.build_position_ids(input_ids, config.pad)
        if not is_prompt[idx]:
            # Auto-regressive
            input_ids = input_ids[:, -1:]
            position_ids = position_ids[:, -1:]

        timers("2d_compute").start(sync)
        logits, updated_cache = inference_step(
            params, {
                "input_ids": input_ids,
                "position_ids": position_ids,
                "cache": cache,
        })
        timers("2d_compute").suspend(sync)

        next_token = jnp.argmax(logits, axis=-1)
        # Append the generated token and updated cache.
        for i, sen in enumerate(_input_ids):
            output_ids.append(sen + [int(next_token[i][original_len[i]-1])])
        output_pool.append((output_ids, updated_cache))

        # For debugging
        if DUMP_LOGITS:
            logits_all.append(logits)

    timers("2d_compute").stop(sync)
    timers("2d_overall").stop(sync)

    if DUMP_LOGITS:
        logits_all = np.concatenate(logits_all, axis=0)
        jnp.save("2d", logits_all)
    return output_pool


def init_1d_inference_step(name,
                           np_weights_folder,
                           total_input_len=N,
                           total_cache_len=M):
    config = opt_model.get_opt_config(name, dtype=jnp.float32)
    model_1d, params_1d = opt_model_1d.init_model_aval(config, total_input_len, total_cache_len)
    params_1d = opt_model_1d.load_params_np(params_1d, np_weights_folder, config)
    params_1d = jax.tree_map(jnp.array, params_1d)

    @jax.jit
    def inference_step_1d(params, batch):
        output = model_1d.apply(params,
                                batch["input_ids"],
                                batch["position_ids"],
                                attention_cache=batch["cache"])
        return output.logits, output.attention_cache

    return inference_step_1d, params_1d, config


def runner_1d(model, input_pool):
    inference_step, params, config = model
    input_tokens = input_pool.input_tokens
    input_sentence_ids = input_pool.input_sentence_ids
    kv_caches = input_pool.kv_caches
    kv_cache_ids = input_pool.kv_cache_ids
    num_prev_tokens = input_pool.num_prev_tokens

    if isinstance(kv_caches[0][0], np.ndarray):
        kv_caches = [(jnp.asarray(k), jnp.asarray(v)) for k, v in kv_caches]

    kv_caches_cupy = [(jax_tensor_to_cupy(k), jax_tensor_to_cupy(v)) for k, v in kv_caches]
    # input_tokens should not include paddings.
    for input_sentence in input_tokens:
        assert config.pad not in input_sentence

    # TODO(Woosuk): Reorder the input sentences.
    timers("1d_overall").start(sync)
    # Pre-update num_prev_tokens.
    for i, sentence_id in enumerate(input_sentence_ids):
        if sentence_id in num_prev_tokens:
            assert len(input_tokens[i]) == 1
            assert num_prev_tokens[sentence_id] > 0
        else:
            num_prev_tokens[sentence_id] = 0

    # Generate inputs.
    input_1d = sum(input_tokens, [])
    input_1d = input_1d + [config.pad] * (N - len(input_1d))
    input_1d = jnp.asarray(input_1d, dtype=jnp.int32)

    # Generate sentence ids.
    assert len(input_tokens) == len(input_sentence_ids)
    input_index_1d = []
    for i, sentence_id in enumerate(input_sentence_ids):
        input_index_1d.extend([sentence_id] * len(input_tokens[i]))
    assert N >= len(input_index_1d)
    input_index_1d = input_index_1d + [0] * (N - len(input_index_1d))
    input_index_1d = np.array(input_index_1d, dtype=np.int32)

    # Generate position ids.
    position_id_1d = []
    for i, sentence_id in enumerate(input_sentence_ids):
        start_idx = 1 + config.pad + num_prev_tokens[sentence_id]
        position_ids = list(range(start_idx, start_idx + len(input_tokens[i])))
        position_id_1d.extend(position_ids)
    position_id_1d = position_id_1d + [config.pad] * (N - len(position_id_1d))
    position_id_1d = jnp.asarray(position_id_1d, dtype=jnp.int32)
    assert MAX_CACHE_LEN_PER_SEQ >= max(num_prev_tokens.values())
    assert MAX_CACHE_LEN_PER_SEQ * len(num_prev_tokens) <= kv_cache_ids.shape[0], \
        f"LHS: {MAX_CACHE_LEN_PER_SEQ * len(num_prev_tokens)}, RHS: {kv_cache_ids.shape[0]}"
    os.environ['FT_INPUT_INDEX_ADDR'] = str(input_index_1d.ctypes.data)
    os.environ['FT_CACHE_INDEX_ADDR'] = str(kv_cache_ids.ctypes.data)
    os.environ['FT_MAX_CACHE_LEN_PER_SEQ'] = str(MAX_CACHE_LEN_PER_SEQ)

    batch = {
        "input_ids": input_1d,
        "position_ids": position_id_1d,
        "cache": kv_caches
    }
    timers("1d_compute").start(sync)
    logits, kv = inference_step(params, batch)
    timers("1d_compute").stop(sync)

    # Get the output tokens.
    next_token = jnp.argmax(logits, axis=-1)
    outputs = []
    output_idx = -1
    next_token = np.array(next_token)
    for i, sentence_id in enumerate(input_sentence_ids):
        output_idx += len(input_tokens[i])
        outputs.append([int(next_token[output_idx])])

    # Update kv_caches.
    timers("1d_update_cache").start(sync)
    for layer_idx, (key_1d, value_1d) in enumerate(kv):

        k_cache, v_cache = kv_caches_cupy[layer_idx]
        key_1d = jax_tensor_to_cupy(key_1d)
        value_1d = jax_tensor_to_cupy(value_1d)
        idx = 0
        for i, sentence_id in enumerate(input_sentence_ids):
            # FIXME
            cache_idx = (sentence_id - 1) * MAX_CACHE_LEN_PER_SEQ + num_prev_tokens[sentence_id]
            k_cache[cache_idx:cache_idx+len(input_tokens[i]),:] = cupy.squeeze(key_1d[idx:idx+len(input_tokens[i]),:])
            v_cache[cache_idx:cache_idx+len(input_tokens[i]),:] = cupy.squeeze(value_1d[idx:idx+len(input_tokens[i]),:])
            kv_cache_ids[cache_idx:cache_idx+len(input_tokens[i])] = sentence_id
            idx += len(input_tokens[i])
<<<<<<< HEAD
            # for _ in range(len(input_tokens[i])):
            #     k_cache[cache_idx] = key_1d[idx]
            #     v_cache[cache_idx] = value_1d[idx]
            #     kv_cache_ids[cache_idx] = sentence_id
            #     cache_idx += 1
            #     idx += 1
=======
>>>>>>> 349eb201
    # Post-update num_prev_tokens.
    for i, sentence_id in enumerate(input_sentence_ids):
        # TODO: Handle EOS here.
        num_prev_tokens[sentence_id] += len(input_tokens[i])
    timers("1d_update_cache").stop(sync)

    # kv_caches = [(cupy_to_jax_tensor(k), cupy_to_jax_tensor(v)) for k, v in kv_caches_cupy]
    output_pool = Jax1DInput(outputs, input_sentence_ids, kv_caches, kv_cache_ids, num_prev_tokens)
    timers("1d_overall").stop(sync)
    return output_pool


def verify_next_token(output_pool_1d, output_pool_2d):
    print("Verifying next token prediction...", flush=True, end="")
    success = True
    tokens_1d = [token_list[0] for token_list in output_pool_1d.input_tokens]
    tokens_2d = [sentence[0][0][-1] for sentence in output_pool_2d]

    for sentence_id, (next_token_1d, next_token_2d) in enumerate(zip(tokens_1d, tokens_2d)):
        try:
            assert_allclose(next_token_1d, next_token_2d)
        except AssertionError as err:
            print("Result of seq %d does not match: %s" % (sentence_id, str(err)))
            success = False
    if not success:
        raise RuntimeError("Failed")
    print("passed", flush=True)


def verify_caches(output_pool_1d, output_pool_2d):
    print("Verifying caches...", flush=True, end="")
    success = True

    # Process cache 2D
    caches_2d = [list(sentence[1]) for sentence in output_pool_2d]
    kv_caches = output_pool_1d.kv_caches
    sentence_ids = output_pool_1d.input_sentence_ids

    # re-organize cache:
    new_caches_2d = [None for _ in range(len(sentence_ids))]
    for i, id in enumerate(sentence_ids):
        new_caches_2d[id - 1] = caches_2d[i]
    caches_2d = new_caches_2d

    caches_1d = []
    for i in range(len(sentence_ids)):
        caches_1d.append([])
        for j in range(len(kv_caches)):
            caches_1d[i].append(None)
    for layer_idx, (key_1d, value_1d) in enumerate(kv_caches):
        for i, sentence_id in enumerate(sentence_ids):
            start = (sentence_id - 1) * MAX_CACHE_LEN_PER_SEQ
            end = sentence_id * MAX_CACHE_LEN_PER_SEQ
            if caches_1d[sentence_id - 1][layer_idx] is None:
                caches_1d[sentence_id - 1][layer_idx] = (
                    np.zeros_like(caches_2d[sentence_id-1][layer_idx][0]),
                    np.zeros_like(caches_2d[sentence_id-1][layer_idx][1]))
            caches_1d[sentence_id - 1][layer_idx][0][0, 0:MAX_CACHE_LEN_PER_SEQ,:,:] = key_1d[start:end]
            caches_1d[sentence_id - 1][layer_idx][1][0, 0:MAX_CACHE_LEN_PER_SEQ,:,:] = value_1d[start:end]

    for bidx, (cache_1d, cache_2d) in enumerate(zip(caches_1d, caches_2d)):
        # Verify cache.
        for lidx, (layer_2d, layer_1d) in enumerate(zip(cache_2d, cache_1d)):
            # Layer
            layer_2d = layer_2d[:2]
            assert len(layer_2d) == len(layer_1d), \
                "KV length mismatch: %d vs. %d" % (len(layer_2d), len(layer_1d))

            key_1d, value_1d = layer_1d
            key_2d, value_2d = layer_2d
            key_2d = key_2d.reshape(key_1d.shape)
            value_2d = value_2d.reshape(value_1d.shape)
            for cidx, (col_2d, col_1d) in enumerate(zip(key_2d, key_1d)):
                try:
                    assert_allclose(col_2d, col_1d)
                except AssertionError as err:
                    print("KV value mismatch for seq %d at layer %d column %d" %
                          (bidx, lidx, cidx))
                    print(str(err))
                    success = False
    if not success:
        raise RuntimeError("Failed")
    print("passed", flush=True)


def test_opt_125M():
    name = "jax/opt-125m"
    np_weights_folder = f"/home/ubuntu/opt_weights/"
    batch_size = 5

    # init
    batch_size_1d = sum([len(seq) for seq in input_id_list])
    max_seq_len = max([len(seq) for seq in input_id_list])
    cache_size_1d = (max_seq_len + 2) * len(input_id_list)
    model_1d, input_pool_1d = setup("1d", input_id_list, name, np_weights_folder,
                                    batch_size=batch_size_1d,
                                    cache_size=cache_size_1d,
                                    max_cache_len_per_seq=cache_size_1d // len(input_id_list))
    model_2d, input_pool_2d = setup("2d", input_id_list, name, np_weights_folder,
                                    batch_size=1)

    # batch the first 5 prompts
    # input_tokens, input_sentence_ids, kv_caches, kv_caches_cupy, kv_cache_ids, num_prev_tokens
    output_pool_1d = runner_1d(model_1d, input_pool_1d[:batch_size])
    output_pool_2d = runner_2d(model_2d, input_pool_2d[:batch_size])
    verify_next_token(output_pool_1d, output_pool_2d)
    verify_caches(output_pool_1d, output_pool_2d)

    # batch the second 5 prompts and the first 5 words
    # Note(Hao): prompts must go first.
    output_pool_1d = Jax1DInput(
        input_id_list[batch_size:] + output_pool_1d.input_tokens,
        [i+1 for i in range(batch_size, len(input_id_list))] + output_pool_1d.input_sentence_ids,
        output_pool_1d.kv_caches,
        output_pool_1d.kv_cache_ids,
        output_pool_1d.num_prev_tokens
    )
    output_pool_2d = input_pool_2d[batch_size:] + output_pool_2d
    output_pool_2d = runner_2d(model_2d, output_pool_2d)
    output_pool_1d = runner_1d(model_1d, output_pool_1d)
    verify_next_token(output_pool_1d, output_pool_2d)
    verify_caches(output_pool_1d, output_pool_2d)


if __name__ == "__main__":
    test_opt_125M()<|MERGE_RESOLUTION|>--- conflicted
+++ resolved
@@ -300,15 +300,6 @@
             v_cache[cache_idx:cache_idx+len(input_tokens[i]),:] = cupy.squeeze(value_1d[idx:idx+len(input_tokens[i]),:])
             kv_cache_ids[cache_idx:cache_idx+len(input_tokens[i])] = sentence_id
             idx += len(input_tokens[i])
-<<<<<<< HEAD
-            # for _ in range(len(input_tokens[i])):
-            #     k_cache[cache_idx] = key_1d[idx]
-            #     v_cache[cache_idx] = value_1d[idx]
-            #     kv_cache_ids[cache_idx] = sentence_id
-            #     cache_idx += 1
-            #     idx += 1
-=======
->>>>>>> 349eb201
     # Post-update num_prev_tokens.
     for i, sentence_id in enumerate(input_sentence_ids):
         # TODO: Handle EOS here.
