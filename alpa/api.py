"""Top-level user API."""
from typing import Callable, Optional, Sequence, Union

from jax import linear_util as lu
from jax._src import api
from jax._src.util import HashableFunction
from jax.api_util import (argnums_partial, donation_vector,
                          flatten_fun_nokwargs, rebase_donate_argnums)
from jax.core import AbstractValue
from jax.experimental.maps import FrozenDict
from jax.tree_util import tree_flatten, tree_unflatten, PyTreeDef

from alpa.device_mesh import (init_global_cluster,
                              shutdown_global_cluster)
from alpa.parallel_method import ParallelMethod, ShardParallel
from alpa.pipeline_parallel.primitive_def import mark_gradient
from alpa.util import (auto_donate_argnums, auto_static_argnums,
                       abstractify_with_aval)


is_initialized = False


def init(cluster: str = "ray"):
    """Initialize the global environment.

    Args:
      cluster: The distributed cluster.
        Possible choices: {"local", "ray"}.
    """
    global is_initialized

    if is_initialized:
        return
    is_initialized = True

    init_global_cluster(cluster)


def shutdown():
    """Shutdown the global environment."""
    global is_initialized
    assert is_initialized is True
    is_initialized = False
    shutdown_global_cluster()


def parallelize(fun: Optional[Callable] = None,
                *,
                static_argnums: Union[Sequence[int], str] = "auto",
                donate_argnums: Union[Sequence[int], str] = "auto",
                batch_argnums: Union[Sequence[int], str] = (1,),
                method: Optional[ParallelMethod] = None):
    """
    Parallelize a jax function.

    Args:
        fun: The function to be parallelized.
        static_argnums: The same as the static_argnums argument of jax.jit.
          If it is "auto", alpa uses heuristic rules to infer this.
        donate_argnums: The same as the donate_argnums argument of jax.jit.
          If it is "auto", alpa uses heuristic rules to infer this.
        batch_argnums: The indices of arguments that are the data batch.
          This information is used to split the original data batch into micro batches
          to perform gradient accumulation or pipeline parallelism.
          Alpa assumes the 0-th dimension of the tensor is the batch dimension.
        method: The parallelization method.
    """
    def decorate_fun(fun):
        api._check_callable(fun)
        nonlocal method
        method = method or ShardParallel()
        return ParallelizedFunc(fun, static_argnums, donate_argnums,
                                batch_argnums, method)

    if fun is None:
        return decorate_fun
    return decorate_fun(fun)


class ParallelizedFunc:
    """The function after being transformed by alpa.parallelize."""

    def __init__(self,
                 fun: Callable,
                 static_argnums: Union[Sequence[int], str],
                 donate_argnums: Union[Sequence[int], str],
                 batch_argnums: Union[Sequence[int], str],
                 method: ParallelMethod):
        self.fun = fun
        self.static_argnums = static_argnums
        self.donate_argnums = donate_argnums
        self.batch_argnums = batch_argnums
        self.method = method

<<<<<<< HEAD
        # Store the last executable for debugging
=======
>>>>>>> 99bbfded
        self.last_executable = None

    def __call__(self, *args):
        """Launch the computation on the driver."""
        executable, _, out_tree, args_flat = self._decode_args_and_get_executable(*args)
        out = executable.launch_on_driver(*args_flat)
        return tree_unflatten(out_tree(), out)

    def get_executable(self, *args):
        """Get the compiled exectuable."""
        executable, _, _, _ = self._decode_args_and_get_executable(*args)
        return executable

    def preshard_dynamic_args(self, *args):
        """Shard the dynamic arguments."""
        executable, in_tree, _, args_flat = self._decode_args_and_get_executable(*args)
        sharded_args = executable.preshard_dynamic_args(*args_flat)
        return tree_unflatten(in_tree, sharded_args)

    def get_last_executable(self):
        """Return the last compiled executable for this function."""
        return self.last_executable

    def _decode_args_and_get_executable(self, *args):
        """Flatten PyTree arguments and get the executable."""
        static_argnums, donate_argnums, batch_argnums = (
            self.static_argnums, self.donate_argnums, self.batch_argnums)
        kwargs = {}

        f = lu.wrap_init(self.fun)

        # Deal with static arguments and extract dynamic arguments
        if static_argnums == "auto":
            static_argnums = auto_static_argnums(args)

        if static_argnums:
            dyn_argnums = [
                i for i in range(len(args)) if i not in static_argnums
            ]
            # Freeze static dict to make it hashable
            frozen_args = []
            for i, arg in enumerate(args):
                if i in static_argnums and isinstance(arg, dict):
                    frozen_args.append(FrozenDict(arg))
                else:
                    frozen_args.append(arg)
            f, dyn_args = argnums_partial(f, dyn_argnums, frozen_args)
        else:
            dyn_args = args

        # Flatten pytree arguments
        args_flat, in_tree = tree_flatten(dyn_args)
        f, out_tree = flatten_fun_nokwargs(f, in_tree)
        # pylint: disable=unnecessary-lambda
        out_tree_hashable = HashableFunction(lambda: out_tree(), closure=None)

        # Deal with donate argnums
        if donate_argnums == "auto":
            donate_argnums = auto_donate_argnums(args)

        donate_tuple = rebase_donate_argnums(donate_argnums, static_argnums)
        if donate_tuple:
            donated_invars = donation_vector(donate_tuple, dyn_args, kwargs)
        else:
            donated_invars = (False,) * len(args_flat)

        # Deal with batch argnums
        batch_tuple = rebase_donate_argnums(batch_argnums, static_argnums)
        batch_invars = donation_vector(batch_tuple, dyn_args, kwargs)

        # Compile 
        abstract_args = map(abstractify_with_aval, args_flat)
        executable = _compile_parallel_executable(
            f, in_tree, out_tree_hashable, static_argnums, donated_invars,
            batch_invars, self.method, *abstract_args)
<<<<<<< HEAD
=======

>>>>>>> 99bbfded
        self.last_executable = executable
        return executable, in_tree, out_tree, args_flat


@lu.cache
def _compile_parallel_executable(
    fun: lu.WrappedFun,
    in_tree: PyTreeDef,
    out_tree_thunk: Callable[[], PyTreeDef],
    static_argnums: Sequence[int],
    donated_invars: Sequence[bool],
    batch_invars: Sequence[bool],
    method: ParallelMethod,
    *avals: Sequence[AbstractValue],
):
    """Cached parallelized callable."""
    # Clean stores for the next call
    for store in fun.stores:
        if store:
            store.reset()

    # Compile a callable
    return method.compile_executable(fun, in_tree, out_tree_thunk,
                                     static_argnums, donated_invars,
                                     batch_invars, *avals)


def set_parallelize_options(*args, **kwargs):
    """Deprecated. see https://github.com/alpa-projects/alpa/pull/451"""
    raise RuntimeError("The API `set_parallelize_options` is deprecated. "
                       "Check https://github.com/alpa-projects/alpa/pull/451 "
                       "on how to upgrade.")


def clear_executable_cache():
    """Clear all cached executables."""
    _compile_parallel_executable.cache_clear()


def grad(*args, **kwargs):
    """The same as jax.grad, but inserts a gradient marker after the gradient computation.

    This function annotates all gradient tensors. This information is used to perform
    gradient accumulation transformation.
    If any auxiliary tensors are returned, they are averaged over mini batches in the same
    way as how the gradients are averaged.
    """

    def ret(*call_args, **call_kwargs):
        func = api.grad(*args, **kwargs)
        return mark_gradient(func(*call_args, **call_kwargs))

    return ret


def value_and_grad(*args, **kwargs):
    """The same as jax.value_and_grad, but inserts a gradient marker after the gradient computation.

    This function annotates all gradient tensors. This information is used to perform
    gradient accumulation transformation.
    If any auxiliary tensors are returned, they are averaged over mini batches in the same
    way as how the gradients are averaged.
    """

    def ret(*call_args, **call_kwargs):
        func = api.value_and_grad(*args, **kwargs)
        val, ggrad = func(*call_args, **call_kwargs)
        return mark_gradient((val, ggrad))

    return ret<|MERGE_RESOLUTION|>--- conflicted
+++ resolved
@@ -93,10 +93,6 @@
         self.batch_argnums = batch_argnums
         self.method = method
 
-<<<<<<< HEAD
-        # Store the last executable for debugging
-=======
->>>>>>> 99bbfded
         self.last_executable = None
 
     def __call__(self, *args):
@@ -172,10 +168,7 @@
         executable = _compile_parallel_executable(
             f, in_tree, out_tree_hashable, static_argnums, donated_invars,
             batch_invars, self.method, *abstract_args)
-<<<<<<< HEAD
-=======
-
->>>>>>> 99bbfded
+
         self.last_executable = executable
         return executable, in_tree, out_tree, args_flat
 
