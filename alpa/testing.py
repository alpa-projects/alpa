"""Utilities for testing."""
from collections.abc import Iterable
import time
import unittest

from flax import linen as nn
from flax.core.frozen_dict import FrozenDict as FrozenDictFlax
import jax
from jax.experimental.maps import FrozenDict as FrozenDictJax
import jax.numpy as jnp
import numpy as np
import optax
import ray

from alpa.api import parallelize, grad, value_and_grad
from alpa.device_mesh import DeviceCluster
from alpa.global_env import set_parallelize_options, global_config
from alpa.model.bert_model import BertConfig, FlaxBertLayer
from alpa.model.model_util import TrainState
from alpa.pipeline_parallel.layer_construction import (
    automatic_layer_construction, manual_layer_construction, automatic_remat,
    manual_remat)
from alpa.pipeline_parallel.primitive_def import mark_pipeline
from alpa.util import get_ray_namespace_str

# Store last compiled executables for unit tests.
last_compiled_executable = None
last_compiled_auto_sharding_objective = -1


def assert_allclose(x, y, rtol=1e-4, atol=1e-4):
    """Assert the arrays in x and y are all close."""
    if isinstance(x, (dict, FrozenDictJax, FrozenDictFlax)):
        assert isinstance(y, (dict, FrozenDictJax, FrozenDictFlax))
        assert set(x.keys()) == set(y.keys())
        for k in x.keys():
            assert_allclose(x[k], y[k], rtol, atol)
    elif isinstance(x, Iterable) and not hasattr(x, '__array__'):
        assert isinstance(y, Iterable) and not hasattr(y, '__array__')
        assert len(x) == len(y)
        for x_elt, y_elt in zip(x, y):
            assert_allclose(x_elt, y_elt, rtol, atol)
    elif hasattr(x, '__array__') or np.isscalar(x):
        assert hasattr(y, '__array__') or np.isscalar(y)
        x = np.asarray(x)
        y = np.asarray(y)
        np.testing.assert_allclose(x, y, rtol, atol)
    elif x == y:
        return
    else:
        raise TypeError((type(x), type(y)))


# Models and functions for Pipeline Tests
class MLPModel(nn.Module):
    hidden_dim: int
    output_dim: int
    manual_pipeline_layer: bool = True
    use_bias: bool = True

    @nn.compact
    def __call__(self, x):
        if self.manual_pipeline_layer:
            mark_pipeline(name='1', mark_type='start')
        x = nn.Dense(features=self.hidden_dim, use_bias=self.use_bias)(x)
        x = nn.relu(x)
        x = nn.Dense(features=self.hidden_dim, use_bias=self.use_bias)(x)
        if self.manual_pipeline_layer:
            mark_pipeline(name='1', mark_type='end')
            mark_pipeline(name='2', mark_type='start')
        x = nn.Dense(features=self.hidden_dim, use_bias=self.use_bias)(x)
        x = nn.Dense(features=self.output_dim, use_bias=self.use_bias)(x)
        return x


class BertLayerModel(nn.Module):
    config: BertConfig
    dtype: jnp.dtype = jnp.float32
    manual_pipeline_layer: bool = True

    def setup(self):
        self.layers = [
            FlaxBertLayer(config=self.config, dtype=self.dtype)
            for _ in range(self.config.num_hidden_layers)
        ]

    def __call__(self, x, attention_mask):
        for i, layer in enumerate(self.layers):
            if self.manual_pipeline_layer:
                mark_pipeline(name=str(i), mark_type='start')
            layer_outputs = layer(x, attention_mask)
            x = layer_outputs[0]
            if self.manual_pipeline_layer and i != len(self.layers) - 1:
                mark_pipeline(name=str(i), mark_type='end')
        return x


def create_train_state(rngkey, model, inputs):
    params = model.init(rngkey, *inputs)
    tx = optax.adam(learning_rate=1e-2)
    state = TrainState.create(apply_fn=model.apply,
                              params=params,
                              tx=tx,
                              dynamic_scale=None)
    return state


def create_dummy_train_state(rngkey, model, inputs, dtype=jnp.float16):
    params = model.init_dummy(rngkey, *inputs)
    tx = optax.adam(learning_rate=1e-2)
    mixed_precision = (dtype == jnp.float16)
    state = TrainState.create(apply_fn=model.apply,
                              params=params,
                              tx=tx,
                              mixed_precision=mixed_precision,
                              dynamic_scale=None)
    return state


def decorate_loss_fn(fn, manual_pipeline, use_remat, layer_num):
    if manual_pipeline:
        return manual_layer_construction(fn, remat_layer=use_remat)
    return automatic_layer_construction(fn,
                                        remat_layer=use_remat,
                                        layer_num=layer_num)


def get_mlp_train_step(use_parallel, manual_pipeline_layer, test_remat, return_value=False):

    def train_step(state, batch):

        def loss_func(params):
            out = state.apply_fn(params, batch["x"])
            loss = jnp.mean((out - batch["y"])**2)
            if manual_pipeline_layer:
                mark_pipeline(name='2', mark_type='end')
            return loss

        if use_parallel:
            loss_func = decorate_loss_fn(loss_func, manual_pipeline_layer,
                                         test_remat, 2)
            if return_value:
                val, grads = value_and_grad(loss_func)(state.params)
            else:
                val, grads = 0, grad(loss_func)(state.params)
        else:
            if return_value:
                val, grads = jax.value_and_grad(loss_func)(state.params)
            else:
                val, grads = 0, jax.grad(loss_func)(state.params)

        new_state = state.apply_gradients(grads=grads)
        if return_value:
            return new_state, val
        return new_state

    if use_parallel:
        return parallelize(train_step)
    else:
        return train_step


def get_bert_layer_train_step(use_parallel,
                              manual_pipeline_layer,
                              test_remat,
                              num_layers,
                              decorate=None,
                              return_value=False):
    if decorate is None:
        decorate = use_parallel

    def train_step(state, batch):

        def loss_func(params):
            out = state.apply_fn(params, batch["x"], batch["attention_mask"])
            loss = jnp.mean((out - batch["y"])**2)
            if manual_pipeline_layer:
                mark_pipeline(name=str(num_layers - 1), mark_type='end')
            return loss

        if decorate:
            loss_func = decorate_loss_fn(loss_func, manual_pipeline_layer,
                                         test_remat, num_layers)
            if return_value:
                val, grads = value_and_grad(loss_func)(state.params)
            else:
                val, grads = 0, grad(loss_func)(state.params)
        else:
            if return_value:
                val, grads = jax.value_and_grad(loss_func)(state.params)
            else:
                val, grads = 0, jax.grad(loss_func)(state.params)

        new_state = state.apply_gradients(grads=grads)
        if return_value:
            return new_state, val
        return new_state

    if use_parallel:
        return parallelize(train_step)
    else:
        return train_step


class PipelineBasicTest(unittest.TestCase):

    def setUp(self):
        ray.init(address="auto",
                 namespace=get_ray_namespace_str(
                     prefix=global_config.unittest_ray_namespace_prefix))
        jax.config.update('jax_platform_name', 'cpu')

    def tearDown(self):
        ray.shutdown()
        time.sleep(1)

    def run_mlp(self,
                manual_pipeline_layer=True,
                test_remat=False,
                pipeline_stage_mode="uniform_layer_gpipe",
                do_numerical_test=True,
                return_value=False):
        virtual_mesh = DeviceCluster().get_virtual_physical_mesh()
        set_parallelize_options(devices=virtual_mesh,
                                strategy="pipeshard_parallel",
                                pipeline_stage_mode=pipeline_stage_mode)

        # Init model and optimizer
        batch_size = 64
        hidden_dim = 16
        input_dim = output_dim = hidden_dim

        model = MLPModel(hidden_dim=hidden_dim,
                         output_dim=output_dim,
                         manual_pipeline_layer=manual_pipeline_layer)
        rngkey = jax.random.PRNGKey(0)
        x = jax.random.normal(rngkey, (batch_size, input_dim))
        y = jax.random.normal(rngkey, (batch_size, output_dim))
        batch = {'x': x, 'y': y}
        state = create_train_state(rngkey, model, [x])

        # Compile
        global_config.num_micro_batches = 4
        serial_train_step = get_mlp_train_step(False, None, None, return_value=return_value)
        parallel_train_step = get_mlp_train_step(True, manual_pipeline_layer,
                                                 test_remat, return_value=return_value)
        executable = parallel_train_step.get_executable(state, batch)

        # Run correctnesss test
        if do_numerical_test:
            expected_new_state = None
            actual_new_state = None
            for i in range(3):
                if i > 0:
                    state = expected_new_state
                if return_value:
                    expected_new_state, expected_val = serial_train_step(state, batch)
                else: 
                    expected_new_state, expected_val = serial_train_step(state, batch), 0
                    
                if i > 0:
                    state = actual_new_state
                if return_value:
                    actual_new_state, actual_val = parallel_train_step(state, batch)
                else: 
                    actual_new_state, actual_val = parallel_train_step(state, batch), 0
                

                assert_allclose(expected_new_state.params,
                                actual_new_state.params, 1e-3, 1e-3)
                if return_value:
                    assert_allclose(expected_val, actual_val, 1e-3, 1e-3)

        hlo_text = executable.get_hlo_text()
        executable.shutdown()
        return hlo_text


    def run_n_layer_bert(self,
                         n_layers,
                         manual_pipeline_layer=True,
                         test_remat=False,
                         pipeline_stage_mode="uniform_layer_gpipe",
                         cache_compute_cost=None,
                         forward_stage_layer_ids=None,
                         batch_size=16,
                         seq_len=256,
                         hidden_size=512,
                         num_heads=512 // 64,
                         submesh_shapes=None,
                         do_numerical_test=True,
                         overwrite_global_config_dict=None,
<<<<<<< HEAD
                         virtual_mesh=None,
                         return_value=False):
=======
                         virtual_mesh=None):
        num_micro_batch = 2
>>>>>>> 1ee7afb0
        if virtual_mesh is None:
            virtual_mesh = DeviceCluster().get_virtual_physical_mesh()
        set_parallelize_options(devices=virtual_mesh,
                                strategy="pipeshard_parallel",
                                pipeline_stage_mode=pipeline_stage_mode,
                                cache_compute_cost=cache_compute_cost,
                                forward_stage_layer_ids=forward_stage_layer_ids,
                                sub_physical_mesh_shapes=submesh_shapes)

        if overwrite_global_config_dict:
            global_config.update_with_dict(overwrite_global_config_dict)

        # Init model and optimizer
        rngkey = jax.random.PRNGKey(0)
        x = jax.random.normal(rngkey, (batch_size, seq_len, hidden_size),
                              dtype=jnp.float32)
        y = jax.random.normal(rngkey, (batch_size, seq_len, hidden_size),
                              dtype=jnp.float32)
        attention_mask = jnp.ones((batch_size, seq_len), dtype=jnp.float32)
        model = BertLayerModel(config=BertConfig(hidden_size=hidden_size,
                                                 intermediate_size=hidden_size *
                                                 4,
                                                 num_attention_heads=num_heads,
                                                 num_hidden_layers=n_layers),
                               manual_pipeline_layer=manual_pipeline_layer)
        batch = {"x": x, "y": y, "attention_mask": attention_mask}
        state = create_train_state(rngkey, model, [x, attention_mask])

        # Compile
        global_config.num_micro_batches = num_micro_batch
        serial_train_step = get_bert_layer_train_step(False, None, None,
                                                      n_layers, return_value=return_value)
        parallel_train_step = get_bert_layer_train_step(True,
                                                        manual_pipeline_layer,
                                                        test_remat, n_layers, return_value=return_value)
        executable = parallel_train_step.get_executable(state, batch)

        # Run correctnesss test
        if do_numerical_test:
            expected_new_state = None
            actual_new_state = None
            for i in range(1):
                if i > 0:
                    state = expected_new_state
                if return_value:
                    expected_new_state, expected_val = serial_train_step(state, batch)
                else:
                    expected_new_state, expected_val = serial_train_step(state, batch), 0
                if i > 0:
                    state = actual_new_state
                if return_value:
                    actual_new_state, actual_val = parallel_train_step(state, batch)
                else:
                    actual_new_state, actual_val = parallel_train_step(state, batch), 0
                if return_value:
                    assert_allclose(expected_val, actual_val, 1e-3, 1e-3)
                assert_allclose(expected_new_state.params,
                                actual_new_state.params, 1e-3, 1.5e-3)

        hlo_text = executable.get_hlo_text()
        executable.shutdown()
        return hlo_text
<|MERGE_RESOLUTION|>--- conflicted
+++ resolved
@@ -255,16 +255,16 @@
                     state = expected_new_state
                 if return_value:
                     expected_new_state, expected_val = serial_train_step(state, batch)
-                else: 
+                else:
                     expected_new_state, expected_val = serial_train_step(state, batch), 0
-                    
+
                 if i > 0:
                     state = actual_new_state
                 if return_value:
                     actual_new_state, actual_val = parallel_train_step(state, batch)
-                else: 
+                else:
                     actual_new_state, actual_val = parallel_train_step(state, batch), 0
-                
+
 
                 assert_allclose(expected_new_state.params,
                                 actual_new_state.params, 1e-3, 1e-3)
@@ -290,13 +290,9 @@
                          submesh_shapes=None,
                          do_numerical_test=True,
                          overwrite_global_config_dict=None,
-<<<<<<< HEAD
                          virtual_mesh=None,
                          return_value=False):
-=======
-                         virtual_mesh=None):
         num_micro_batch = 2
->>>>>>> 1ee7afb0
         if virtual_mesh is None:
             virtual_mesh = DeviceCluster().get_virtual_physical_mesh()
         set_parallelize_options(devices=virtual_mesh,
