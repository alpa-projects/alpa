--- conflicted
+++ resolved
@@ -33,11 +33,8 @@
         self.forward_stage_layer_ids = None
         self.sub_physical_mesh_shapes = None
         self.sub_logical_mesh_shapes = None
-<<<<<<< HEAD
         self.pipeline_parallel_schedule = "1f1b"
-=======
         self.pipeline_runtime_mode = "paper"  # or "production"
->>>>>>> 7785f9e2
 
         ########## Options for auto-sharding solver ##########
         self.allow_all_gather = True  # Wether allow all-gather during re-sharding.
@@ -89,11 +86,8 @@
                             forward_stage_layer_ids=None,
                             sub_physical_mesh_shapes=None,
                             sub_logical_mesh_shapes=None,
-<<<<<<< HEAD
-                            pipeline_parallel_schedule="1f1b"):
-=======
+                            pipeline_parallel_schedule="1f1b",
                             pipeline_distributed_compile=True):
->>>>>>> 7785f9e2
     """
     Set the global options for all @parallelize decorator.
 
@@ -130,12 +124,9 @@
         for each forward stage. Used for "manual_gpipe".
       sub_logical_mesh_shapes (Optional[List[Tuple[int, int]]]): the logical shapes of
         submeshes for each forward stage. Used for manual layer slicing.
-<<<<<<< HEAD
       pipeline_parallel_schedule (str): the pipeline schedule, "gpipe" or "1f1b".
-=======
       pipeline_distributed_compile (bool): Whether to use distributed compilation
         in pipeline parallel for each stage. Disabling it helps debug.
->>>>>>> 7785f9e2
     """
     global global_config
 
@@ -155,11 +146,8 @@
     global_config.sub_physical_mesh_shapes = sub_physical_mesh_shapes
     # Note(Hao): a (2, 4) physical mesh can expand to (1, 8), (2, 4), (4, 2) etc.
     global_config.sub_logical_mesh_shapes = sub_logical_mesh_shapes
-<<<<<<< HEAD
     global_config.pipeline_parallel_schedule = pipeline_parallel_schedule
-=======
     global_config.pipeline_distributed_compile = pipeline_distributed_compile
->>>>>>> 7785f9e2
 
 
 # Don't let the compilation on the driver node use GPUs.
