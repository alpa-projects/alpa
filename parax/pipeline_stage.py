"""pipeline stage definitions."""
import itertools as it
from copy import copy
import logging
from dataclasses import dataclass, field
from typing import Sequence, List, Set, Any, Dict

from abc import ABC, abstractmethod
from jax import jit
from jax._src.util import partial, safe_map, extend_name_stack, wrap_name
from jax.core import Atom, Var, JaxprEqn, Jaxpr, ClosedJaxpr, DropVar, Literal, jaxpr_as_fun
from jax.lib import xla_bridge as xb, xla_client as xc
from jax.interpreters import xla

from parax.pipeline_primitive_def import pipeline_p
from parax.auto_sharding import analyze_device_mesh, auto_sharding_compile, get_auto_sharded_hlo_stages

# pylint: disable=redefined-builtin
from parax import testing
from parax.auto_sharding import hlo_sharding_to_sharding_spec, _auto_sharding_internal
from parax.device_mesh import PhysicalDeviceMesh, VirtualMesh
from parax.util import get_compile_options

unsafe_map, map = map, safe_map  # type: ignore


logger = logging.getLogger(__name__)
logger.setLevel(logging.INFO)


@dataclass
class PipelineStage(ABC):
    """
    Base class of pipeline stages.

    Attributes:
        name (str): The name of the pipeline stage.
        invars (Sequence[Var]): The list of input variables, corresponding to
            the order of the runnable inputs.
        pipeline_invars (Set[Var]): The set of input variables receiving from
            the previous pipeline stage.
        global_invars (Set[Var]): The set of input variables from driver
            function inputs.
        local_invars (Set[Var]): The set of input variables from previous
            stages running on the same device.
        outvars (Sequence[Var]): The list of output variables, corresponding to
            the order of the runnable outputs.
        pipeline_outvars (Set[Var]): The set of output variables sending to
            the next pipeline stage.
        global_outvars (Set[Var]): The set of output variables that will be
            used as driver function outputs.
        local_outvars (Set[Var]): The set of output variables that will be used
            by future stages running on the same device.
    """

    name: str
    # invars
    invars: Sequence[Var] = field(default_factory=list)
    pipeline_invars: Set[Var] = field(default_factory=set)
    global_invars: Set[Var] = field(default_factory=set)
    local_invars: Set[Var] = field(default_factory=set)
    # outvars
    outvars: Sequence[Var] = field(default_factory=list)
    pipeline_outvars: Set[Var] = field(default_factory=set)
    global_outvars: Set[Var] = field(default_factory=set)
    local_outvars: Set[Var] = field(default_factory=set)

    @abstractmethod
    def get_runnable(self, mesh=None):
        """Compile the stage and get the runnable."""
        raise NotImplementedError()


@dataclass
class JaxPipelineStage(PipelineStage):
    """
    Pipeline stage with JaxPr.

    Attributes:
        eqns (List[JaxprEqn]): Jaxpr equations of the pipeline stage.
        consts_dir: Dict[Atom, Any]: All the constants used in the pipeline
            stage.
    """

    eqns: List[JaxprEqn] = field(default_factory=list)
    consts_dir: Dict[Atom, Any] = field(default_factory=dict)

    def closed_jaxpr(self) -> ClosedJaxpr:
        """
        Get the closed Jaxpr of the pipeline stage.

        Returns:
            ClosedJaxpr: The result ClosedJaxpr.
        """
        jaxpr = Jaxpr(
            constvars=self.consts_dir.keys(),
            invars=self.invars,
            outvars=self.outvars,
            eqns=self.eqns,
        )
        closed_jaxpr = ClosedJaxpr(jaxpr, self.consts_dir.values())
        return closed_jaxpr

    def get_runnable(self, mesh=None):
        """Return a JIT callable of the pipeline stage."""
        closed_jaxpr = self.closed_jaxpr()
        return jit(jaxpr_as_fun(closed_jaxpr))


def build_hlo_computation_from_jaxpr(name, closed_jaxpr, backend_name='gpu'):
    in_avals = [var.aval for var in closed_jaxpr.jaxpr.invars]
    consts = closed_jaxpr.consts
    map(xla.prefetch, it.chain(consts, xla.jaxpr_literals(closed_jaxpr.jaxpr)))

    # tuple_args = len(in_avals) > 100  # pass long arg lists as tuple for TPU
    tuple_args = False

    c = xb.make_computation_builder("pipeline_stage_{}".format(name))
    xla_consts = xla._xla_consts(c, consts)
    xla_args, _ = xla._xla_callable_args(c, in_avals, tuple_args, donated_invars=None)
    axis_env = xla.AxisEnv(nreps=1, names=(), sizes=())  # All named axes have been vmapped
    out_nodes = xla.jaxpr_subcomp(
        c, closed_jaxpr.jaxpr, backend_name, axis_env, xla_consts,
        extend_name_stack(wrap_name(name, 'stage')), *xla_args)
    out_tuple = xc.ops.Tuple(c, out_nodes)
    built = c.build(out_tuple)
    return built


@dataclass
class XlaPipelineStage(PipelineStage):
    """Pipeline stage with XLA HLO protos."""

    hlo_proto: bytes = field(default_factory=b"")

    @classmethod
    def from_jax_pipeline_stage(cls, jax_pipeline_stage: JaxPipelineStage):
        """
        Construct a XlaPipelineStage from a JaxPipelineStage.

        Args:
            jax_pipeline_stage (JaxPipelineStage): the source JaxPipelineStage.
        """
        print("=" * 80)
        closed_jaxpr = jax_pipeline_stage.closed_jaxpr()
        built = build_hlo_computation_from_jaxpr(jax_pipeline_stage.name, closed_jaxpr)
        print("built", built.as_hlo_text())

        return cls(
            name=jax_pipeline_stage.name,
            hlo_proto=built.as_serialized_hlo_module_proto(),
            invars=jax_pipeline_stage.invars,
            pipeline_invars=jax_pipeline_stage.pipeline_invars,
            global_invars=jax_pipeline_stage.global_invars,
            local_invars=jax_pipeline_stage.local_invars,
            outvars=jax_pipeline_stage.outvars,
            pipeline_outvars=jax_pipeline_stage.pipeline_outvars,
            global_outvars=jax_pipeline_stage.global_outvars,
            local_outvars=jax_pipeline_stage.local_outvars,
        )

    def get_runnable(self, mesh=None):
        """Return a callable of the pipeline stage."""
        out_avals = [var.aval for var in self.outvars]
        xla_computation = xc.XlaComputation(self.hlo_proto)
        tuple_args = len(self.invars) > 100  # pass long arg lists as tuple for TPU
        backend = 'gpu'
        backend = xb.get_backend(backend)
        device = backend.get_default_device_assignment(1)[0]
        options = get_compile_options(
            num_replicas=1,
            num_partitions=1,
            device_assignment=(device.id,) if device else None,
            use_spmd_partitioning=False,
            parameter_is_tupled_arguments=tuple_args,
            build_random_seed=42,
        )

        compiled = backend.compile(xla_computation, compile_options=options)
        result_handlers = map(partial(xla.aval_to_result_handler, device), out_avals)
        kept_var_idx = range(len(self.invars))
        return partial(xla._execute_compiled, compiled, out_avals, result_handlers, kept_var_idx)


def slice_closed_jaxpr_by_pipeline_marks(closed_jaxpr: ClosedJaxpr) -> Sequence[JaxPipelineStage]: # noqa MC0001
    """Slice a Jaxpr into multiple pipeline stages.

    We assume the closed_jaxpr includes pipeline start and end markers. Also,
    the variables in the markers represents the variables being sent
    through the network. While other input variables must be directly from
    the invars.

    Args:
        closed_jaxpr (ClosedJaxpr): the input Jaxpr.

    Returns:
        Sequence[JaxPipelineStage]: A list of sliced pipeline stages.
    """
    global_invars = set(closed_jaxpr.jaxpr.invars)
    global_outvars = set(var for var in closed_jaxpr.jaxpr.outvars if isinstance(var, Var))
    global_consts_dir = dict(zip(closed_jaxpr.jaxpr.constvars, closed_jaxpr.consts))
    var2stage = {}
    result_stages = []

    current_stage = None
    current_stage_intermediate_vars = set()

    for eqn in closed_jaxpr.jaxpr.eqns:
        if eqn.primitive is pipeline_p and eqn.params['mark_type'] == 'start':
            assert current_stage is None, "Defining a pipeline stage inside a pipeline stage is not allowed."
            current_stage = JaxPipelineStage(name=eqn.params['name'])
            current_stage_intermediate_vars = set()
            for var in eqn.invars:
                if not isinstance(var, Literal):
                    current_stage.pipeline_invars.add(var)
        assert current_stage is not None

        for var in eqn.invars:
            if isinstance(var, Literal) or (var in current_stage.pipeline_invars) or (
                    var in current_stage_intermediate_vars):
                continue
            if var in global_consts_dir:
                if var not in current_stage.consts_dir:
                    current_stage.consts_dir[var] = global_consts_dir[var]
            elif var in global_invars:
                if var not in current_stage.global_invars:
                    current_stage.global_invars.add(var)
            else:
                if var not in var2stage:
                    raise ValueError("Unknown variable {}".format(var))
                original_stage = var2stage[var]
                if original_stage.name == current_stage.name:
                    if var not in original_stage.local_outvars:
                        original_stage.local_outvars.add(var)
                    if var not in current_stage.local_invars:
                        current_stage.local_invars.add(var)
                else:
                    raise ValueError("Variable {} should be indicated as a pipeline stage input.".format(var))

        for var in eqn.outvars:
            if not isinstance(var, DropVar):
                current_stage_intermediate_vars.add(var)
                var2stage[var] = current_stage
                if var in global_outvars:
                    current_stage.global_outvars.add(var)

        current_stage.eqns.append(eqn)

        if eqn.primitive is pipeline_p and eqn.params['mark_type'] == 'end':
            assert current_stage is not None, "Ending a pipeline stage before its start."
            assert current_stage.name == eqn.params['name'], "Ending a pipeline stage different from its start."
            current_stage.pipeline_outvars = set(var for var in eqn.outvars if not isinstance(var, DropVar))
            result_stages.append(current_stage)
            current_stage = None

    for stage in result_stages:
        stage.invars = list(stage.pipeline_invars | stage.global_invars | stage.local_invars)
        stage.outvars = list(stage.pipeline_outvars | stage.global_outvars | stage.local_outvars)

    return result_stages


def mark_global_and_local_vars(stage: JaxPipelineStage, gensym_func):
    """Rewrite pipeline stages so that all inputs and outputs go through the pipeline marker"""
    assert stage.eqns[0].primitive is pipeline_p and stage.eqns[0].params['mark_type'] == 'start'
    assert stage.eqns[-1].primitive is pipeline_p and stage.eqns[-1].params['mark_type'] == 'end'
    new_stage = copy(stage)
    new_stage.eqns = []
    var_alias = {var: gensym_func(var.aval) for var in it.chain(
        stage.global_invars, stage.local_invars, stage.global_outvars,
        stage.local_outvars)}

    def get_alias(var):
        if isinstance(var, Var) and var in var_alias:
            return var_alias[var]
        else:
            return var

    for eqn in stage.eqns:
        if eqn.primitive is pipeline_p and eqn.params['mark_type'] == 'start':
            # Pipeline start marker
            global_and_local_invars = list(it.chain(stage.global_invars, stage.local_invars))
            eqn_invars_without_literal = []
            eqn_outvars_without_literal = []
            for invar, outvar in zip(eqn.invars, eqn.outvars):
                if isinstance(invar, Literal):
                    var_alias[outvar] = invar
                else:
                    eqn_invars_without_literal.append(invar)
                    eqn_outvars_without_literal.append(outvar)
            invars = eqn_invars_without_literal + global_and_local_invars
            outvars = [get_alias(var) for var in eqn_outvars_without_literal + global_and_local_invars]
            new_stage.invars = invars
        elif eqn.primitive is pipeline_p and eqn.params['mark_type'] == 'end':
            global_and_local_outvars = list(it.chain(stage.global_outvars, stage.local_outvars))
            eqn_invars_without_dropvar = []
            eqn_outvars_without_dropvar = []
            for invar, outvar in zip(eqn.invars, eqn.outvars):
                if not isinstance(outvar, DropVar):
                    eqn_invars_without_dropvar.append(invar)
                    eqn_outvars_without_dropvar.append(outvar)
            invars = [get_alias(var) for var in eqn_invars_without_dropvar + global_and_local_outvars]
            outvars = eqn_outvars_without_dropvar + global_and_local_outvars
            new_stage.outvars = outvars
        else:
            invars = [get_alias(var) for var in eqn.invars]
            outvars = [get_alias(var) for var in eqn.outvars]
        new_stage.eqns.append(eqn._replace(invars=invars, outvars=outvars))

    return new_stage


def generate_sharded_xla_stages(name: str, jax_stages: Sequence[JaxPipelineStage], logical_mesh, physical_mesh, memory_budget_per_device=None):
    invars = set()
    outvars = set()
    eqns = []
    consts_dir = {}
    for stage in jax_stages:
        consts_dir.update(stage.consts_dir)
        invars.update(stage.global_invars, stage.pipeline_invars)
        outvars.update(stage.global_outvars, stage.pipeline_outvars)
        eqns += stage.eqns
    jaxpr = Jaxpr(
        constvars=consts_dir.keys(),
        invars=invars,
        outvars=outvars,
        eqns=eqns,
    )
    closed_jaxpr = ClosedJaxpr(jaxpr, consts_dir.values())
    backend_name = 'gpu'
    built_computation = build_hlo_computation_from_jaxpr(name, closed_jaxpr, backend_name=backend_name)
    auto_sharding_compile(built_computation, logical_mesh, physical_mesh,
                          memory_budget_per_device=memory_budget_per_device,
                          tuple_args=False, multi_stage_compilation=True)
    stage_protos = get_auto_sharded_hlo_stages()
    stages = [XlaShardedPipelineStage.from_auto_sharded_stage(auto_sharded_hlo_proto=proto, jax_pipeline_stage=stage)
              for stage, proto in zip(jax_stages, stage_protos)]
    return stages


@dataclass
class StrVarPipelineStage:
    """Stringified stage with all Set/Dict have string keys."""

    name: str
    # invars
    invars: Sequence[str]
    pipeline_invars: Set[str]
    global_invars: Set[str]
    local_invars: Set[str]
    # outvars
    outvars: Sequence[str]
    pipeline_outvars: Set[str]
    global_outvars: Set[str]
    local_outvars: Set[str]

    @classmethod
    def from_pipeline_stage(cls, pipeline_stage: PipelineStage):
        """Construct a StrVarPipelineStage from a PipelineStage."""
        return cls(
            name=pipeline_stage.name,
            invars=[repr(var) for var in pipeline_stage.invars],
            pipeline_invars={repr(var) for var in pipeline_stage.pipeline_invars},
            global_invars={repr(var) for var in pipeline_stage.global_invars},
            local_invars={repr(var) for var in pipeline_stage.local_invars},
            outvars=[repr(var) for var in pipeline_stage.outvars],
            pipeline_outvars={repr(var) for var in pipeline_stage.pipeline_outvars},
            global_outvars={repr(var) for var in pipeline_stage.global_outvars},
            local_outvars={repr(var) for var in pipeline_stage.local_outvars},
        )


@dataclass
class XlaShardedPipelineStage(PipelineStage):
    """Pipeline stage with XLA HLO protos, supporting auto-sharding."""

    hlo_proto: Any = None
    donated_invars: Any = None  # TODO(Hao): figure out donated_invars

    @classmethod
    def from_auto_sharded_stage(cls,
                                *,
                                jax_pipeline_stage: JaxPipelineStage,
                                auto_sharded_hlo_proto: xc.XlaComputation,
                                donated_invars=None):
        # pylint: disable=too-many-locals
        """Run auto-sharding optimizer on a Jax pipeline stage."""
<<<<<<< HEAD
        if not donated_invars:
            donated_invars = (False, ) * len(jax_pipeline_stage.invars)
=======
        distributed_compilation_head = bool(mesh.is_distributed)
        logical_mesh = mesh.get_default_logical_mesh()
        closed_jaxpr = jax_pipeline_stage.closed_jaxpr()
        in_avals = [var.aval for var in jax_pipeline_stage.invars]
        consts = closed_jaxpr.consts
        # map(xla.prefetch, it.chain(consts, xla.jaxpr_literals(closed_jaxpr.jaxpr)))
        tuple_args = False

        # make xla arguments
        c = xb.make_computation_builder("pipeline_stage_{}".format(jax_pipeline_stage.name))
        xla_consts = map(partial(xb.constant, c), consts)
        xla_args, _ = xla._xla_callable_args(c, in_avals, tuple_args, donated_invars=None)

        # Convert jaxpr to XLA HLO
        backend_name = "gpu"
        axis_env = xla.AxisEnv(nreps=1, names=(), sizes=())  # All named axes have been vmapped
        out_nodes = xla.jaxpr_subcomp(
            c, closed_jaxpr.jaxpr, backend_name, axis_env, xla_consts,
            extend_name_stack(wrap_name(jax_pipeline_stage.name, "stage")), *xla_args)
        out_tuple = xc.ops.Tuple(c, out_nodes)

        # Set up aliases (donating invars)
        # backend = xb.get_backend(backend_name)
        # Note(Hao): we do not handle donation now.
        # if backend.platform in ("gpu", "tpu"):
        #     # donation_results = xla.set_up_aliases(c, xla_args, out_tuple, donated_invars, tuple_args)
        #     donation_results = xla.set_up_aliases(c, xla_args, out_tuple, donated_invars, tuple_args)
        # if any(donation_results):
        #     # TODO(tomhennigan): At call time we should mark these buffers as deleted.
        #     unused_donations = [str(c.GetShape(a))
        #                         for a, d in zip(xla_args, donation_results) if d]
        #     warn("Some donated buffers were not usable: {}".format(", ".join(unused_donations)))

        # Compile
        built = c.Build(out_tuple)
        build_random_seed = 42
        num_replicas = 1
        num_partitions = len(logical_mesh.flatten_ids)
        compile_options = get_compile_options(
            num_replicas=num_replicas,
            num_partitions=num_partitions,
            device_assignment=logical_mesh.id_mesh.reshape((1, -1)),
            use_spmd_partitioning=True,
            parameter_is_tupled_arguments=tuple_args,
            build_random_seed=build_random_seed
        )

        if memory_budget_per_device is None:
            memory_budget_per_device = -1
        pass_through_device_assignment = False
        if distributed_compilation_head:
            pass_through_device_assignment = True
        compiled, last_s_val = _auto_sharding_internal(logical_mesh, built, compile_options,
                                                       memory_budget_per_device,
                                                       pass_through_device_assignment)
        logger.debug(">>> Stage sharding strategy vector: {}.".format(last_s_val))
        testing.last_compiled_executable = compiled
        hlo_module = compiled.hlo_modules()[0]

>>>>>>> 33f2d5f0
        return cls(
            name=jax_pipeline_stage.name,
            hlo_proto=auto_sharded_hlo_proto,
            donated_invars=donated_invars,
            invars=jax_pipeline_stage.invars,
            pipeline_invars=jax_pipeline_stage.pipeline_invars,
            global_invars=jax_pipeline_stage.global_invars,
            local_invars=jax_pipeline_stage.local_invars,
            outvars=jax_pipeline_stage.outvars,
            pipeline_outvars=jax_pipeline_stage.pipeline_outvars,
            global_outvars=jax_pipeline_stage.global_outvars,
            local_outvars=jax_pipeline_stage.local_outvars,
        )


    def get_runnable(self, mesh):
        """Return a callable of the pipeline stage."""
        if not isinstance(mesh, PhysicalDeviceMesh):
            raise RuntimeError("Require a pre-allocated physical mesh to compile the runnable.")
        logical_mesh = mesh.get_default_logical_mesh()
        xla_computation = xc.XlaComputation(self.hlo_proto)
        tuple_args = False
<<<<<<< HEAD
        compiled, hlo_module = auto_sharding_compile(xla_computation, logical_mesh, mesh,
                                                     tuple_args=tuple_args, enable_auto_sharding=False)
=======
        if self.mesh.is_distributed:
            compiled = mesh.compile_remote_executable(
                self.hlo_proto, logical_mesh.id_mesh.shape,
                self.sharding_strategy_vector, tuple_args, 42)
            # TODO(lmzheng): get this random seed from the above function (from_jax_pipeline_stage).
>>>>>>> 33f2d5f0

        avals = [var.aval for var in self.invars]
        out_avals = [var.aval for var in self.outvars]
        input_shardings = hlo_module.spmd_parameters_shardings()
        input_sharding_specs = [hlo_sharding_to_sharding_spec(proto_tuple, aval, logical_mesh)
                                for (proto_tuple, aval) in zip(input_shardings, avals)]
        output_sharding = hlo_module.spmd_output_sharding()
        output_sharding_specs = hlo_sharding_to_sharding_spec(output_sharding, out_avals, logical_mesh)

        # Return the final callable
        return mesh.get_callable_with_arg_handler(compiled, avals, out_avals,
                                                  input_sharding_specs, output_sharding_specs,
                                                  self.donated_invars)<|MERGE_RESOLUTION|>--- conflicted
+++ resolved
@@ -385,70 +385,8 @@
                                 donated_invars=None):
         # pylint: disable=too-many-locals
         """Run auto-sharding optimizer on a Jax pipeline stage."""
-<<<<<<< HEAD
         if not donated_invars:
             donated_invars = (False, ) * len(jax_pipeline_stage.invars)
-=======
-        distributed_compilation_head = bool(mesh.is_distributed)
-        logical_mesh = mesh.get_default_logical_mesh()
-        closed_jaxpr = jax_pipeline_stage.closed_jaxpr()
-        in_avals = [var.aval for var in jax_pipeline_stage.invars]
-        consts = closed_jaxpr.consts
-        # map(xla.prefetch, it.chain(consts, xla.jaxpr_literals(closed_jaxpr.jaxpr)))
-        tuple_args = False
-
-        # make xla arguments
-        c = xb.make_computation_builder("pipeline_stage_{}".format(jax_pipeline_stage.name))
-        xla_consts = map(partial(xb.constant, c), consts)
-        xla_args, _ = xla._xla_callable_args(c, in_avals, tuple_args, donated_invars=None)
-
-        # Convert jaxpr to XLA HLO
-        backend_name = "gpu"
-        axis_env = xla.AxisEnv(nreps=1, names=(), sizes=())  # All named axes have been vmapped
-        out_nodes = xla.jaxpr_subcomp(
-            c, closed_jaxpr.jaxpr, backend_name, axis_env, xla_consts,
-            extend_name_stack(wrap_name(jax_pipeline_stage.name, "stage")), *xla_args)
-        out_tuple = xc.ops.Tuple(c, out_nodes)
-
-        # Set up aliases (donating invars)
-        # backend = xb.get_backend(backend_name)
-        # Note(Hao): we do not handle donation now.
-        # if backend.platform in ("gpu", "tpu"):
-        #     # donation_results = xla.set_up_aliases(c, xla_args, out_tuple, donated_invars, tuple_args)
-        #     donation_results = xla.set_up_aliases(c, xla_args, out_tuple, donated_invars, tuple_args)
-        # if any(donation_results):
-        #     # TODO(tomhennigan): At call time we should mark these buffers as deleted.
-        #     unused_donations = [str(c.GetShape(a))
-        #                         for a, d in zip(xla_args, donation_results) if d]
-        #     warn("Some donated buffers were not usable: {}".format(", ".join(unused_donations)))
-
-        # Compile
-        built = c.Build(out_tuple)
-        build_random_seed = 42
-        num_replicas = 1
-        num_partitions = len(logical_mesh.flatten_ids)
-        compile_options = get_compile_options(
-            num_replicas=num_replicas,
-            num_partitions=num_partitions,
-            device_assignment=logical_mesh.id_mesh.reshape((1, -1)),
-            use_spmd_partitioning=True,
-            parameter_is_tupled_arguments=tuple_args,
-            build_random_seed=build_random_seed
-        )
-
-        if memory_budget_per_device is None:
-            memory_budget_per_device = -1
-        pass_through_device_assignment = False
-        if distributed_compilation_head:
-            pass_through_device_assignment = True
-        compiled, last_s_val = _auto_sharding_internal(logical_mesh, built, compile_options,
-                                                       memory_budget_per_device,
-                                                       pass_through_device_assignment)
-        logger.debug(">>> Stage sharding strategy vector: {}.".format(last_s_val))
-        testing.last_compiled_executable = compiled
-        hlo_module = compiled.hlo_modules()[0]
-
->>>>>>> 33f2d5f0
         return cls(
             name=jax_pipeline_stage.name,
             hlo_proto=auto_sharded_hlo_proto,
@@ -471,16 +409,9 @@
         logical_mesh = mesh.get_default_logical_mesh()
         xla_computation = xc.XlaComputation(self.hlo_proto)
         tuple_args = False
-<<<<<<< HEAD
         compiled, hlo_module = auto_sharding_compile(xla_computation, logical_mesh, mesh,
                                                      tuple_args=tuple_args, enable_auto_sharding=False)
-=======
-        if self.mesh.is_distributed:
-            compiled = mesh.compile_remote_executable(
-                self.hlo_proto, logical_mesh.id_mesh.shape,
-                self.sharding_strategy_vector, tuple_args, 42)
-            # TODO(lmzheng): get this random seed from the above function (from_jax_pipeline_stage).
->>>>>>> 33f2d5f0
+        # TODO(lmzheng): get this random seed from the above function (from_jax_pipeline_stage).
 
         avals = [var.aval for var in self.invars]
         out_avals = [var.aval for var in self.outvars]
