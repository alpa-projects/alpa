--- conflicted
+++ resolved
@@ -361,23 +361,6 @@
     def __init__(self):
         self.cnt = 0
         self.backend = xla_bridge.get_backend("gpu")
-<<<<<<< HEAD
-        self.physical_mesh = PhysicalDeviceMesh()
-        pass
-
-    def compile_single_layer_with_search(self, new_global_config, logical_mesh,
-                                         layer, donated_invars, *args):
-        from parax.shard_parallel.auto_sharding import compile_with_search
-        global_config.restore(new_global_config)
-        closed_jaxpr = layer.closed_jaxpr()
-        name = f'profile_{self.cnt}_shard_parallel'
-        self.cnt += 1
-        built = jaxpr_to_hlo_computation(name, closed_jaxpr, donated_invars,
-                                         self.backend)
-
-        avals = [var.aval for var in layer.invars]
-        out_avals = [var.aval for var in layer.outvars]
-=======
 
     def compile_single_layer_with_search(self, new_global_config, logical_mesh,
                                          proto, avals, out_avals,
@@ -400,29 +383,10 @@
         xla_computation = xla_client.XlaComputation(proto)
         self.cnt += 1
 
->>>>>>> 7591b622
         logical_mesh_choices = [logical_mesh]
         search_task = None
         record_file = None
 
-<<<<<<< HEAD
-        physical_mesh = PhysicalDeviceMesh(jax.devices(), use_ray=True)
-
-        proto, strategy_config = compile_with_search(
-            self.backend,
-            built,
-            avals,
-            out_avals,
-            donated_invars,
-            physical_mesh,
-            logical_mesh_choices,
-            global_config.mesh_shape_search_mode,
-            search_task,
-            record_file,
-            multiple_stages=False,
-            grad_acc_num_micro_batches=None)
-        return proto, strategy_config
-=======
         protos, strategy_config = compile_with_search(
             self.backend,
             xla_computation,
@@ -440,19 +404,10 @@
         assert len(
             protos) == 1, "compile worker compiles multiple stages in a time"
         return protos[0], strategy_config
->>>>>>> 7591b622
 
 
 class CompileWorkerPool:
     """wrapped ray.util.ActorPool"""
-<<<<<<< HEAD
-    def __init__(self, num_cpus, num_gpus):
-        gpu_per_cpu = num_gpus / num_cpus * 0.5
-        worker_cls = ray.remote(num_cpus=1, num_gpus=gpu_per_cpu)(CompileWorker)
-        self.pool = ActorPool([worker_cls.remote() for _ in range(num_cpus)])
-    def push(self, actor):
-        self.pool.push(actor)
-=======
 
     def __init__(self, num_cpus, num_gpus):
         gpu_per_cpu = min(1, num_gpus / num_cpus * 0.5)
@@ -462,7 +417,6 @@
     def push(self, actor):
         self.pool.push(actor)
 
->>>>>>> 7591b622
     def pop_idle(self):
         return self.pool.pop_idle()
 
@@ -1069,7 +1023,7 @@
 
         Args:
             dim (int): which dimension to slice from, 0 is host or 1 is the gpu
-            indices (List[List[int]]): indices to include along this dimension.
+            indices (List[int]): indices to include along this dimension.
 
         Returns:
             mesh (PhysicalDeviceMesh)
@@ -1089,15 +1043,6 @@
                                head_ip=self.head_ip,
                                num_devices_per_host=len(indices[0]),
                                devices=indices)
-
-    def slice_2d(self, host_indices, device_indices):
-        host_ids = [self.host_ids[x] for x in host_indices]
-        host_info = [self.host_info[x] for x in host_indices]
-        return VirtualMesh(host_ids=host_ids,
-                           host_info=host_info,
-                           head_ip=self.head_ip,
-                           num_devices_per_host=len(device_indices[0]),
-                           devices=device_indices)
 
     @property
     def total_devices(self):
