import argparse
from datetime import datetime

import ray

import numpy as np

from parax.util import list_gpu_info, write_tsv, run_cmd

from benchmark_gpt_bert_2d_one_case import benchmark_one_case
from benchmark.parax.paper_manual_gpt_suite import paper_gpt_suite, test_gpt_suite

GB = 1 << 30

# B = batch_size, S = seq_len, H = hidden_size, L = num_layers, V = vocab_size
# #head = num_heads, D0 = mesh_dimension_0, D1 = mesh_dimension_1,
# NB = num_micro_batches, FD = force_data_parallel,
# RS = prefer_reduce_scatter, CK = use_checkpoint

default_benchmark_suite = {  # key = number of gpus, value = a list of cases
1: [
    # B,  S,     H     L,   #head,   V,   LD0, LD1, PD0, PD1,  PP,  NB,  FD,   Remat, RS, Auto-layer-slicing
    (8,  1024,  1024,  4,    32,   51200,  1,   1,   1,    1,   1,   1, True,  True, False, False),
],

4: [
    # B,  S,     H     L,   #head,   V,   LD0, LD1, PD0, PD1,  PP,  NB,  FD,   Remat, RS, Auto-layer-slicing
],

8: [
    # B,  S,     H     L,   #head,   V,   LD0, LD1, PD0, PD1,  PP,  NB,  FD,   Remat, RS, Auto-layer-slicing
],

16: [
    # B,  S,     H     L,   #head,   V,   LD0, LD1, PD0, PD1,  PP,  NB,  FD,   Remat, RS, Auto-layer-slicing
]
}

benchmark_suites = {
    "default": default_benchmark_suite,
    "test_gpt": test_gpt_suite,
    "paper_gpt": paper_gpt_suite,
}


if __name__ == "__main__":
    parser = argparse.ArgumentParser()
    parser.add_argument("--model", type=str, default="gpt")
    parser.add_argument("--niter", type=int, default=10,
        help="Number of benchmark iteration")
    parser.add_argument("--use-profiling", action="store_true")
    parser.add_argument("--local", action="store_true",
        help="Run on local GPUs. Do not use ray actors.")
    parser.add_argument("--suite", choices=["default", "paper_gpt", "test_gpt"], default="default")
    parser.add_argument("--use-separate-process", action="store_true",
        help="Launch separate processes for benchmark to isolate errors."
              "Errors in a single case will not terminate this script.")
    parser.add_argument("--exp_name", type=str, default="default")
    args = parser.parse_args()
    # Get benchmark suite and run all cases
    if args.local:
        num_gpus = list_gpu_info().count("UUID")
    else:
        ray.init(address="auto")
        num_gpus = int(ray.cluster_resources()["GPU"])
    try:
        suite = benchmark_suites[args.suite][num_gpus]
    except KeyError:
        suite = None
    if not suite:
        print(f"No available benchmark suite for {args.suite} on {num_gpus} GPUs")
        exit()
    run_cmd("mkdir -p tmp")

    date_str = datetime.now().strftime("%Y-%m-%d-%H-%M-%S")
    output_name = f"{args.model}_parax_{args.exp_name}_{date_str}.tsv"

    # Run all cases
    for case in suite:
        dp, mp, pp = case[6], case[7], case[10]
        if pp > 1:
            print(f"Skipping the case: {str(case)}, because PP > 1. "
                  f"Please use `benchmark_gpt_bert_3d.py`.")
            continue
        print("Working on case: {}".format(str(case)))
        result = benchmark_one_case(args.model, case, args.niter, args.local,
                                    args.use_separate_process)
        param_count, ilp_objective, peak_mem, latencies, tflops = result

        # Log results
<<<<<<< HEAD
        heads = ["Type", "Model Config", "Parallel Config", "P-mesh shape",
                 "#Microbatch", "Force DP", "Remat", "Reduce-scatter",
                 "Mean Time", "Std Time", "#Params", "TFLOPs",
                 "TFLOPs (ckpt)", "Peak Mem", "ILP objective"]
        parallel_config = (dp, mp, pp)
        values = [args.model, case[:6], parallel_config, "N/A",
                  str(case[11]), str(case[12]), str(case[13]), str(case[14]),
                  f"{np.mean(latencies):.3f}s", f"{np.std(latencies):.3f}",
                  f"{param_count/1e9:.3f}B", f"{tflops:.2f}", f"{tflops:.2f}",
                  f"{alloc_mem/GB:.3f}G", f"{ilp_objective:.2f}" ]
        write_tsv(heads, values, output_name)
=======
        heads = ["Model", "Model Config", "Parallel Config", "Param Count",
                 "Peak Mem", "ILP Objective", "Mean Latency", "Std Latency", "TFLOPS"]
        values = [args.model, case[:-6], case[-6:],
                  f"{param_count/1e9:.3f}", f"{peak_mem/GB:.3f}", f"{ilp_objective:.2f}",
                  f"{np.mean(latencies):.3f}", f"{np.std(latencies):.3f}", f"{tflops:.2f}"]
        write_tsv(heads, values, f"result_{args.model}.tsv")
>>>>>>> aa3f9769
<|MERGE_RESOLUTION|>--- conflicted
+++ resolved
@@ -88,7 +88,6 @@
         param_count, ilp_objective, peak_mem, latencies, tflops = result
 
         # Log results
-<<<<<<< HEAD
         heads = ["Type", "Model Config", "Parallel Config", "P-mesh shape",
                  "#Microbatch", "Force DP", "Remat", "Reduce-scatter",
                  "Mean Time", "Std Time", "#Params", "TFLOPs",
@@ -98,13 +97,5 @@
                   str(case[11]), str(case[12]), str(case[13]), str(case[14]),
                   f"{np.mean(latencies):.3f}s", f"{np.std(latencies):.3f}",
                   f"{param_count/1e9:.3f}B", f"{tflops:.2f}", f"{tflops:.2f}",
-                  f"{alloc_mem/GB:.3f}G", f"{ilp_objective:.2f}" ]
-        write_tsv(heads, values, output_name)
-=======
-        heads = ["Model", "Model Config", "Parallel Config", "Param Count",
-                 "Peak Mem", "ILP Objective", "Mean Latency", "Std Latency", "TFLOPS"]
-        values = [args.model, case[:-6], case[-6:],
-                  f"{param_count/1e9:.3f}", f"{peak_mem/GB:.3f}", f"{ilp_objective:.2f}",
-                  f"{np.mean(latencies):.3f}", f"{np.std(latencies):.3f}", f"{tflops:.2f}"]
-        write_tsv(heads, values, f"result_{args.model}.tsv")
->>>>>>> aa3f9769
+                  f"{peak_mem/GB:.3f}G", f"{ilp_objective:.2f}" ]
+        write_tsv(heads, values, output_name)