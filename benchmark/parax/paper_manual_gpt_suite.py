--- conflicted
+++ resolved
@@ -15,26 +15,18 @@
 }
 
 
-fixed_params = (True, False, False)
+fixed_params = (True, True, False)
 max_global_batch_size = 1024
 
 test_gpt_suite = {
     # B,       model,           LD0, LD1, PD0, PD1, PP, NB,   FD,  Remat, Auto-layer, Auto-stage
 1: [
-<<<<<<< HEAD
-
 ],
 
 4: [
-    # (32,  *gpt_specs["760M"],  2,   1,   1,   2,   2,  1,    1,  *fixed_params),
-
-    (32,  *gpt_specs["760M"],  1,   2,   1,   2,   2,  1,    False,  *fixed_params),
-=======
-],
-
-4: [
->>>>>>> aa3f9769
-],
+],
+
+
 
 8: [
     # 3D performance case: we lose 1 tflops.
@@ -44,10 +36,17 @@
     # (16,  1024,  1536 * 2,  6,    32,   51200,  4,   1,   1,   4,   2,  1,    True,  *fixed_params),
 
     # pure pipeline case, we lose 2 GB memory
-    (1024,   *gpt_specs["2.7B"],  1,   1,   1,   1,   8,  128,    False,  *fixed_params),
+    # (1024,   *gpt_specs["2.7B"],  1,   1,   1,   1,   8,  128,    False,  *fixed_params),
 ],
 
 16: [
+
+    # dp = 16
+    # (256,  *gpt_specs["6.7B"],  16,   1,   1,   16,   1,  1,    True,  *fixed_params),
+
+    # PP = 16
+    (8,  *gpt_specs["6.7B"],  1,   1,   1,   1,   16,  2,    1,  *fixed_params),
+
 ],
 
 32: [
@@ -57,11 +56,7 @@
 
 
 paper_gpt_suite = {
-<<<<<<< HEAD
     # B,       model,           LD0, LD1, PD0, PD1, PP, NB,   FD,  Remat, RS, Auto-layer-slicing
-=======
-    # B,       model,           LD0, LD1, PD0, PD1, PP, NB,   FD,  Remat, Auto-layer, Auto-stage
->>>>>>> aa3f9769
 1: [
     # 125M
     (2,   *gpt_specs["125M"],  1,   1,   1,   1,   1,  1,    1,  *fixed_params),
@@ -92,7 +87,8 @@
     # (256,  *gpt_specs["350M"],  2,   1,   1,   1,   1,  8,   True,  *fixed_params),
 
     # parax-only
-    # (256,  *gpt_specs["350M"],  2,   1,   1,   1,   1,  4,   True,  *fixed_params),
+    (256,  *gpt_specs["350M"],  2,   1,   1,   1,   1,  4,   True,  *fixed_params),
+    (256,  *gpt_specs["350M"],  2,   1,   1,   1,   1,  8,   True,  *fixed_params),
 
     # MP
     # (16,  *gpt_specs["350M"],  1,   2,   1,   1,   1,  1,    1,  *fixed_params),
@@ -106,16 +102,20 @@
     # (32,  *gpt_specs["350M"],  1,   1,   1,   1,   2,  2,    False,  *fixed_params),
     # (64,  *gpt_specs["350M"],  1,   1,   1,   1,   2,  4,    False,  *fixed_params),
     # (128,  *gpt_specs["350M"],  1,  1,   1,   1,   2,  8,    False,  *fixed_params),
-    (256,  *gpt_specs["350M"],  1,  1,   1,   1,   2,  16,    False,  *fixed_params),
-    (256,  *gpt_specs["350M"],  1,  1,   1,   1,   2,  32,    False,  *fixed_params),
-    (256,  *gpt_specs["350M"],  1,  1,   1,   1,   2,  64,    False,  *fixed_params),
+
+    #parax
+    # (256,  *gpt_specs["350M"],  1,  1,   1,   1,   2,  16,    False,  *fixed_params),
+    # (256,  *gpt_specs["350M"],  1,  1,   1,   1,   2,  32,    False,  *fixed_params),
+    # (256,  *gpt_specs["350M"],  1,  1,   1,   1,   2,  64,    False,  *fixed_params),
+
     # (256,  *gpt_specs["350M"],  1,  1,   1,   1,   2,  128,    False,  *fixed_params),
 
     # 760M, cannot train even with bs = 1 per gpu
     # DP all OOM on megatron
-    # parax-only
-    # (1024,  *gpt_specs["760M"],  2,  1,   1,   1,   1,  64,    True,  *fixed_params),
-
+
+    # parax-only
+    (1024,  *gpt_specs["760M"],  2,  1,   1,   1,   1,  64,    True,  *fixed_params),
+    (1024,  *gpt_specs["760M"],  2,  1,   1,   1,   1,  32,    True,  *fixed_params),
 
     # MP, each 1/2 model can have max batch_size = 8
     # (16,  *gpt_specs["760M"],  1,   2,   1,   1,   1,  1,    1,  *fixed_params),
@@ -133,6 +133,8 @@
     # (32,  *gpt_specs["760M"],  1,   1,   1,   1,   2,  4,    False,  *fixed_params),
     # (64,  *gpt_specs["760M"],  1,   1,   1,   1,   2,  4,    False,  *fixed_params),
     # (64,  *gpt_specs["760M"],  1,   1,   1,   1,   2,  8,    False,  *fixed_params),
+
+    # parax-only
     (128,  *gpt_specs["760M"],  1,  1,   1,   1,   2,  8,    False,  *fixed_params),
     (128,  *gpt_specs["760M"],  1,  1,   1,   1,   2,  16,    False,  *fixed_params),
     (256,  *gpt_specs["760M"],  1,  1,   1,   1,   2,  16,    False,  *fixed_params),
@@ -153,7 +155,7 @@
     # (1024,  *gpt_specs["760M"], 2,   2,   1,   1,   1,  32,    1,  *fixed_params),
 
     # parax-only
-    (1024,  *gpt_specs["760M"], 4,   1,   1,   1,   1,  32,    True,  *fixed_params),
+    (1024,  *gpt_specs["760M"], 4,   1,   1,   1,   1,  16,    True,  *fixed_params),
 
 
     # MP-only, max per-gpu batch size = 8, but actullay many cases fail.
@@ -180,7 +182,7 @@
     # (1024,  *gpt_specs["760M"], 1,  1,   1,   1,   4,  64,    1,  *fixed_params),
 
     # parax-only
-    (1024,  *gpt_specs["760M"], 1,  1,   1,   1,   4,  64,    False,  *fixed_params),
+    (1024,  *gpt_specs["760M"], 1,  1,   1,   1,   4,  64,    True,  *fixed_params),
 
     # PP + DP
     # (32,  *gpt_specs["760M"],  2,   1,   1,   1,   2,  1,    1,  *fixed_params),
@@ -192,7 +194,8 @@
     # (1024,  *gpt_specs["760M"],  2,  1,   1,   1,   2,  64,    1,  *fixed_params),
 
     # parax-only
-    (1024,  *gpt_specs["760M"],  2,   1,   1,   2,   64,  1,    True,  *fixed_params),
+
+    (1024,  *gpt_specs["760M"],  2,   1,   1,   2,   2,  32,    True,  *fixed_params),
 
     # PP + MP
     # max per-gpu batch = 4
@@ -204,323 +207,428 @@
     # (1024,  *gpt_specs["760M"],  1,  2,   1,   1,   2,  64,    1,  *fixed_params),
 
     # parax-only
-    (32,  *gpt_specs["760M"],  1,   2,   1,   2,   2,  1,    False,  *fixed_params),
-
-    # 1.3B model
+    (1024,  *gpt_specs["760M"],  1,   2,   1,   2,   2,  32,    False,  *fixed_params),
+
+    # ====================================== 1.3B model
+
+    # parax-only
+    # Megatron cannot do DP-only
+    (1024,  *gpt_specs["1.3B"],  4,   1,   1,   4,   1,  32,    True,  *fixed_params),
+
     # DP + MP
-    (32,  *gpt_specs["1.3B"],  2,   2,   1,   1,   1,  4,    1,  *fixed_params),
-    (64,  *gpt_specs["1.3B"],  2,   2,   1,   1,   1,  8,    1,  *fixed_params),
-    (128,  *gpt_specs["1.3B"], 2,   2,   1,   1,   1,  16,    1,  *fixed_params),
-    (256,  *gpt_specs["1.3B"], 2,   2,   1,   1,   1,  32,    1,  *fixed_params),
-    (512,  *gpt_specs["1.3B"], 2,   2,   1,   1,   1,  64,    1,  *fixed_params),
-    (1024,  *gpt_specs["1.3B"], 2,   2,   1,   1,   1,  128,    1,  *fixed_params),
-
-    # MP-only, max per-gpu batch size = 4
-    (32,  *gpt_specs["1.3B"],  1,   4,   1,   1,   1,  2,    1,  *fixed_params),
-    (64,  *gpt_specs["1.3B"],  1,   4,   1,   1,   1,  4,    1,  *fixed_params),
-    (128,  *gpt_specs["1.3B"],  1,   4,   1,   1,   1, 8,    1,  *fixed_params),
-    (256,  *gpt_specs["1.3B"],  1,  4,   1,   1,   1,  16,    1,  *fixed_params),
-    (512,  *gpt_specs["1.3B"],  1,  4,   1,   1,   1,  32,    1,  *fixed_params),
-    (1024,  *gpt_specs["1.3B"],  1,  4,   1,   1,   1,  64,    1,  *fixed_params),
+    # (32,  *gpt_specs["1.3B"],  2,   2,   1,   1,   1,  4,    1,  *fixed_params),
+    # (64,  *gpt_specs["1.3B"],  2,   2,   1,   1,   1,  8,    1,  *fixed_params),
+    # (128,  *gpt_specs["1.3B"], 2,   2,   1,   1,   1,  16,    1,  *fixed_params),
+    # (256,  *gpt_specs["1.3B"], 2,   2,   1,   1,   1,  32,    1,  *fixed_params),
+    # (512,  *gpt_specs["1.3B"], 2,   2,   1,   1,   1,  64,    1,  *fixed_params),
+    # (1024,  *gpt_specs["1.3B"], 2,   2,   1,   1,   1,  128,    1,  *fixed_params),
+
+    # parax-only
+    (1024,  *gpt_specs["1.3B"], 2,   2,   1,   4,   1,  32,    False,  *fixed_params),
+
+    # MP-only, max per-gpu batch size = 4, parax skips MP-only
+    # (32,  *gpt_specs["1.3B"],  1,   4,   1,   1,   1,  2,    1,  *fixed_params),
+    # (64,  *gpt_specs["1.3B"],  1,   4,   1,   1,   1,  4,    1,  *fixed_params),
+    # (128,  *gpt_specs["1.3B"],  1,   4,   1,   1,   1, 8,    1,  *fixed_params),
+    # (256,  *gpt_specs["1.3B"],  1,  4,   1,   1,   1,  16,    1,  *fixed_params),
+    # (512,  *gpt_specs["1.3B"],  1,  4,   1,   1,   1,  32,    1,  *fixed_params),
+    # (1024,  *gpt_specs["1.3B"],  1,  4,   1,   1,   1,  64,    1,  *fixed_params),
+
 
     # PP-only, max per-gpu batch size = 2
-    (32,  *gpt_specs["1.3B"],  1,   1,   1,   1,   4,  4,    1,  *fixed_params),
-    (64,  *gpt_specs["1.3B"],  1,   1,   1,   1,   4,  8,    1,  *fixed_params),
-    (128,  *gpt_specs["1.3B"], 1,  1,   1,   1,   4,  16,    1,  *fixed_params),
-    (256,  *gpt_specs["1.3B"], 1,  1,   1,   1,   4,  32,    1,  *fixed_params),
-    (512,  *gpt_specs["1.3B"], 1,  1,   1,   1,   4,  64,    1,  *fixed_params),
-    (1024,  *gpt_specs["1.3B"], 1,  1,   1,   1,   4,  128,    1,  *fixed_params),
+    # (32,  *gpt_specs["1.3B"],  1,   1,   1,   1,   4,  4,    1,  *fixed_params),
+    # (64,  *gpt_specs["1.3B"],  1,   1,   1,   1,   4,  8,    1,  *fixed_params),
+    # (128,  *gpt_specs["1.3B"], 1,  1,   1,   1,   4,  16,    1,  *fixed_params),
+    # (256,  *gpt_specs["1.3B"], 1,  1,   1,   1,   4,  32,    1,  *fixed_params),
+    # (512,  *gpt_specs["1.3B"], 1,  1,   1,   1,   4,  64,    1,  *fixed_params),
+    # parax
+    (1024,  *gpt_specs["1.3B"], 1,  1,   1,   1,   4,  128,    True,  *fixed_params),
+
 
     # PP + DP, max per-gpu batch size = 2
-    (32,  *gpt_specs["1.3B"],  2,   1,   1,   1,   2,  4,    1,  *fixed_params),
-    (64,  *gpt_specs["1.3B"],  2,   1,   1,   1,   2,  8,    1,  *fixed_params),
-    (128,  *gpt_specs["1.3B"],  2,   1,   1,   1,   2,  16,    1,  *fixed_params),
-    (256,  *gpt_specs["1.3B"],  2,  1,   1,   1,   2,  32,    1,  *fixed_params),
-    (512,  *gpt_specs["1.3B"],  2,  1,   1,   1,   2,  64,    1,  *fixed_params),
-    (1024,  *gpt_specs["1.3B"],  2,  1,   1,   1,   2,  128,    1,  *fixed_params),
-
-    # PP + MP
+    # (32,  *gpt_specs["1.3B"],  2,   1,   1,   1,   2,  4,    1,  *fixed_params),
+    # (64,  *gpt_specs["1.3B"],  2,   1,   1,   1,   2,  8,    1,  *fixed_params),
+    # (128,  *gpt_specs["1.3B"],  2,   1,   1,   1,   2,  16,    1,  *fixed_params),
+    # (256,  *gpt_specs["1.3B"],  2,  1,   1,   1,   2,  32,    1,  *fixed_params),
+    # (512,  *gpt_specs["1.3B"],  2,  1,   1,   1,   2,  64,    1,  *fixed_params),
+    # (1024,  *gpt_specs["1.3B"],  2,  1,   1,   1,   2,  128,    1,  *fixed_params),
+
+    # parax-only
+    (1024,  *gpt_specs["1.3B"],  2,  1,   1,   2,   2,  64,    True,  *fixed_params),
+
+    # PP + MP, parax skipls PP+MP
     # max per-gpu batch = 4
-    (32,  *gpt_specs["1.3B"],  1,   2,   1,   1,   2,  2,    1,  *fixed_params),
-    (64,  *gpt_specs["1.3B"],  1,   2,   1,   1,   2,  4,    1,  *fixed_params),
-    (128,  *gpt_specs["1.3B"],  1,   2,   1,   1,   2,  8,    1,  *fixed_params),
-    (256,  *gpt_specs["1.3B"],  1,  2,   1,   1,   2,  16,    1,  *fixed_params),
-    (512,  *gpt_specs["1.3B"],  1,  2,   1,   1,   2,  32,    1,  *fixed_params),
-    (1024,  *gpt_specs["1.3B"],  1,  2,   1,   1,   2,  64,    1,  *fixed_params),
+    # (32,  *gpt_specs["1.3B"],  1,   2,   1,   1,   2,  2,    1,  *fixed_params),
+    # (64,  *gpt_specs["1.3B"],  1,   2,   1,   1,   2,  4,    1,  *fixed_params),
+    # (128,  *gpt_specs["1.3B"],  1,   2,   1,   1,   2,  8,    1,  *fixed_params),
+    # (256,  *gpt_specs["1.3B"],  1,  2,   1,   1,   2,  16,    1,  *fixed_params),
+    # (512,  *gpt_specs["1.3B"],  1,  2,   1,   1,   2,  32,    1,  *fixed_params),
+    # (1024,  *gpt_specs["1.3B"],  1,  2,   1,   1,   2,  64,    1,  *fixed_params),
 ],
 
 8: [
     # 1.3B model
+
+    # DP = 8, Parax-only
+    # (1024,  *gpt_specs["1.3B"],  8,   1,   1,   8,   1,   8,    True,  *fixed_params),
+
+
     # DP 4 + MP 2, max per-gpu bs = 2
-    (16,  *gpt_specs["1.3B"],  4,   2,   1,   1,   1,  1,    1,  *fixed_params),
-    (32,  *gpt_specs["1.3B"],  4,   2,   1,   1,   1,  2,    1,  *fixed_params),
-    (64,  *gpt_specs["1.3B"],  4,   2,   1,   1,   1,  4,    1,  *fixed_params),
-    (128,  *gpt_specs["1.3B"],  4,   2,   1,   1,   1,  8,    1,  *fixed_params),
-    (256,  *gpt_specs["1.3B"],  4,   2,   1,   1,   1,  16,    1,  *fixed_params),
-    (512,  *gpt_specs["1.3B"],  4,   2,   1,   1,   1,  32,    1,  *fixed_params),
-    (1024,  *gpt_specs["1.3B"],  4,   2,   1,   1,   1,  64,    1,  *fixed_params),
+    # (16,  *gpt_specs["1.3B"],  4,   2,   1,   1,   1,  1,    1,  *fixed_params),
+    # (32,  *gpt_specs["1.3B"],  4,   2,   1,   1,   1,  2,    1,  *fixed_params),
+    # (64,  *gpt_specs["1.3B"],  4,   2,   1,   1,   1,  4,    1,  *fixed_params),
+    # (128,  *gpt_specs["1.3B"],  4,   2,   1,   1,   1,  8,    1,  *fixed_params),
+    # (256,  *gpt_specs["1.3B"],  4,   2,   1,   1,   1,  16,    1,  *fixed_params),
+    # (512,  *gpt_specs["1.3B"],  4,   2,   1,   1,   1,  32,    1,  *fixed_params),
+    # (1024,  *gpt_specs["1.3B"],  4,   2,   1,   1,   1,  64,    False,  *fixed_params),
+
+    # parax-only
+    # (1024,  *gpt_specs["1.3B"],  4,   2,   1,   1,   1,  8,    False,  *fixed_params),
 
     # DP 4 + PP 2, max per-gpu bs = 2
-    (16,  *gpt_specs["1.3B"],  4,   1,   1,   1,   2,  1,    1,  *fixed_params),
-    (32,  *gpt_specs["1.3B"],  4,   1,   1,   1,   2,  2,    1,  *fixed_params),
-    (64,  *gpt_specs["1.3B"],  4,   1,   1,   1,   2,  4,    1,  *fixed_params),
-    (128,  *gpt_specs["1.3B"],  4,   1,   1,   1,   2,  8,    1,  *fixed_params),
-    (256,  *gpt_specs["1.3B"],  4,   1,   1,   1,   2,  16,    1,  *fixed_params),
-    (512,  *gpt_specs["1.3B"],  4,   1,   1,   1,   2,  32,    1,  *fixed_params),
-    (1024,  *gpt_specs["1.3B"],  4,   1,   1,   1,   2,  64,    1,  *fixed_params),
+    # (16,  *gpt_specs["1.3B"],  4,   1,   1,   1,   2,  1,    1,  *fixed_params),
+    # (32,  *gpt_specs["1.3B"],  4,   1,   1,   1,   2,  2,    1,  *fixed_params),
+    # (64,  *gpt_specs["1.3B"],  4,   1,   1,   1,   2,  4,    1,  *fixed_params),
+    # (128,  *gpt_specs["1.3B"],  4,   1,   1,   1,   2,  8,    1,  *fixed_params),
+    # (256,  *gpt_specs["1.3B"],  4,   1,   1,   1,   2,  16,    1,  *fixed_params),
+    # (512,  *gpt_specs["1.3B"],  4,   1,   1,   1,   2,  32,    1,  *fixed_params),
+    # parax
+    # (1024,  *gpt_specs["1.3B"],  4,   1,   1,   4,   2,  64,    True,  *fixed_params),
 
     # DP2 + MP4
-    (32,  *gpt_specs["1.3B"],  2,   4,   1,   1,   1,  1,    1,  *fixed_params),
-    (64,  *gpt_specs["1.3B"],  2,   4,   1,   1,   1,  2,    1,  *fixed_params),
-    (128,  *gpt_specs["1.3B"],  2,   4,   1,   1,   1,  4,    1,  *fixed_params),
-    (256,  *gpt_specs["1.3B"],  2,   4,   1,   1,   1,  8,    1,  *fixed_params),
-    (512,  *gpt_specs["1.3B"],  2,   4,   1,   1,   1,  16,    1,  *fixed_params),
-    (1024,  *gpt_specs["1.3B"],  2,   4,   1,   1,   1,  32,    1,  *fixed_params),
+    # (32,  *gpt_specs["1.3B"],  2,   4,   1,   1,   1,  1,    1,  *fixed_params),
+    # (64,  *gpt_specs["1.3B"],  2,   4,   1,   1,   1,  2,    1,  *fixed_params),
+    # (128,  *gpt_specs["1.3B"],  2,   4,   1,   1,   1,  4,    1,  *fixed_params),
+    # (256,  *gpt_specs["1.3B"],  2,   4,   1,   1,   1,  8,    1,  *fixed_params),
+    # (512,  *gpt_specs["1.3B"],  2,   4,   1,   1,   1,  16,    1,  *fixed_params),
+    # (1024,  *gpt_specs["1.3B"],  2,   4,   1,   1,   1,  32,    1,  *fixed_params),
 
     # DP2 + PP4
-    (16,  *gpt_specs["1.3B"],  2,   1,   1,   1,   4,  1,    1,  *fixed_params),
-    (32,  *gpt_specs["1.3B"],  2,   1,   1,   1,   4,  2,    1,  *fixed_params),
-    (64,  *gpt_specs["1.3B"],  2,   1,   1,   1,   4,  4,    1,  *fixed_params),
-    (128,  *gpt_specs["1.3B"],  2,   1,   1,   1,   4,  8,    1,  *fixed_params),
-    (256,  *gpt_specs["1.3B"],  2,   1,   1,   1,   4,  16,    1,  *fixed_params),
-    (512,  *gpt_specs["1.3B"],  2,   1,   1,   1,   4,  32,    1,  *fixed_params),
-    (1024,  *gpt_specs["1.3B"],  2,   1,   1,   1,   4,  64,    1,  *fixed_params),
+    # (16,  *gpt_specs["1.3B"],  2,   1,   1,   1,   4,  1,    1,  *fixed_params),
+    # (32,  *gpt_specs["1.3B"],  2,   1,   1,   1,   4,  2,    1,  *fixed_params),
+    # (64,  *gpt_specs["1.3B"],  2,   1,   1,   1,   4,  4,    1,  *fixed_params),
+    # (128,  *gpt_specs["1.3B"],  2,   1,   1,   1,   4,  8,    1,  *fixed_params),
+    # (256,  *gpt_specs["1.3B"],  2,   1,   1,   1,   4,  16,    1,  *fixed_params),
+    # (512,  *gpt_specs["1.3B"],  2,   1,   1,   1,   4,  32,    1,  *fixed_params),
+    # parax
+    # (1024,  *gpt_specs["1.3B"],  2,   1,   1,   2,   4,  64,    True,  *fixed_params),
 
     # DP2 + MP2 + PP2
-    (32,  *gpt_specs["1.3B"],  2,   2,   1,   1,   2,  1,    1,  *fixed_params),
-    (64,  *gpt_specs["1.3B"],  2,   2,   1,   1,   2,  2,    1,  *fixed_params),
-    (128,  *gpt_specs["1.3B"],  2,   2,   1,   1,   2,  4,    1,  *fixed_params),
-    (256,  *gpt_specs["1.3B"],  2,   2,   1,   1,   2,  8,    1,  *fixed_params),
-    (512,  *gpt_specs["1.3B"],  2,   2,   1,   1,   2,  16,    1,  *fixed_params),
-    (1024,  *gpt_specs["1.3B"],  2,   2,   1,   1,   2,  32,    1,  *fixed_params),
+    # (32,  *gpt_specs["1.3B"],  2,   2,   1,   1,   2,  1,    1,  *fixed_params),
+    # (64,  *gpt_specs["1.3B"],  2,   2,   1,   1,   2,  2,    1,  *fixed_params),
+    # (128,  *gpt_specs["1.3B"],  2,   2,   1,   1,   2,  4,    1,  *fixed_params),
+    # (256,  *gpt_specs["1.3B"],  2,   2,   1,   1,   2,  8,    1,  *fixed_params),
+    # (512,  *gpt_specs["1.3B"],  2,   2,   1,   1,   2,  16,    1,  *fixed_params),
+    # parax
+    # (1024,  *gpt_specs["1.3B"],  2,   2,   1,   4,   2,  32,    False,  *fixed_params),
+
 
     # MP-only, max per-gpu batch size = 4
-    (32,  *gpt_specs["1.3B"],  1,   8,   1,   1,   1,  1,    1,  *fixed_params),
-    (64,  *gpt_specs["1.3B"],  1,   8,   1,   1,   1,  2,    1,  *fixed_params),
-    (128,  *gpt_specs["1.3B"],  1,   8,   1,   1,   1, 4,    1,  *fixed_params),
-    (256,  *gpt_specs["1.3B"],  1,  8,   1,   1,   1,  8,    1,  *fixed_params),
-    (512,  *gpt_specs["1.3B"],  1,  8,   1,   1,   1,  16,    1,  *fixed_params),
-    (1024,  *gpt_specs["1.3B"],  1,  8,   1,   1,   1,  32,    1,  *fixed_params),
+    # (32,  *gpt_specs["1.3B"],  1,   8,   1,   1,   1,  1,    1,  *fixed_params),
+    # (64,  *gpt_specs["1.3B"],  1,   8,   1,   1,   1,  2,    1,  *fixed_params),
+    # (128,  *gpt_specs["1.3B"],  1,   8,   1,   1,   1, 4,    1,  *fixed_params),
+    # (256,  *gpt_specs["1.3B"],  1,  8,   1,   1,   1,  8,    1,  *fixed_params),
+    # (512,  *gpt_specs["1.3B"],  1,  8,   1,   1,   1,  16,    1,  *fixed_params),
+    # (1024,  *gpt_specs["1.3B"],  1,  8,   1,   1,   1,  32,    1,  *fixed_params),
 
     # MP4 + PP2, max bs = 4
-    (32,  *gpt_specs["1.3B"],  1,   4,   1,   1,   2,  1,    1,  *fixed_params),
-    (64,  *gpt_specs["1.3B"],  1,   4,   1,   1,   2,  2,    1,  *fixed_params),
-    (128,  *gpt_specs["1.3B"],  1,   4,   1,   1,   2,  4,    1,  *fixed_params),
-    (256,  *gpt_specs["1.3B"],  1,   4,   1,   1,   2,  8,    1,  *fixed_params),
-    (512,  *gpt_specs["1.3B"],  1,   4,   1,   1,   2,  16,    1,  *fixed_params),
-    (1024,  *gpt_specs["1.3B"],  1,   4,   1,   1,   2,  32,    1,  *fixed_params),
+    # (32,  *gpt_specs["1.3B"],  1,   4,   1,   1,   2,  1,    1,  *fixed_params),
+    # (64,  *gpt_specs["1.3B"],  1,   4,   1,   1,   2,  2,    1,  *fixed_params),
+    # (128,  *gpt_specs["1.3B"],  1,   4,   1,   1,   2,  4,    1,  *fixed_params),
+    # (256,  *gpt_specs["1.3B"],  1,   4,   1,   1,   2,  8,    1,  *fixed_params),
+    # (512,  *gpt_specs["1.3B"],  1,   4,   1,   1,   2,  16,    1,  *fixed_params),
+    # (1024,  *gpt_specs["1.3B"],  1,   4,   1,   1,   2,  32,    1,  *fixed_params),
 
     # MP2 + PP4, max bs = 4
-    (32,  *gpt_specs["1.3B"],  1,   2,   1,   1,   4,  1,    1,  *fixed_params),
-    (64,  *gpt_specs["1.3B"],  1,   2,   1,   1,   4,  2,    1,  *fixed_params),
-    (128,  *gpt_specs["1.3B"],  1,   2,   1,   1,   4,  4,    1,  *fixed_params),
-    (256,  *gpt_specs["1.3B"],  1,   2,   1,   1,   4,  8,    1,  *fixed_params),
-    (512,  *gpt_specs["1.3B"],  1,   2,   1,   1,   4,  16,    1,  *fixed_params),
-    (1024,  *gpt_specs["1.3B"],  1,   2,   1,   1,   4,  32,    1,  *fixed_params),
+    # (32,  *gpt_specs["1.3B"],  1,   2,   1,   1,   4,  1,    1,  *fixed_params),
+    # (64,  *gpt_specs["1.3B"],  1,   2,   1,   1,   4,  2,    1,  *fixed_params),
+    # (128,  *gpt_specs["1.3B"],  1,   2,   1,   1,   4,  4,    1,  *fixed_params),
+    # (256,  *gpt_specs["1.3B"],  1,   2,   1,   1,   4,  8,    1,  *fixed_params),
+    # (512,  *gpt_specs["1.3B"],  1,   2,   1,   1,   4,  16,    1,  *fixed_params),
+    # (1024,  *gpt_specs["1.3B"],  1,   2,   1,   1,   4,  32,    1,  *fixed_params),
 
     # PP-only, max per-gpu batch size = 2
-    (32,  *gpt_specs["1.3B"],  1,   1,   1,   1,   8,  2,    1,  *fixed_params),
-    (64,  *gpt_specs["1.3B"],  1,   1,   1,   1,   4,  4,    1,  *fixed_params),
-    (128,  *gpt_specs["1.3B"], 1,  1,   1,   1,   4,  8,    1,  *fixed_params),
-    (256,  *gpt_specs["1.3B"], 1,  1,   1,   1,   4,  16,    1,  *fixed_params),
-    (512,  *gpt_specs["1.3B"], 1,  1,   1,   1,   4,  32,    1,  *fixed_params),
-    (1024,  *gpt_specs["1.3B"], 1,  1,   1,   1,   4,  64,    1,  *fixed_params),
+    # (32,  *gpt_specs["1.3B"],  1,   1,   1,   1,   8,  2,    1,  *fixed_params),
+    # (64,  *gpt_specs["1.3B"],  1,   1,   1,   1,   8,  4,    1,  *fixed_params),
+    # (128,  *gpt_specs["1.3B"], 1,  1,   1,   1,   8,  8,    1,  *fixed_params),
+    # (256,  *gpt_specs["1.3B"], 1,  1,   1,   1,   8,  16,    1,  *fixed_params),
+    # (512,  *gpt_specs["1.3B"], 1,  1,   1,   1,   8,  32,    1,  *fixed_params),
+    # (1024,  *gpt_specs["1.3B"], 1,  1,   1,   1,   8,  64,    True,  *fixed_params),
+
+    # parax-only
+    # (1024,  *gpt_specs["1.3B"], 1,  1,   1,   1,   8,  128,    True,  *fixed_params),
 
     # ====================
     # 2.7B model
-    # DP maximally can only be 2
+    # Megatron DP maximally can only be 2
+
+    # parax-only, DP = 8 also fails
+
+    # parax-only, DP = 4, MP = 2
+    # (1024,  *gpt_specs["2.7B"],  4,   2,   1,   4,   1,   32,    False,  *fixed_params),
 
     # DP 2 + MP 4, max per-gpu bs = 1
-    (8,  *gpt_specs["2.7B"],  2,   4,   1,   1,   1,  1,    1,  *fixed_params),
-    (16,  *gpt_specs["2.7B"],  2,   4,   1,   1,   1,  2,    1,  *fixed_params),
-    (32,  *gpt_specs["2.7B"],  2,   4,   1,   1,   1,  4,    1,  *fixed_params),
-    (64,  *gpt_specs["2.7B"],  2,   4,   1,   1,   1,  8,    1,  *fixed_params),
-    (128,  *gpt_specs["2.7B"],  2,   4,   1,   1,   1,  16 ,    1,  *fixed_params),
-    (256,  *gpt_specs["2.7B"],  2,   4,   1,   1,   1,  32,    1,  *fixed_params),
-    (512,  *gpt_specs["2.7B"],  2,   4,   1,   1,   1,  64,    1,  *fixed_params),
-    (1024,  *gpt_specs["2.7B"],  2,   4,   1,   1,   1,  128,    1,  *fixed_params),
+    # (8,  *gpt_specs["2.7B"],  2,   4,   1,   1,   1,  1,    1,  *fixed_params),
+    # (16,  *gpt_specs["2.7B"],  2,   4,   1,   1,   1,  2,    1,  *fixed_params),
+    # (32,  *gpt_specs["2.7B"],  2,   4,   1,   1,   1,  4,    1,  *fixed_params),
+    # (64,  *gpt_specs["2.7B"],  2,   4,   1,   1,   1,  8,    1,  *fixed_params),
+    # (128,  *gpt_specs["2.7B"],  2,   4,   1,   1,   1,  16 ,    1,  *fixed_params),
+    # (256,  *gpt_specs["2.7B"],  2,   4,   1,   1,   1,  32,    1,  *fixed_params),
+    # (512,  *gpt_specs["2.7B"],  2,   4,   1,   1,   1,  64,    1,  *fixed_params),
+    # (1024,  *gpt_specs["2.7B"],  2,   4,   1,   1,   1,  128,    1,  *fixed_params),
 
     # DP 2 + MP2 + PP2, max per-gpu bs = 1
-    (8,  *gpt_specs["2.7B"],  2,   2,   1,   1,   2,  1,    1,  *fixed_params),
-    (16,  *gpt_specs["2.7B"],  2,   2,   1,   1,   2,  2,    1,  *fixed_params),
-    (32,  *gpt_specs["2.7B"],  2,   2,   1,   1,   2,  4,    1,  *fixed_params),
-    (64,  *gpt_specs["2.7B"],  2,   2,   1,   1,   2,  8,    1,  *fixed_params),
-    (128,  *gpt_specs["2.7B"],  2,   2,   1,   1,   2,  16 ,    1,  *fixed_params),
-    (256,  *gpt_specs["2.7B"],  2,   2,   1,   1,   2,  32,    1,  *fixed_params),
-    (512,  *gpt_specs["2.7B"],  2,   2,   1,   1,   2,  64,    1,  *fixed_params),
-    (1024,  *gpt_specs["2.7B"],  2,   2,   1,   1,   2,  128,    1,  *fixed_params),
+    # (8,  *gpt_specs["2.7B"],  2,   2,   1,   1,   2,  1,    1,  *fixed_params),
+    # (16,  *gpt_specs["2.7B"],  2,   2,   1,   1,   2,  2,    1,  *fixed_params),
+    # (32,  *gpt_specs["2.7B"],  2,   2,   1,   1,   2,  4,    1,  *fixed_params),
+    # (64,  *gpt_specs["2.7B"],  2,   2,   1,   1,   2,  8,    1,  *fixed_params),
+    # (128,  *gpt_specs["2.7B"],  2,   2,   1,   1,   2,  16 ,    1,  *fixed_params),
+    # (256,  *gpt_specs["2.7B"],  2,   2,   1,   1,   2,  32,    1,  *fixed_params),
+    # (512,  *gpt_specs["2.7B"],  2,   2,   1,   1,   2,  64,    1,  *fixed_params),
+    # (1024,  *gpt_specs["2.7B"],  2,   2,   1,   1,   2,  128,    1,  *fixed_params),
+
+    # parax-only
+    # (1024,  *gpt_specs["2.7B"],  2,   2,   1,   4,   2,  64,    False,  *fixed_params),
+
+
+    # parax-only DP = 4, PP = 2
+    # (1024,  *gpt_specs["2.7B"],  4,   1,   1,   4,   2,   64,    True,  *fixed_params),
+
+    # parax-only DP = 2, PP = 4 ?
+    # (1024,  *gpt_specs["2.7B"],  2,   1,   1,   2,   4,   64,    True,  *fixed_params),
 
     # MP = 8, max bs = 2
-    (16,  *gpt_specs["2.7B"],  1,   8,   1,   1,   1,  1,    1,  *fixed_params),
-    (32,  *gpt_specs["2.7B"],  1,   8,   1,   1,   1,  2,    1,  *fixed_params),
-    (64,  *gpt_specs["2.7B"],  1,   8,   1,   1,   1,  4,    1,  *fixed_params),
-    (128,  *gpt_specs["2.7B"],  1,   8,   1,   1,   1,  8,    1,  *fixed_params),
-    (256,  *gpt_specs["2.7B"],  1,   8,   1,   1,   1,  32,    1,  *fixed_params),
-    (512,  *gpt_specs["2.7B"],  1,   8,   1,   1,   1,  64,    1,  *fixed_params),
-    (1024,  *gpt_specs["2.7B"],  1,   8,   1,   1,   1,  128,    1,  *fixed_params),
+    # (16,  *gpt_specs["2.7B"],  1,   8,   1,   1,   1,  1,    1,  *fixed_params),
+    # (32,  *gpt_specs["2.7B"],  1,   8,   1,   1,   1,  2,    1,  *fixed_params),
+    # (64,  *gpt_specs["2.7B"],  1,   8,   1,   1,   1,  4,    1,  *fixed_params),
+    # (128,  *gpt_specs["2.7B"],  1,   8,   1,   1,   1,  8,    1,  *fixed_params),
+    # (256,  *gpt_specs["2.7B"],  1,   8,   1,   1,   1,  32,    1,  *fixed_params),
+    # (512,  *gpt_specs["2.7B"],  1,   8,   1,   1,   1,  64,    1,  *fixed_params),
+    # (1024,  *gpt_specs["2.7B"],  1,   8,   1,   1,   1,  128,    1,  *fixed_params),
 
     # MP = 4, PP = 2, max bs = 2
-    (16,  *gpt_specs["2.7B"],  1,   4,   1,   1,   2,  1,    1,  *fixed_params),
-    (32,  *gpt_specs["2.7B"],  1,   4,   1,   1,   2,  2,    1,  *fixed_params),
-    (64,  *gpt_specs["2.7B"],  1,   4,   1,   1,   2,  4,    1,  *fixed_params),
-    (128,  *gpt_specs["2.7B"],  1,   4,   1,   1,   2,  8,    1,  *fixed_params),
-    (256,  *gpt_specs["2.7B"],  1,   4,   1,   1,   2,  16,    1,  *fixed_params),
-    (512,  *gpt_specs["2.7B"],  1,   4,   1,   1,   2,  32,    1,  *fixed_params),
-    (1024,  *gpt_specs["2.7B"],  1,   4,   1,   1,   2,  64,    1,  *fixed_params),
+    # (16,  *gpt_specs["2.7B"],  1,   4,   1,   1,   2,  1,    1,  *fixed_params),
+    # (32,  *gpt_specs["2.7B"],  1,   4,   1,   1,   2,  2,    1,  *fixed_params),
+    # (64,  *gpt_specs["2.7B"],  1,   4,   1,   1,   2,  4,    1,  *fixed_params),
+    # (128,  *gpt_specs["2.7B"],  1,   4,   1,   1,   2,  8,    1,  *fixed_params),
+    # (256,  *gpt_specs["2.7B"],  1,   4,   1,   1,   2,  16,    1,  *fixed_params),
+    # (512,  *gpt_specs["2.7B"],  1,   4,   1,   1,   2,  32,    1,  *fixed_params),
+    # (1024,  *gpt_specs["2.7B"],  1,   4,   1,   1,   2,  64,    1,  *fixed_params),
 
     # MP = 2, PP = 4, max bs = 2
-    (16,  *gpt_specs["2.7B"],  1,   2,   1,   1,   4,  1,    1,  *fixed_params),
-    (32,  *gpt_specs["2.7B"],  1,   2,   1,   1,   4,  2,    1,  *fixed_params),
-    (64,  *gpt_specs["2.7B"],  1,   2,   1,   1,   4,  4,    1,  *fixed_params),
-    (128,  *gpt_specs["2.7B"],  1,   2,   1,   1,   4,  8,    1,  *fixed_params),
-    (256,  *gpt_specs["2.7B"],  1,   2,   1,   1,   4,  16,    1,  *fixed_params),
-    (512,  *gpt_specs["2.7B"],  1,   2,   1,   1,   4,  32,    1,  *fixed_params),
-    (1024,  *gpt_specs["2.7B"],  1,   2,   1,   1,   4,  64,    1,  *fixed_params),
+    # (16,  *gpt_specs["2.7B"],  1,   2,   1,   1,   4,  1,    1,  *fixed_params),
+    # (32,  *gpt_specs["2.7B"],  1,   2,   1,   1,   4,  2,    1,  *fixed_params),
+    # (64,  *gpt_specs["2.7B"],  1,   2,   1,   1,   4,  4,    1,  *fixed_params),
+    # (128,  *gpt_specs["2.7B"],  1,   2,   1,   1,   4,  8,    1,  *fixed_params),
+    # (256,  *gpt_specs["2.7B"],  1,   2,   1,   1,   4,  16,    1,  *fixed_params),
+    # (512,  *gpt_specs["2.7B"],  1,   2,   1,   1,   4,  32,    1,  *fixed_params),
+    # (1024,  *gpt_specs["2.7B"],  1,   2,   1,   1,   4,  64,    1,  *fixed_params),
 
     # PP = 8, max bs = 1
-    (8,  *gpt_specs["2.7B"],  1,   1,   1,   1,   8,  1,    1,  *fixed_params),
-    (16,  *gpt_specs["2.7B"],  1,   1,   1,   1,   8,  2,    1,  *fixed_params),
-    (32,  *gpt_specs["2.7B"],  1,   1,   1,   1,   8,  4,    1,  *fixed_params),
-    (64,  *gpt_specs["2.7B"],  1,   1,   1,   1,   8,  8,    1,  *fixed_params),
-    (128,  *gpt_specs["2.7B"],  1,   1,   1,   1,   8,  16,    1,  *fixed_params),
-    (256,  *gpt_specs["2.7B"],  1,   1,   1,   1,   8,  32,    1,  *fixed_params),
-    (512,  *gpt_specs["2.7B"],  1,   1,   1,   1,   8,  64,    1,  *fixed_params),
-    (1024,  *gpt_specs["2.7B"],  1,   1,   1,   1,   8,  128,    1,  *fixed_params),
+    # (8,  *gpt_specs["2.7B"],  1,   1,   1,   1,   8,  1,    1,  *fixed_params),
+    # (16,  *gpt_specs["2.7B"],  1,   1,   1,   1,   8,  2,    1,  *fixed_params),
+    # (32,  *gpt_specs["2.7B"],  1,   1,   1,   1,   8,  4,    1,  *fixed_params),
+    # (64,  *gpt_specs["2.7B"],  1,   1,   1,   1,   8,  8,    1,  *fixed_params),
+    # (128,  *gpt_specs["2.7B"],  1,   1,   1,   1,   8,  16,    1,  *fixed_params),
+    # (256,  *gpt_specs["2.7B"],  1,   1,   1,   1,   8,  32,    1,  *fixed_params),
+    # (512,  *gpt_specs["2.7B"],  1,   1,   1,   1,   8,  64,    1,  *fixed_params),
+    # parax
+    # (1024,  *gpt_specs["2.7B"],  1,   1,   1,   1,   8,  128,    True,  *fixed_params),
 ],
 
 16: [
     # 2.7B model
-    # DP maximally can only be 4
+    # DP maximally can only be 4 for Megatron
+
+    # parax-only, DP = 16
+    # (1024, *gpt_specs["2.7B"],  16,   1,   2,   8,   1,  64,    True,  *fixed_params),  # autosharding warning
+
+    # parax-only, DP = 8, PP = 2
+    # (1024, *gpt_specs["2.7B"],  8,   1,   1,   8,   2,  64,    True,  *fixed_params),
+    # (1024, *gpt_specs["2.7B"],  8,   1,   1,   8,   2,  32,    True,  *fixed_params),
+
+    # parax-only, DP = 8, MP = 2
+    # (1024, *gpt_specs["2.7B"],  8,   2,   1,   1,   1,  32,    False,  *fixed_params), # autosharding warning
+
     # DP = 4, MP =4
     # Megatron-only
-    (16,  *gpt_specs["2.7B"],  4,   4,   1,   1,   1,  1,    False,  *fixed_params),
-    (32,  *gpt_specs["2.7B"],  4,   4,   1,   1,   1,  2,    False,  *fixed_params),
-    (64,  *gpt_specs["2.7B"],  4,   4,   1,   1,   1,  4,    False,  *fixed_params),
-    (128,  *gpt_specs["2.7B"],  4,   4,   1,   1,   1,  8,    False,  *fixed_params),
-    (256,  *gpt_specs["2.7B"],  4,   4,   1,   1,   1,  16,    False,  *fixed_params),
-    (512,  *gpt_specs["2.7B"],  4,   4,   1,   1,   1,  32,    False,  *fixed_params),
-    (1024,  *gpt_specs["2.7B"],  4,   4,   1,   1,   1,  64,    False,  *fixed_params),
-    #
+    # (16,  *gpt_specs["2.7B"],  4,   4,   1,   1,   1,  1,    False,  *fixed_params),
+    # (32,  *gpt_specs["2.7B"],  4,   4,   1,   1,   1,  2,    False,  *fixed_params),
+    # (64,  *gpt_specs["2.7B"],  4,   4,   1,   1,   1,  4,    False,  *fixed_params),
+    # (128,  *gpt_specs["2.7B"],  4,   4,   1,   1,   1,  8,    False,  *fixed_params),
+    # (256,  *gpt_specs["2.7B"],  4,   4,   1,   1,   1,  16,    False,  *fixed_params),
+    # (512,  *gpt_specs["2.7B"],  4,   4,   1,   1,   1,  32,    False,  *fixed_params),
+    # parax
+    # (1024,  *gpt_specs["2.7B"],  4,   4,   1,   1,   1,  64,    False,  *fixed_params), # autosharding warning.
+
     # # DP = 4, MP = 2, PP = 2
-    (16,  *gpt_specs["2.7B"],  4,   2,   1,   8,   2,  1,    False,  *fixed_params),
-    (32,  *gpt_specs["2.7B"],  4,   2,   1,   8,   2,  2,    False,  *fixed_params),
-    (64,  *gpt_specs["2.7B"],  4,   2,   1,   8,   2,  4,    False,  *fixed_params),
-    (128,  *gpt_specs["2.7B"],  4,   2,   1,   8,   2,  8,    False,  *fixed_params),
-    (256,  *gpt_specs["2.7B"],  4,   2,   1,   8,   2,  16,    False,  *fixed_params),
-    (512,  *gpt_specs["2.7B"],  4,   2,   1,   8,   2,  32,    False,  *fixed_params),
-    (1024,  *gpt_specs["2.7B"],  4,   2,   1,   8,   2,  64,    False,  *fixed_params),
-    #
-    # # DP = 4, PP = 4
-    # # impossible even when bs = 1
-    #
+    # (16,  *gpt_specs["2.7B"],  4,   2,   1,   8,   2,  1,    False,  *fixed_params),
+    # (32,  *gpt_specs["2.7B"],  4,   2,   1,   8,   2,  2,    False,  *fixed_params),
+    # (64,  *gpt_specs["2.7B"],  4,   2,   1,   8,   2,  4,    False,  *fixed_params),
+    # (128,  *gpt_specs["2.7B"],  4,   2,   1,   8,   2,  8,    False,  *fixed_params),
+    # (256,  *gpt_specs["2.7B"],  4,   2,   1,   8,   2,  16,    False,  *fixed_params),
+    # (512,  *gpt_specs["2.7B"],  4,   2,   1,   8,   2,  32,    False,  *fixed_params),
+    # (1024,  *gpt_specs["2.7B"],  4,   2,   1,   8,   2,  64,    False,  *fixed_params),
+    # parax
+    # (1024,  *gpt_specs["2.7B"],  4,   2,   1,   8,   2,  32,    False,  *fixed_params), # peak memory only 7.5G
+    # (1024,  *gpt_specs["2.7B"],  4,   2,   1,   8,   2,  64,    False,  *fixed_params),
+
+    # DP = 4, PP = 4
+    # impossible even when bs = 1 for megatron
+    # parax-only
+    # (1024,  *gpt_specs["2.7B"],  4,   1,   1,   4,   4,  64,    True,  *fixed_params),
+    # (1024,  *gpt_specs["2.7B"],  4,   1,   1,   4,   4,  32,    True,  *fixed_params),
+    (1024,  *gpt_specs["2.7B"],  4,   1,   1,   4,   4,  128,    True,  *fixed_params),
+
+
     # # DP = 2, MP = 8
-    (32,  *gpt_specs["2.7B"],  2,   8,   1,   1,   1,  1,    1,  *fixed_params),
-    (64,  *gpt_specs["2.7B"],  2,   8,   1,   1,   1,  2,    1,  *fixed_params),
-    (128,  *gpt_specs["2.7B"],  2,   8,   1,   1,   1,  8,    1,  *fixed_params),
-    (256,  *gpt_specs["2.7B"],  2,   8,   1,   1,   1,  16,    1,  *fixed_params),
-    (512,  *gpt_specs["2.7B"],  2,   8,   1,   1,   1,  32,    1,  *fixed_params),
-    (1024,  *gpt_specs["2.7B"],  2,   8,   1,   1,   1,  64,    1,  *fixed_params),
+    # (32,  *gpt_specs["2.7B"],  2,   8,   1,   1,   1,  1,    1,  *fixed_params),
+    # (64,  *gpt_specs["2.7B"],  2,   8,   1,   1,   1,  2,    1,  *fixed_params),
+    # (128,  *gpt_specs["2.7B"],  2,   8,   1,   1,   1,  8,    1,  *fixed_params),
+    # (256,  *gpt_specs["2.7B"],  2,   8,   1,   1,   1,  16,    1,  *fixed_params),
+    # (512,  *gpt_specs["2.7B"],  2,   8,   1,   1,   1,  32,    1,  *fixed_params),
+    # parax
+    # (1024,  *gpt_specs["2.7B"],  2,   8,   1,   1,   1,  64,    1,  *fixed_params),  # autosharding warning.
 
     # DP = 2, MP = 4, PP = 2
-    (32,  *gpt_specs["2.7B"],  2,   4,   1,   8,   2,  2,    1,  *fixed_params),
-    (64,  *gpt_specs["2.7B"],  2,   4,   1,   8,   2,  4,    1,  *fixed_params),
-    (128,  *gpt_specs["2.7B"],  2,   4,   1,   8,   2,  8,    1,  *fixed_params),
-    (256,  *gpt_specs["2.7B"],  2,   4,   1,   8,   2,  16,    1,  *fixed_params),
-    (512,  *gpt_specs["2.7B"],  2,   4,   1,   8,   2,  32,    1,  *fixed_params),
-    (1024,  *gpt_specs["2.7B"],  2,   4,   1,   8,   2,  64,    1,  *fixed_params),
+    # (32,  *gpt_specs["2.7B"],  2,   4,   1,   8,   2,  2,    1,  *fixed_params),
+    # (64,  *gpt_specs["2.7B"],  2,   4,   1,   8,   2,  4,    1,  *fixed_params),
+    # (128,  *gpt_specs["2.7B"],  2,   4,   1,   8,   2,  8,    1,  *fixed_params),
+    # (256,  *gpt_specs["2.7B"],  2,   4,   1,   8,   2,  16,    1,  *fixed_params),
+    # (512,  *gpt_specs["2.7B"],  2,   4,   1,   8,   2,  32,    1,  *fixed_params),
+    # (1024,  *gpt_specs["2.7B"],  2,   4,   1,   8,   2,  64,    1,  *fixed_params),
+
+    # parax-only
+    # (1024,  *gpt_specs["2.7B"],  2,   4,   1,   8,   2,  64,    False,  *fixed_params), # autosharding warning
+    # (1024,  *gpt_specs["2.7B"],  2,   4,   1,   8,   2,  32,    False,  *fixed_params), # autosharding warning
 
     # DP = 2, MP = 2, PP = 4
-    (32,  *gpt_specs["2.7B"],  2,   2,   1,   4,   4,  2,    1,  *fixed_params),
-    (64,  *gpt_specs["2.7B"],  2,   2,   1,   4,   4,  4,    1,  *fixed_params),
-    (128,  *gpt_specs["2.7B"],  2,   2,   1,   4,   4,  8,    1,  *fixed_params),
-    (256,  *gpt_specs["2.7B"],  2,   2,   1,   4,   4,  16,    1,  *fixed_params),
-    (512,  *gpt_specs["2.7B"],  2,   2,   1,   4,   4,  32,    1,  *fixed_params),
-    (1024,  *gpt_specs["2.7B"],  2,   2,   1,   4,   4,  64,    1,  *fixed_params),
+    # (32,  *gpt_specs["2.7B"],  2,   2,   1,   4,   4,  2,    1,  *fixed_params),
+    # (64,  *gpt_specs["2.7B"],  2,   2,   1,   4,   4,  4,    1,  *fixed_params),
+    # (128,  *gpt_specs["2.7B"],  2,   2,   1,   4,   4,  8,    1,  *fixed_params),
+    # (256,  *gpt_specs["2.7B"],  2,   2,   1,   4,   4,  16,    1,  *fixed_params),
+    # (512,  *gpt_specs["2.7B"],  2,   2,   1,   4,   4,  32,    1,  *fixed_params),
+    # (1024,  *gpt_specs["2.7B"],  2,   2,   1,   4,   4,  64,    1,  *fixed_params),
+    # parax-only
+    # (1024,  *gpt_specs["2.7B"],  2,   2,   1,   4,   4,  64,    False,  *fixed_params),
+    # (1024,  *gpt_specs["2.7B"],  2,   2,   1,   4,   4,  32,    False,  *fixed_params),
 
     # DP = 2, PP = 8
-    (16,  *gpt_specs["2.7B"],  2,   1,   1,   2,   8,  1,    1,  *fixed_params),
-    (32,  *gpt_specs["2.7B"],  2,   1,   1,   2,   8,  2,    1,  *fixed_params),
-    (64,  *gpt_specs["2.7B"],  2,   1,   1,   2,   8,  4,    1,  *fixed_params),
-    (128,  *gpt_specs["2.7B"],  2,   1,   1,   2,   8,  8,    1,  *fixed_params),
-    (256,  *gpt_specs["2.7B"],  2,   1,   1,   2,   8,  16,    1,  *fixed_params),
-    (512,  *gpt_specs["2.7B"],  2,   1,   1,   2,   8,  32,    1,  *fixed_params),
-    (1024,  *gpt_specs["2.7B"],  2,   1,   1,   2,   8,  64,    1,  *fixed_params),
+    # (16,  *gpt_specs["2.7B"],  2,   1,   1,   2,   8,  1,    1,  *fixed_params),
+    # (32,  *gpt_specs["2.7B"],  2,   1,   1,   2,   8,  2,    1,  *fixed_params),
+    # (64,  *gpt_specs["2.7B"],  2,   1,   1,   2,   8,  4,    1,  *fixed_params),
+    # (128,  *gpt_specs["2.7B"],  2,   1,   1,   2,   8,  8,    1,  *fixed_params),
+    # (256,  *gpt_specs["2.7B"],  2,   1,   1,   2,   8,  16,    1,  *fixed_params),
+    # (512,  *gpt_specs["2.7B"],  2,   1,   1,   2,   8,  32,    1,  *fixed_params),
+    # (1024,  *gpt_specs["2.7B"],  2,   1,   1,   2,   8,  64,    1,  *fixed_params),
+    # parax-only
+    # (1024,  *gpt_specs["2.7B"],  2,   1,   1,   2,   8,  64,    True,  *fixed_params),
+    (1024,  *gpt_specs["2.7B"],  2,   1,   1,   2,   8,  128,    True,  *fixed_params),
 
     # MP = 8, PP = 2
-    (32,  *gpt_specs["2.7B"],  1,   8,   1,   8,   2,  1,    1,  *fixed_params),
-    (64,  *gpt_specs["2.7B"],  1,   8,   1,   8,   2,  2,    1,  *fixed_params),
-    (128,  *gpt_specs["2.7B"],  1,   8,   1,   8,   2,  4,    1,  *fixed_params),
-    (256,  *gpt_specs["2.7B"],  1,   8,   1,   8,   2,  8,    1,  *fixed_params),
-    (512,  *gpt_specs["2.7B"],  1,   8,   1,   8,   2,  16,    1,  *fixed_params),
-    (1024,  *gpt_specs["2.7B"],  1,   8,   1,   8,   2,  32,    1,  *fixed_params),
+    # (32,  *gpt_specs["2.7B"],  1,   8,   1,   8,   2,  1,    1,  *fixed_params),
+    # (64,  *gpt_specs["2.7B"],  1,   8,   1,   8,   2,  2,    1,  *fixed_params),
+    # (128,  *gpt_specs["2.7B"],  1,   8,   1,   8,   2,  4,    1,  *fixed_params),
+    # (256,  *gpt_specs["2.7B"],  1,   8,   1,   8,   2,  8,    1,  *fixed_params),
+    # (512,  *gpt_specs["2.7B"],  1,   8,   1,   8,   2,  16,    1,  *fixed_params),
+    # (1024,  *gpt_specs["2.7B"],  1,   8,   1,   8,   2,  32,    1,  *fixed_params),
 
     # MP = 4, PP = 4
-    (32,  *gpt_specs["2.7B"],  1,   4,   1,   4,   4,  1,    1,  *fixed_params),
-    (64,  *gpt_specs["2.7B"],  1,   4,   1,   4,   4,  2,    1,  *fixed_params),
-    (128,  *gpt_specs["2.7B"],  1,   4,   1,   4,   4,  8,    1,  *fixed_params),
-    (256,  *gpt_specs["2.7B"],  1,   4,   1,   4,   4,  16,    1,  *fixed_params),
-    (512,  *gpt_specs["2.7B"],  1,   4,   1,   4,   4,  32,    1,  *fixed_params),
-    (1024,  *gpt_specs["2.7B"],  1,   4,   1,   4,   4,  64,    1,  *fixed_params),
+    # (32,  *gpt_specs["2.7B"],  1,   4,   1,   4,   4,  1,    1,  *fixed_params),
+    # (64,  *gpt_specs["2.7B"],  1,   4,   1,   4,   4,  2,    1,  *fixed_params),
+    # (128,  *gpt_specs["2.7B"],  1,   4,   1,   4,   4,  8,    1,  *fixed_params),
+    # (256,  *gpt_specs["2.7B"],  1,   4,   1,   4,   4,  16,    1,  *fixed_params),
+    # (512,  *gpt_specs["2.7B"],  1,   4,   1,   4,   4,  32,    1,  *fixed_params),
+    # (1024,  *gpt_specs["2.7B"],  1,   4,   1,   4,   4,  64,    1,  *fixed_params),
 
     # MP = 2, PP = 8
-    (32,  *gpt_specs["2.7B"],  1,   2,   1,   2,   8,  1,    1,  *fixed_params),
-    (64,  *gpt_specs["2.7B"],  1,   2,   1,   2,   8,  4,    1,  *fixed_params),
-    (128,  *gpt_specs["2.7B"],  1,   2,   1,   2,   8,  8,    1,  *fixed_params),
-    (256,  *gpt_specs["2.7B"],  1,   2,   1,   2,   8,  16,    1,  *fixed_params),
-    (512,  *gpt_specs["2.7B"],  1,   2,   1,   2,   8,  32,    1,  *fixed_params),
-    (1024,  *gpt_specs["2.7B"],  1,   2,   1,   2,   8,  64,    1,  *fixed_params),
-
-    # MP = 1, PP = 16
-    (16,  *gpt_specs["2.7B"],  1,   1,   1,   1,   16,  1,    1,  *fixed_params),
-    (32,  *gpt_specs["2.7B"],  1,   1,   1,   1,   16,  2,    1,  *fixed_params),
-    (64,  *gpt_specs["2.7B"],  1,   1,   1,   1,   16,  4,    1,  *fixed_params),
-    (128,  *gpt_specs["2.7B"],  1,   1,   1,   1,   16,  8,    1,  *fixed_params),
-    (256,  *gpt_specs["2.7B"],  1,   1,   1,   1,   16,  16,    1,  *fixed_params),
-    (512,  *gpt_specs["2.7B"],  1,   1,   1,   1,   16,  32,    1,  *fixed_params),
-    (1024,  *gpt_specs["2.7B"],  1,   1,   1,   1,   16,  64,    1,  *fixed_params),
+    # (32,  *gpt_specs["2.7B"],  1,   2,   1,   2,   8,  1,    1,  *fixed_params),
+    # (64,  *gpt_specs["2.7B"],  1,   2,   1,   2,   8,  4,    1,  *fixed_params),
+    # (128,  *gpt_specs["2.7B"],  1,   2,   1,   2,   8,  8,    1,  *fixed_params),
+    # (256,  *gpt_specs["2.7B"],  1,   2,   1,   2,   8,  16,    1,  *fixed_params),
+    # (512,  *gpt_specs["2.7B"],  1,   2,   1,   2,   8,  32,    1,  *fixed_params),
+    # (1024,  *gpt_specs["2.7B"],  1,   2,   1,   2,   8,  64,    1,  *fixed_params),
+
+    # PP = 16
+    # (16,  *gpt_specs["2.7B"],  1,   1,   1,   1,   16,  1,    1,  *fixed_params),
+    # (32,  *gpt_specs["2.7B"],  1,   1,   1,   1,   16,  2,    1,  *fixed_params),
+    # (64,  *gpt_specs["2.7B"],  1,   1,   1,   1,   16,  4,    1,  *fixed_params),
+    # (128,  *gpt_specs["2.7B"],  1,   1,   1,   1,   16,  8,    1,  *fixed_params),
+    # (256,  *gpt_specs["2.7B"],  1,   1,   1,   1,   16,  16,    1,  *fixed_params),
+    # (512,  *gpt_specs["2.7B"],  1,   1,   1,   1,   16,  32,    1,  *fixed_params),
+    # (1024,  *gpt_specs["2.7B"],  1,   1,   1,   1,   16,  64,    1,  *fixed_params),
+
+    # parax-only; parax memory OOM at #mb = 64
+    (1024,  *gpt_specs["2.7B"],  1,   1,   1,   1,   16,  128,    1,  *fixed_params),
 
 
     # ======================================
     # 6.7B model
     # DP maximally can only be 1
 
+    # parax-only, DP = 16:
+    # (256,  *gpt_specs["6.7B"],  16,   1,   1,   16,   1,  1,    True,  *fixed_params), # autosharding warning.
+
+    # parax-only, DP = 8, PP = 2, Parax OOM.
+    # parax-only DP = 4, PP = 4, Parax OOM.
+    # parax-only DP = 4, MP = 2, PP = 2, Parax OOM
+
+    # parax-only DP = 4, MP = 4
+    # DP = 4, MP = 4:
+    (32,  *gpt_specs["6.7B"],  4,   4,   1,   16,   1,  2,    False,  *fixed_params), # cannot run because of bugs
+
+    # parax-only DP = 2, MP = 4, PP = 2
+    (1024,  *gpt_specs["6.7B"],  2,   4,   1,   8,   2,  64,    False,  *fixed_params), # autosharding warning
+
+    # parax-only DP = 2, MP = 2, PP = 4
+    (1024,  *gpt_specs["6.7B"],  2,   2,   1,   4,   4,  64,    False,  *fixed_params), # autosharding warning.
+
+    # parax-only DP = 2, PP =8
+    (1024,  *gpt_specs["6.7B"],  2,   1,   1,   2,   8,  128,    True,  *fixed_params),
+
+
     # MP = 8, PP = 2
-    (16,  *gpt_specs["6.7B"],  1,   8,   1,   8,   2,  1,    1,  *fixed_params),
-    (32,  *gpt_specs["6.7B"],  1,   8,   1,   8,   2,  2,    1,  *fixed_params),
-    (64,  *gpt_specs["6.7B"],  1,   8,   1,   8,   2,  4,    1,  *fixed_params),
-    (128,  *gpt_specs["6.7B"],  1,   8,   1,   8,   2,  8,    1,  *fixed_params),
-    (256,  *gpt_specs["6.7B"],  1,   8,   1,   8,   2,  16,    1,  *fixed_params),
-    (512,  *gpt_specs["6.7B"],  1,   8,   1,   8,   2,  32,    1,  *fixed_params),
-    (1024,  *gpt_specs["6.7B"],  1,   8,   1,   8,   2,  64,    1,  *fixed_params),
+    # (16,  *gpt_specs["6.7B"],  1,   8,   1,   8,   2,  1,    1,  *fixed_params),
+    # (32,  *gpt_specs["6.7B"],  1,   8,   1,   8,   2,  2,    1,  *fixed_params),
+    # (64,  *gpt_specs["6.7B"],  1,   8,   1,   8,   2,  4,    1,  *fixed_params),
+    # (128,  *gpt_specs["6.7B"],  1,   8,   1,   8,   2,  8,    1,  *fixed_params),
+    # (256,  *gpt_specs["6.7B"],  1,   8,   1,   8,   2,  16,    1,  *fixed_params),
+    # (512,  *gpt_specs["6.7B"],  1,   8,   1,   8,   2,  32,    1,  *fixed_params),
+    # (1024,  *gpt_specs["6.7B"],  1,   8,   1,   8,   2,  64,    1,  *fixed_params),
 
     # MP = 4, PP = 4
-    (8,  *gpt_specs["6.7B"],  1,   4,   1,   4,   4,  1,    1,  *fixed_params),
-    (16,  *gpt_specs["6.7B"],  1,   4,   1,   4,   4,  2,    1,  *fixed_params),
-    (32,  *gpt_specs["6.7B"],  1,   4,   1,   4,   4,  4,    1,  *fixed_params),
-    (64,  *gpt_specs["6.7B"],  1,   4,   1,   4,   4,  8,    1,  *fixed_params),
-    (128,  *gpt_specs["6.7B"],  1,   4,   1,   4,   4,  16,    1,  *fixed_params),
-    (256,  *gpt_specs["6.7B"],  1,   4,   1,   4,   4,  32,    1,  *fixed_params),
-    (512,  *gpt_specs["6.7B"],  1,   4,   1,   4,   4,  64,    1,  *fixed_params),
-    (1024,  *gpt_specs["6.7B"],  1,   4,   1,   4,   4,  1028,    1,  *fixed_params),
+    # (8,  *gpt_specs["6.7B"],  1,   4,   1,   4,   4,  1,    1,  *fixed_params),
+    # (16,  *gpt_specs["6.7B"],  1,   4,   1,   4,   4,  2,    1,  *fixed_params),
+    # (32,  *gpt_specs["6.7B"],  1,   4,   1,   4,   4,  4,    1,  *fixed_params),
+    # (64,  *gpt_specs["6.7B"],  1,   4,   1,   4,   4,  8,    1,  *fixed_params),
+    # (128,  *gpt_specs["6.7B"],  1,   4,   1,   4,   4,  16,    1,  *fixed_params),
+    # (256,  *gpt_specs["6.7B"],  1,   4,   1,   4,   4,  32,    1,  *fixed_params),
+    # (512,  *gpt_specs["6.7B"],  1,   4,   1,   4,   4,  64,    1,  *fixed_params),
+    # (1024,  *gpt_specs["6.7B"],  1,   4,   1,   4,   4,  128,    1,  *fixed_params),
+    # parax only:
+    (1024,  *gpt_specs["6.7B"],  1,   4,   1,   4,   4,  256,    False,  *fixed_params),
+
 
     # MP = 2, PP = 8
-    (8,  *gpt_specs["6.7B"],  1,   2,   1,   2,   8,  1,    1,  *fixed_params),
-    (16,  *gpt_specs["6.7B"],  1,   2,   1,   2,   8,  2,    1,  *fixed_params),
-    (32,  *gpt_specs["6.7B"],  1,   2,   1,   2,   8,  4,    1,  *fixed_params),
-    (64,  *gpt_specs["6.7B"],  1,   2,   1,   2,   8,  8,    1,  *fixed_params),
-    (128,  *gpt_specs["6.7B"],  1,   2,   1,   2,   8,  16,    1,  *fixed_params),
-    (256,  *gpt_specs["6.7B"],  1,   2,   1,   2,   8,  32,    1,  *fixed_params),
-    (512,  *gpt_specs["6.7B"],  1,   2,   1,   2,   8,  64,    1,  *fixed_params),
-    (1024,  *gpt_specs["6.7B"],  1,   2,   1,   2,   8,  128,    1,  *fixed_params),
+    # (8,  *gpt_specs["6.7B"],  1,   2,   1,   2,   8,  1,    1,  *fixed_params),
+    # (16,  *gpt_specs["6.7B"],  1,   2,   1,   2,   8,  2,    1,  *fixed_params),
+    # (32,  *gpt_specs["6.7B"],  1,   2,   1,   2,   8,  4,    1,  *fixed_params),
+    # (64,  *gpt_specs["6.7B"],  1,   2,   1,   2,   8,  8,    1,  *fixed_params),
+    # (128,  *gpt_specs["6.7B"],  1,   2,   1,   2,   8,  16,    1,  *fixed_params),
+    # (256,  *gpt_specs["6.7B"],  1,   2,   1,   2,   8,  32,    1,  *fixed_params),
+    # (512,  *gpt_specs["6.7B"],  1,   2,   1,   2,   8,  64,    1,  *fixed_params),
+    # parax
+    (1024,  *gpt_specs["6.7B"],  1,   2,   1,   2,   8,  128,    False,  *fixed_params),
 
     # MP = 1, PP = 16
-    (8,  *gpt_specs["6.7B"],  1,   1,   1,   1,   16,  1,    1,  *fixed_params),
-    (16,  *gpt_specs["6.7B"],  1,   1,   1,   1,   16,  2,    1,  *fixed_params),
-    (32,  *gpt_specs["6.7B"],  1,   1,   1,   1,   16,  4,    1,  *fixed_params),
-    (64,  *gpt_specs["6.7B"],  1,   1,   1,   1,   16,  8,    1,  *fixed_params),
-    (128,  *gpt_specs["6.7B"],  1,   1,   1,   1,   16,  32,    1,  *fixed_params),
-    (256,  *gpt_specs["6.7B"],  1,   1,   1,   1,   16,  64,    1,  *fixed_params),
-    (512,  *gpt_specs["6.7B"],  1,   1,   1,   1,   16,  128,    1,  *fixed_params),
+    # (8,  *gpt_specs["6.7B"],  1,   1,   1,   1,   16,  1,    1,  *fixed_params),
+    # (16,  *gpt_specs["6.7B"],  1,   1,   1,   1,   16,  2,    1,  *fixed_params),
+    # (32,  *gpt_specs["6.7B"],  1,   1,   1,   1,   16,  4,    1,  *fixed_params),
+    # (64,  *gpt_specs["6.7B"],  1,   1,   1,   1,   16,  8,    1,  *fixed_params),
+    # (128,  *gpt_specs["6.7B"],  1,   1,   1,   1,   16,  32,    1,  *fixed_params),
+    # (256,  *gpt_specs["6.7B"],  1,   1,   1,   1,   16,  64,    1,  *fixed_params),
+    # (512,  *gpt_specs["6.7B"],  1,   1,   1,   1,   16,  128,    1,  *fixed_params),
+    # parax
     (1024,  *gpt_specs["6.7B"],  1,   1,   1,   1,   16,  256,    1,  *fixed_params),
 ],
 
