"""Top-level user API."""
from functools import wraps
from typing import Callable, Optional, Sequence

from jax import linear_util as lu, api
from jax._src.util import safe_map, HashableFunction
from jax.api_util import (argnums_partial, donation_vector,
                          flatten_fun_nokwargs, rebase_donate_argnums)
from jax.core import AbstractValue
from jax.experimental.maps import FrozenDict
from jax.interpreters import xla
from jax.tree_util import tree_flatten, tree_unflatten, PyTreeDef

from parax.device_mesh import LogicalDeviceMesh, PhysicalDeviceMesh
from parax.global_env import global_config
from parax.pipeline_parallel.local_pipeline_parallel import local_pipeline_parallel_callable
from parax.pipeline_parallel.primitive_def import mark_gradient
from parax.pipeline_parallel.three_d_parallel import three_d_parallel_callable
from parax.shard_parallel.shard_callable import shard_parallel_callable
from parax.util import auto_donate_argnums, auto_static_argnums

# pylint: disable=redefined-builtin
unsafe_map, map = map, safe_map  # type: ignore


def parallelize(fun=None,
                donate_argnums="auto",
                static_argnums="auto",
                batch_argnums=(1,)):
    """
    Automatically parallelize a jax function.

    Args:
        fun: The function to be parallelized.
        donate_argnums: The same as the donated_argnums argument of jax.jit.
          If is "auto", parax uses heuristic rules to infer this.
        static_argnums: The same as the static_argnums argument of jax.jit.
          If is "auto", parax uses heuristic rules to infer this.
        batch_argnums: The indices of arguments that are the data batch.
          This information is used to split the original data batch into micro batches
          to perform gradient accumulation or pipeline parallelism.
          Parax assumes the first dimension of the tensor is the batch dimension.
    """

    def decorate_fun(fun):

        @wraps(fun)
        def ret_func(*args, **kwargs):
            return_value_mode = kwargs.pop("__return_value_mode", "normal")
            assert not kwargs, "kwargs is not supported"

            f = lu.wrap_init(fun)

            # Deal with static arguments and extract dynamic arguments
            nonlocal static_argnums
            if static_argnums == "auto":
                static_argnums = auto_static_argnums(args)

            if static_argnums:
                dyn_argnums = [
                    i for i in range(len(args)) if i not in static_argnums
                ]
                # Freeze static dict to make it hashable
                frozen_args = []
                for i, arg in enumerate(args):
                    if i in static_argnums and isinstance(arg, dict):
                        frozen_args.append(FrozenDict(arg))
                    else:
                        frozen_args.append(arg)
                f, dyn_args = argnums_partial(f, dyn_argnums, frozen_args)
            else:
                dyn_args = args

            # Flatten pytree arguments
            args_flat, in_tree = tree_flatten(dyn_args)
            f, out_tree = flatten_fun_nokwargs(f, in_tree)
            # pylint: disable=unnecessary-lambda
            out_tree_hashable = HashableFunction(lambda: out_tree(),
                                                 closure=None)

            # Deal with donate argnums
            nonlocal donate_argnums
            if donate_argnums == "auto":
                donate_argnums = auto_donate_argnums(args)

            donate_tuple = rebase_donate_argnums(donate_argnums, static_argnums)
            if donate_tuple:
                donated_invars = donation_vector(donate_tuple, dyn_args, kwargs)
            else:
                donated_invars = (False,) * len(args_flat)

            # Deal with batch argnums
            batch_tuple = rebase_donate_argnums(batch_argnums, static_argnums)
            batch_invars = donation_vector(batch_tuple, dyn_args, kwargs)

            # JIT compile and call the compiled func
            abstract_args = unsafe_map(xla.abstractify, args_flat)
            devices = global_config.devices
            if isinstance(devices, list):
                devices = tuple(devices)
            compiled_func = parallelize_callable(
                f, in_tree, out_tree_hashable, donated_invars, batch_invars,
                devices, global_config.strategy,
                global_config.memory_budget_per_device, *abstract_args)

            if return_value_mode == "normal":
                # Execute the compiled func and return results
                out = compiled_func(*args_flat)
                return tree_unflatten(out_tree(), out)
            elif return_value_mode == "preshard_dynamic_args":
                # In this mode, this function returns sharded arguments without executing
                # the computation. This is used to prepare sharded arguments
                # for benchmark purposes, so we can exclude the time for sharding arguments.
                sharded_args = compiled_func.shard_args_only(*args_flat)
                return tree_unflatten(in_tree, sharded_args)
            elif return_value_mode == "get_executable":
                # Return the compiled executable
                if global_config.strategy != "3d_parallel":
                    return compiled_func.get_executable()
                else:
                    return compiled_func
            else:
                raise ValueError(
                    f"Invalid return_value_mode: {return_value_mode}")

        @wraps(fun)
        def preshard_dynamic_args(*args, **kwargs):
            """Prepare sharded arguments for benchmark purposes,
            so we can exclude the time for sharding arguments."""
            kwargs['__return_value_mode'] = "preshard_dynamic_args"
            return ret_func(*args, **kwargs)

        @wraps(fun)
        def get_executable(*args, **kwargs):
            """Return the compiled executable."""
            kwargs['__return_value_mode'] = "get_executable"
            return ret_func(*args, **kwargs)

        ret_func.preshard_dynamic_args = preshard_dynamic_args
        ret_func.get_executable = get_executable
        return ret_func

    if fun is None:
        return decorate_fun
    else:
        api._check_callable(fun)
        return decorate_fun(fun)


@lu.cache
def parallelize_callable(
    fun: lu.WrappedFun,
    in_tree: PyTreeDef,
    out_tree_thunk: Callable[[], PyTreeDef],
    donated_invars: Sequence[bool],
    batch_invars: Sequence[bool],
    devices,
    strategy: str,
    memory_budget_per_device: Optional[float],
    *avals: Sequence[AbstractValue],
):
    """Auto parallel callable."""
    # Clean stores for the next call
    for store in fun.stores:
        if store:
            store.reset()

    # Choose parallel strategy
    if strategy == "shard_parallel":
        return shard_parallel_callable(fun, in_tree, out_tree_thunk,
                                       donated_invars, batch_invars, devices,
                                       memory_budget_per_device, *avals)
    elif strategy == "local_pipeline_parallel":
        return local_pipeline_parallel_callable(fun, devices, *avals)
    elif strategy == "3d_parallel":
        # TODO (zhuohan): Support search_logical_mesh_shape for 3d parallel
        assert not global_config.search_logical_mesh_shape
        return three_d_parallel_callable(fun, in_tree, out_tree_thunk,
<<<<<<< HEAD
                                         donated_invars, devices,
                                         memory_budget_per_device, *avals)
=======
                                         donated_invars, batch_invars, devices,
                                         memory_budget_per_device,
                                         pipeline_marker_type, *avals)
>>>>>>> 2b489db5
    else:
        raise ValueError("Invalid parallel strategy: " + strategy)


def clear_callable_cache():
    """Clear all cached auto_parallel_callable."""
    parallelize_callable.cache_clear()


def grad(*args, **kwargs):
    """The same as jax.grad, but inserts a gradient marker after the gradient computation."""

    def ret(*call_args, **call_kwargs):
        func = api.grad(*args, **kwargs)
        return mark_gradient(func(*call_args, **call_kwargs))

    return ret<|MERGE_RESOLUTION|>--- conflicted
+++ resolved
@@ -176,14 +176,8 @@
         # TODO (zhuohan): Support search_logical_mesh_shape for 3d parallel
         assert not global_config.search_logical_mesh_shape
         return three_d_parallel_callable(fun, in_tree, out_tree_thunk,
-<<<<<<< HEAD
-                                         donated_invars, devices,
+                                         donated_invars, batch_invars, devices,
                                          memory_budget_per_device, *avals)
-=======
-                                         donated_invars, batch_invars, devices,
-                                         memory_budget_per_device,
-                                         pipeline_marker_type, *avals)
->>>>>>> 2b489db5
     else:
         raise ValueError("Invalid parallel strategy: " + strategy)
 
