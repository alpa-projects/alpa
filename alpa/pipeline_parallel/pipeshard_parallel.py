"""Generate callables that combines intra- and inter-op parallelisms."""
import logging
import threading

from jax import linear_util as lu
from jax.core import gensym

from alpa.device_mesh import VirtualPhysicalMesh
from alpa.global_env import global_config
<<<<<<< HEAD
from alpa.pipeline_parallel.decentralized_distributed_runtime import (DecentralizedDistributedRuntime)
from alpa.pipeline_parallel.device_mesh_group import (DistributedPhysicalDeviceMeshGroup)
=======
from alpa.pipeline_parallel.decentralized_distributed_runtime import (
    DecentralizedDistributedRuntime)
from alpa.pipeline_parallel.device_mesh_group import (
    DistributedPhysicalDeviceMeshGroup)
>>>>>>> a7b5f061
from alpa.pipeline_parallel.local_pipeline_parallel import LocalRuntime
from alpa.pipeline_parallel.schedules import (GpipeSchedule,
                                              PipeDreamFlush, gen_dependency_with_stages)
from alpa.pipeline_parallel.computation import (
    create_donation_mapping, generate_computations_from_protos,
    generate_sharded_xla_computations,
    generate_sharded_xla_computations_arguments, get_donatable_intermediate,
    mark_missing_vars_in_backward_computation_pipeline_marks, offload_remat,
    pipeline_dce, slice_closed_jaxpr_by_full_pipeline_marks,
    split_donate_invars, XlaShardedPipelineComputation)
<<<<<<< HEAD
from alpa.pipeline_parallel.apply_grad import (
    jaxpr_have_apply_grad,
    compute_grad_to_accumulate_grad,
    process_apply_gradient,
    split_compute_grad_and_apply_grad)
=======
from alpa.pipeline_parallel.apply_grad import \
    (compute_grad_to_accumulate_grad, process_apply_gradient,
     split_compute_grad_and_apply_grad)
>>>>>>> a7b5f061
from alpa.pipeline_parallel.stage_construction import (
    cluster_layers_and_slice_mesh)
from alpa.pipeline_parallel.stage_profiling import CompileWorkerPool
from alpa.util import trace_jaxpr_with_micro_batch, OrderedSet

logger = logging.getLogger(__name__)
logger.setLevel(logging.INFO)


@lu.cache
def pipeshard_parallel_callable(fun: lu.WrappedFun, in_tree, out_tree_thunk,
                                donated_invars, batch_invars, devices,
                                memory_budget_per_device, *avals):
    """3d parallel combining pipelining and 2d sharding."""
    if not (isinstance(devices, (DistributedPhysicalDeviceMeshGroup,
                                 VirtualPhysicalMesh))):
        raise RuntimeError(
            f"Unrecognized type of `devices`, got: {type(devices)},"
            "expected type: `VirtualPhysicalMesh`.")

    # Trace the function to get the jaxpr
    num_micro_batches = global_config.num_micro_batches
    if num_micro_batches is None:
        logger.warning("num microbatch is unset. Use 1 by default.")
        num_micro_batches = 1
    closed_jaxpr, _, batch_size = trace_jaxpr_with_micro_batch(
        fun, batch_invars, num_micro_batches, avals)

<<<<<<< HEAD
    have_apply_grad = jaxpr_have_apply_grad(closed_jaxpr)

    if have_apply_grad:
        pass

=======
>>>>>>> a7b5f061
    gensym_func = gensym([closed_jaxpr.jaxpr])

    # Split the jaxpr into compute_grad and apply_grad
    closed_jaxpr, compute_grad_jaxpr, apply_grad_jaxpr, barrier = (
        split_compute_grad_and_apply_grad(closed_jaxpr, gensym_func))
    have_apply_grad = barrier is not None

    if have_apply_grad:
        acc_grad_jaxpr, acc_grad_dict, grad_in_to_out = (
            compute_grad_to_accumulate_grad(compute_grad_jaxpr, gensym_func))
    else:
        acc_grad_jaxpr = compute_grad_jaxpr
        acc_grad_dict = {}
        grad_in_to_out = {}

    # Slice the jaxpr into layers
    acc_grad_invars = acc_grad_jaxpr.jaxpr.invars
    acc_grad_outvars = acc_grad_jaxpr.jaxpr.outvars

    jax_pipeline_layers = slice_closed_jaxpr_by_full_pipeline_marks(
        acc_grad_jaxpr)
    assert (len(jax_pipeline_layers) == len(
            set(layer.name for layer in jax_pipeline_layers))), \
        "All layers must have unique names."
    jax_pipeline_layers = mark_missing_vars_in_backward_computation_pipeline_marks(
        jax_pipeline_layers, acc_grad_invars, acc_grad_outvars, gensym_func)
    jax_pipeline_layers = pipeline_dce(jax_pipeline_layers, acc_grad_outvars)
    jax_pipeline_layers = offload_remat(jax_pipeline_layers, gensym_func)

    # Initialize donation map
    global_invars = closed_jaxpr.jaxpr.invars
    global_outvars = closed_jaxpr.jaxpr.outvars
    donation_mapping = dict(grad_in_to_out) if have_apply_grad else {}

    num_forward_layers = len(jax_pipeline_layers) // 2
    layer_to_dummy_mesh = (list(range(num_forward_layers)) +
                           list(reversed(range(num_forward_layers))))
    # FIXME(yonghao): not consider the case that a pair of layers have no apply gradient part
    (jax_apply_layers, _, _, _, dummy_global_outvars,
     dummy_donated_invars) = process_apply_gradient(
         apply_grad_jaxpr, barrier, acc_grad_dict, jax_pipeline_layers,
         layer_to_dummy_mesh, gensym_func, num_micro_batches,
         len(jax_pipeline_layers) // 2, global_invars, global_outvars,
         donated_invars)
    apply_grad_donation = create_donation_mapping(donation_mapping,
                                                  dummy_donated_invars,
                                                  global_invars, global_outvars)
    apply_grad_global_info = apply_grad_donation, global_outvars

    # Construct pipeline stages by merging layers
    (jax_pipeline_stages, stage_to_mesh, sliced_virtual_meshes,
     logical_mesh_shapes,
     autosharding_option_dicts) = cluster_layers_and_slice_mesh(
         jax_pipeline_layers,
         devices,
         donation_mapping,
         acc_grad_outvars,
         num_micro_batches,
         batch_size,
         jax_apply_layers=jax_apply_layers,
         apply_grad_global_info=apply_grad_global_info,
         pipeline_stage_mode=global_config.pipeline_stage_mode,
         logical_mesh_search_space=global_config.logical_mesh_search_space,
         cache_compute_cost=global_config.cache_compute_cost,
         forward_stage_layer_ids=global_config.forward_stage_layer_ids,
         submesh_shapes=global_config.sub_physical_mesh_shapes,
         logical_mesh_shapes=global_config.sub_logical_mesh_shapes,
         autosharding_option_dicts=global_config.
         submesh_autosharding_option_dicts)
    num_meshes = len(sliced_virtual_meshes)
<<<<<<< HEAD

=======
>>>>>>> a7b5f061

    # Process apply_gradient and donation
    if have_apply_grad:
        (sliced_apply_grad_stages, n_stages, dependency, apply_grad_placement,
         global_outvars, donated_invars) = process_apply_gradient(
             apply_grad_jaxpr, barrier, acc_grad_dict, jax_pipeline_stages,
             stage_to_mesh, gensym_func, num_micro_batches, num_meshes,
             global_invars, global_outvars, donated_invars)
        jax_all_stages = jax_pipeline_stages + sliced_apply_grad_stages
    else:
        jax_all_stages = jax_pipeline_stages
        n_stages = len(jax_pipeline_stages)
        dependency = gen_dependency_with_stages(jax_pipeline_stages)
        apply_grad_placement = {}

    donation_mapping = create_donation_mapping(donation_mapping, donated_invars,
                                               global_invars, global_outvars)
    donate_invars_dict, jax_all_stages = split_donate_invars(
        donation_mapping, jax_all_stages, gensym_func)

    # Generate pipeline schedule and placement
    if global_config.pipeline_parallel_schedule == "gpipe":
        schedule = GpipeSchedule(dependency=dependency,
                                 meshes=sliced_virtual_meshes,
                                 apply_grad_placement=apply_grad_placement,
                                 num_batch=num_micro_batches)
    elif global_config.pipeline_parallel_schedule == "1f1b":
        schedule = PipeDreamFlush(dependency=dependency,
                                  meshes=sliced_virtual_meshes,
                                  apply_grad_placement=apply_grad_placement,
                                  num_batch=num_micro_batches)
    else:
        raise RuntimeError(f"Unrecognized pipeline parallel schedule. "
                           f"Got {global_config.pipeline_parallel_schedule}. "
                           f"Available ones are `gpipe` or `1f1b`.")
    if logger.level == logging.DEBUG:
        logger.debug(schedule.pprint_schedule(to_print=False))

    # Call auto-sharding pass to shard each stage
    xla_stages, total_flops = shard_each_stage(
        jax_all_stages, sliced_virtual_meshes, schedule, n_stages, num_meshes,
        grad_in_to_out, global_invars, acc_grad_outvars, donate_invars_dict,
        num_micro_batches, logical_mesh_shapes, autosharding_option_dicts,
        memory_budget_per_device, gensym_func)
    total_flops *= num_micro_batches

    # Debug use: only compile Hlo, even without enough device.
    if global_config.debug_with_local_runtime:
        return LocalRuntime(pipeline_stages=xla_stages,
                            global_invars=global_invars,
                            global_outvars=global_outvars,
                            get_hlo_texts=True)

    # Launch all physical meshes in parallel
    if isinstance(devices, DistributedPhysicalDeviceMeshGroup):
        physical_meshes = devices
    else:
        physical_meshes = launch_physical_meshes(sliced_virtual_meshes)

    # Wrap all things into a distributed runtime
    grad_in_to_out = {k: repr(v) for k, v in grad_in_to_out.items()}
    jp = DecentralizedDistributedRuntime(pipeline_stages=xla_stages,
                                         global_invars=global_invars,
                                         grad_dummy_invars=grad_in_to_out,
                                         global_outvars=global_outvars,
                                         physical_meshes=physical_meshes,
                                         dependency=dependency,
                                         schedule=schedule,
                                         is_batch=batch_invars,
                                         num_batch=num_micro_batches,
                                         flop_count=total_flops)

    def ret_func(*args, **kwargs):
        return jp.run(*args, **kwargs)

    ret_func.get_executable = lambda: jp
    return ret_func  # pylint: disable=unnecessary-lambda


def shard_each_stage(jax_all_stages, virtual_meshes, schedule, n_stages,
                     num_meshes, grad_in_to_out, global_invars,
                     acc_grad_outvars, donate_invars_dict, num_micro_batches,
                     logical_mesh_shapes, autosharding_option_dicts,
                     memory_budget_per_device, gensym_func):
    """Run intra-op parallelism compilation for a stage."""
    # Initialize donation mapping
    stage_dict = [[] for _ in range(num_meshes)]
    stage_id_dict = [[] for _ in range(num_meshes)]
    dummy_stage_id_dict = [[] for _ in range(num_meshes)]
    donatable_dict = [[] for _ in range(num_meshes)]
    mesh_stage_mapping = schedule.mesh_stage_mapping
    donatable_list = get_donatable_intermediate(
        jax_all_stages, mesh_stage_mapping,
        OrderedSet(global_invars).union(grad_in_to_out.keys()))

    for i, stage in enumerate(jax_all_stages):
        mesh_indices = list(schedule.stage_placement(i))
        assert len(mesh_indices) == 1
        mesh_idx = mesh_indices[0]
        if len(stage.outvars) == 0:
            # This is a dummy stage, we don't need to shard it
            dummy_stage_id_dict[mesh_idx].append(i)
            continue
        stage_id_dict[mesh_idx].append(i)
        stage_dict[mesh_idx].append(stage)
        donatable_dict[mesh_idx].append(donatable_list[i])

    # Call auto-sharding pass on each stage
    xla_stages = [None] * n_stages
    if global_config.pipeline_distributed_compile:
        compile_workers = CompileWorkerPool(num_meshes, 1)
        compile_fn = lambda w, v: w.run_auto_sharding_pass.remote(*v)  # noqa
        compile_intermediate = [None] * num_meshes
    total_flops = 0
    default_autosharding_option = global_config.default_autosharding_option
    for mesh_idx in range(num_meshes):
        virtual_mesh = virtual_meshes[mesh_idx]
        logical_mesh = virtual_mesh.get_logical_mesh(
            logical_mesh_shapes[mesh_idx])
        autosharding_option = default_autosharding_option.deepcopy_and_update(
            autosharding_option_dicts[mesh_idx])

        # Setup dummy stages
        for i in dummy_stage_id_dict[mesh_idx]:
            xla_stages[i] = XlaShardedPipelineComputation.dummy_computation(
                jax_all_stages[i].name, logical_mesh.shape, gensym_func)

        stage_donate_invars = [
            donate_invars_dict[stage_idx]
            for stage_idx in stage_id_dict[mesh_idx]
        ]
        if global_config.pipeline_distributed_compile:
            proto, jaxpr_args, flops = generate_sharded_xla_computations_arguments(
                str(mesh_idx), stage_dict[mesh_idx], stage_donate_invars)
            other_kwargs = {
                "logical_mesh": logical_mesh,
                "return_mode": "stage_protos",
                "as_option": autosharding_option,
                "num_micro_batches": num_micro_batches,
                "memory_budget_per_device": memory_budget_per_device,
            }
            compile_workers.submit(compile_fn,
                                   (mesh_idx, proto, jaxpr_args, other_kwargs))
            compile_intermediate[mesh_idx] = (stage_dict[mesh_idx],
                                              stage_donate_invars)
            total_flops += flops
        else:
            sharded_xla_stages, flops = generate_sharded_xla_computations(
                str(mesh_idx), stage_dict[mesh_idx], stage_donate_invars,
                donatable_dict[mesh_idx], acc_grad_outvars, num_micro_batches,
                logical_mesh, autosharding_option, memory_budget_per_device)
            total_flops += flops
            for i, xla_stage in zip(stage_id_dict[mesh_idx],
                                    sharded_xla_stages):
                xla_stages[i] = xla_stage

    if global_config.pipeline_distributed_compile:
        for _ in range(num_meshes):
            mesh_idx, (computation_names, computation_protos,
                       strategy_config) = compile_workers.get_next_unordered()
            jax_computations, computation_donate_invars = compile_intermediate[
                mesh_idx]
            sharded_xla_stages = generate_computations_from_protos(
                jax_computations, computation_names, computation_protos,
                computation_donate_invars, donatable_dict[mesh_idx],
                acc_grad_outvars, strategy_config)
            for i, xla_stage in zip(stage_id_dict[mesh_idx],
                                    sharded_xla_stages):
                xla_stages[i] = xla_stage
        compile_workers.shutdown()

    return xla_stages, total_flops


def launch_physical_meshes(virtual_meshes):
    """Launch physical meshes in parallel."""
    physical_meshes = [None] * len(virtual_meshes)

    def launch_func(i):
        physical_meshes[i] = virtual_meshes[i].get_physical_mesh()

    threads = []
    for i in range(len(virtual_meshes)):
        t = threading.Thread(target=launch_func, args=(i,))
        t.start()
        threads.append(t)
    for i in range(len(virtual_meshes)):
        threads[i].join()

    return DistributedPhysicalDeviceMeshGroup(physical_meshes)<|MERGE_RESOLUTION|>--- conflicted
+++ resolved
@@ -7,15 +7,10 @@
 
 from alpa.device_mesh import VirtualPhysicalMesh
 from alpa.global_env import global_config
-<<<<<<< HEAD
-from alpa.pipeline_parallel.decentralized_distributed_runtime import (DecentralizedDistributedRuntime)
-from alpa.pipeline_parallel.device_mesh_group import (DistributedPhysicalDeviceMeshGroup)
-=======
 from alpa.pipeline_parallel.decentralized_distributed_runtime import (
     DecentralizedDistributedRuntime)
 from alpa.pipeline_parallel.device_mesh_group import (
     DistributedPhysicalDeviceMeshGroup)
->>>>>>> a7b5f061
 from alpa.pipeline_parallel.local_pipeline_parallel import LocalRuntime
 from alpa.pipeline_parallel.schedules import (GpipeSchedule,
                                               PipeDreamFlush, gen_dependency_with_stages)
@@ -26,17 +21,11 @@
     mark_missing_vars_in_backward_computation_pipeline_marks, offload_remat,
     pipeline_dce, slice_closed_jaxpr_by_full_pipeline_marks,
     split_donate_invars, XlaShardedPipelineComputation)
-<<<<<<< HEAD
 from alpa.pipeline_parallel.apply_grad import (
     jaxpr_have_apply_grad,
     compute_grad_to_accumulate_grad,
     process_apply_gradient,
     split_compute_grad_and_apply_grad)
-=======
-from alpa.pipeline_parallel.apply_grad import \
-    (compute_grad_to_accumulate_grad, process_apply_gradient,
-     split_compute_grad_and_apply_grad)
->>>>>>> a7b5f061
 from alpa.pipeline_parallel.stage_construction import (
     cluster_layers_and_slice_mesh)
 from alpa.pipeline_parallel.stage_profiling import CompileWorkerPool
@@ -65,14 +54,11 @@
     closed_jaxpr, _, batch_size = trace_jaxpr_with_micro_batch(
         fun, batch_invars, num_micro_batches, avals)
 
-<<<<<<< HEAD
     have_apply_grad = jaxpr_have_apply_grad(closed_jaxpr)
 
     if have_apply_grad:
         pass
 
-=======
->>>>>>> a7b5f061
     gensym_func = gensym([closed_jaxpr.jaxpr])
 
     # Split the jaxpr into compute_grad and apply_grad
@@ -143,10 +129,6 @@
          autosharding_option_dicts=global_config.
          submesh_autosharding_option_dicts)
     num_meshes = len(sliced_virtual_meshes)
-<<<<<<< HEAD
-
-=======
->>>>>>> a7b5f061
 
     # Process apply_gradient and donation
     if have_apply_grad:
