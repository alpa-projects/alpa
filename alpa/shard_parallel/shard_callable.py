--- conflicted
+++ resolved
@@ -249,17 +249,9 @@
         global_config.default_autosharding_option,
         memory_budget_per_device=memory_budget_per_device)
     assert len(hlo_protos) == 2
-<<<<<<< HEAD
-    if hlo_proto_names[0].endswith(APPLY_GRAD_MARKER_SUFFIX):
-        hlo_proto_names[0], hlo_proto_names[1] = (hlo_proto_names[1],
-                                                  hlo_proto_names[0])
-        hlo_protos[0], hlo_protos[1] = hlo_protos[1], hlo_protos[0]
-=======
-
     if hlo_proto_names[0].endswith(APPLY_GRAD_MARKER_SUFFIX):
         hlo_proto_names[0], hlo_protos[0], hlo_proto_names[1], hlo_protos[1] = (
             hlo_proto_names[1], hlo_protos[1], hlo_proto_names[0], hlo_protos[0])
->>>>>>> f044c57f
     assert hlo_proto_names[1].endswith(APPLY_GRAD_MARKER_SUFFIX)
 
     # Compile these two HLOs separately to get two XLA executables
