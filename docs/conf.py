# Configuration file for the Sphinx documentation builder.
#
# This file only contains a selection of the most common options. For a full
# list see the documentation:
# https://www.sphinx-doc.org/en/master/usage/configuration.html

# -- Path setup --------------------------------------------------------------

# If extensions (or modules to document with autodoc) are in another directory,
# add these directories to sys.path here. If the directory is relative to the
# documentation root, use os.path.abspath to make it absolute, like shown here.

import os
import sys

# -- Project information -----------------------------------------------------

project = 'Alpa'
#copyright = '2022, <Author>'
#author = '<Author>'

# The full version, including alpha/beta/rc tags
release = '0.0.1'


# -- General configuration ---------------------------------------------------

# Add any Sphinx extension module names here, as strings. They can be
# extensions coming with Sphinx (named 'sphinx.ext.*') or your custom
# ones.
extensions = [
    'sphinx.ext.autodoc',
    'sphinx_gallery.gen_gallery',
    'sphinx.ext.napoleon',
    'sphinx.ext.intersphinx',
    ]

# Add any paths that contain templates here, relative to this directory.
templates_path = ['_templates']

# List of patterns, relative to source directory, that match files and
# directories to ignore when looking for source files.
# This pattern also affects html_static_path and html_extra_path.
exclude_patterns = ['_build', 'Thumbs.db', '.DS_Store']


# Explicitly define the order within a subsection.
# The listed files are sorted according to the list.
# The unlisted files are sorted by filenames.
# The unlisted files always appear after listed files.
within_subsection_order = {
    "tutorials": [
        "getting_started.py",
        "pipeshard_parallelism.py",
        "alpa_vs_pmap.py",
    ],
}

class WithinSubsectionOrder:
    def __init__(self, src_dir):
        self.src_dir = src_dir.split("/")[-1]

    def __call__(self, filename):
        # If the order is provided, use the provided order
        if (
            self.src_dir in within_subsection_order
            and filename in within_subsection_order[self.src_dir]
        ):
            index = within_subsection_order[self.src_dir].index(filename)
            assert index < 1e10
            return "\0%010d" % index

        # Otherwise, sort by filename
        return filename


# -- Options for HTML output -------------------------------------------------

# The theme to use for HTML and HTML Help pages.  See the documentation for
# a list of builtin themes.
#
html_theme = 'sphinx_rtd_theme'

# Add any paths that contain custom static files (such as style sheets) here,
# relative to this directory. They are copied after the builtin static files,
# so a file named "default.css" will overwrite the builtin "default.css".
html_static_path = ['_static']

# sphinx-gallery configuration
sphinx_gallery_conf = {
    'examples_dirs': ['gallery/tutorials'],
    'gallery_dirs': ['tutorials'],
    'within_subsection_order': WithinSubsectionOrder,
    'backreferences_dir': 'gen_modules/backreferences',
<<<<<<< HEAD
    #"filename_pattern": os.environ.get("ALPA_TUTORIAL_EXEC_PATTERN", ".py"),
=======
    "filename_pattern": os.environ.get("ALPA_TUTORIAL_EXEC_PATTERN", r"(?<!pipeshard_parallelism).py"),
>>>>>>> a04eed2a
}

# configuration for intersphinx: refer to the Python standard library.
intersphinx_mapping = {
    'python': ('https://docs.python.org/{.major}'.format(sys.version_info), None),
    'matplotlib': ('https://matplotlib.org/', None),
    'pandas': ('https://pandas.pydata.org/', None),
}<|MERGE_RESOLUTION|>--- conflicted
+++ resolved
@@ -92,11 +92,7 @@
     'gallery_dirs': ['tutorials'],
     'within_subsection_order': WithinSubsectionOrder,
     'backreferences_dir': 'gen_modules/backreferences',
-<<<<<<< HEAD
-    #"filename_pattern": os.environ.get("ALPA_TUTORIAL_EXEC_PATTERN", ".py"),
-=======
     "filename_pattern": os.environ.get("ALPA_TUTORIAL_EXEC_PATTERN", r"(?<!pipeshard_parallelism).py"),
->>>>>>> a04eed2a
 }
 
 # configuration for intersphinx: refer to the Python standard library.
