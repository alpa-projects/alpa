"""Use huggingface/transformers interface and Alpa backend for distributed inference."""
import argparse
import time

import numpy as np
from transformers import AutoTokenizer

from llm_serving.model.wrapper_1d import get_model
from llm_serving.model.opt_utils import sync
from alpa.timer import timers


def main(args):
    # Load the tokenizer. We have to use the 30B version because
    # other versions have some issues. The 30B version works for all OPT models.
    tokenizer = AutoTokenizer.from_pretrained("facebook/opt-30b", use_fast=False)
    tokenizer.add_bos_token = False

    generate_params = {
        "do_sample": args.do_sample,
<<<<<<< HEAD
    }

    # Load the model
    model = get_model_1d(model_name=args.model,
                         path="~/opt_weights")

    # Generate
=======
        "max_new_tokens": 128,
        # "max_length": 128
    }

    # Load the model
    model = get_model(model_name=args.model,
                      path="~/opt_weights",
                      batch_size=32,
                      cache_size=4096)

>>>>>>> 05b80da2
    prompts = [
        "Computer science is the study of computation and",
        "Ion Stoica is a Romanian-American computer scientist specializing in",
        "The University of California, Berkeley is a public",
        "Today is a good day and I want to",
        "What is the valuation of Databricks?",
        "Paris is the capital city of",
        "Which country has the most population?",
        "What do you think about the future of Cryptocurrency?",
        "What do you think about the meaning of life?",
        "Donald Trump is the president of",
        "GPT-3 is a large language model that is capable of"
    ]

<<<<<<< HEAD
    timer_names = ["enter", "compute", "update", "reshape"]
    input_ids = tokenizer(prompts, return_tensors="pt", padding="longest").input_ids
=======
    input_ids = tokenizer(prompts, return_tensors="np", padding="longest").input_ids
>>>>>>> 05b80da2

    n_warmup = 10
    for i in range(n_warmup):
        sync()
        tic = time.time()
<<<<<<< HEAD
        output_ids = model.generate(input_ids=input_ids,
                                    max_length=128,
                                    # max_new_tokens=1024,
                                    **generate_params)
=======
        output_ids, latency = model.generate(input_ids, **generate_params)
        sync()
>>>>>>> 05b80da2
        elapsed = time.time() - tic
        print(f"- It takes {elapsed}, latency: {latency}")

        outputs = tokenizer.batch_decode(output_ids, skip_special_tokens=True)
    if False:
        print("Outputs:\n" + 100 * '-')
        for i, output in enumerate(outputs):
            print(output_ids[i])
            print(f"{i + 1}: {output}")
            print(100 * '-')


if __name__ == "__main__":
    parser = argparse.ArgumentParser()
    parser.add_argument("--model", type=str, default="alpa/opt-1d-1.3b")
    parser.add_argument('--do-sample', action='store_true')
    args = parser.parse_args()
    main(args)<|MERGE_RESOLUTION|>--- conflicted
+++ resolved
@@ -18,15 +18,6 @@
 
     generate_params = {
         "do_sample": args.do_sample,
-<<<<<<< HEAD
-    }
-
-    # Load the model
-    model = get_model_1d(model_name=args.model,
-                         path="~/opt_weights")
-
-    # Generate
-=======
         "max_new_tokens": 128,
         # "max_length": 128
     }
@@ -37,7 +28,6 @@
                       batch_size=32,
                       cache_size=4096)
 
->>>>>>> 05b80da2
     prompts = [
         "Computer science is the study of computation and",
         "Ion Stoica is a Romanian-American computer scientist specializing in",
@@ -52,26 +42,14 @@
         "GPT-3 is a large language model that is capable of"
     ]
 
-<<<<<<< HEAD
-    timer_names = ["enter", "compute", "update", "reshape"]
-    input_ids = tokenizer(prompts, return_tensors="pt", padding="longest").input_ids
-=======
     input_ids = tokenizer(prompts, return_tensors="np", padding="longest").input_ids
->>>>>>> 05b80da2
 
     n_warmup = 10
     for i in range(n_warmup):
         sync()
         tic = time.time()
-<<<<<<< HEAD
-        output_ids = model.generate(input_ids=input_ids,
-                                    max_length=128,
-                                    # max_new_tokens=1024,
-                                    **generate_params)
-=======
         output_ids, latency = model.generate(input_ids, **generate_params)
         sync()
->>>>>>> 05b80da2
         elapsed = time.time() - tic
         print(f"- It takes {elapsed}, latency: {latency}")
 
@@ -89,4 +67,5 @@
     parser.add_argument("--model", type=str, default="alpa/opt-1d-1.3b")
     parser.add_argument('--do-sample', action='store_true')
     args = parser.parse_args()
+
     main(args)