--- conflicted
+++ resolved
@@ -930,24 +930,12 @@
     such as forward, backward and apply_grad
     """
 
-<<<<<<< HEAD
-    def __init__(self, physical_mesh: "PhysicalDeviceMesh",
-                 hlo_module: xe.HloModule, stage_plan: StagePlan,
-                 avals: Sequence[ShapedArray], out_avals: Sequence[ShapedArray],
-                 donated_invars: Sequence[bool]):
-        super().__init__(physical_mesh, hlo_module, stage_plan, avals,
-                         out_avals, donated_invars)
-=======
     def __init__(self, physical_mesh: "PhysicalDeviceMesh", hlo: WrappedHlo,
                  stage_plan: StagePlan, avals: Sequence[ShapedArray],
                  out_avals: Sequence[ShapedArray],
-                 donated_invars: Sequence[bool],
-                 out_acc_grad_indices: Sequence[int]):
-        self.out_acc_grad_indices = out_acc_grad_indices
-
+                 donated_invars: Sequence[bool]):
         super().__init__(physical_mesh, hlo, stage_plan, avals, out_avals,
                          donated_invars)
->>>>>>> 90fc12ac
 
     def _set_executable(self, physical_mesh, hlo, stage_plan):
         """Put the executable on workers."""
