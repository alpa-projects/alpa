"""The device mesh runtime that manages buffers and runs computation
distributedly.

The hierarchy of classes defined in this file:

DeviceCluster  (the whole ray cluster)
|
PhysicalDeviceMeshGroup  (multiple device meshes)
|
PhysicalDeviceMesh  (one device mesh)
|
MeshHostWorker  (one host in a devie mesh)

Besides, we have two additional classes: VirtualPhysicalMesh and
LogicalDeviceMesh. They are only used during compilation time. They are used to
manipulate meshes flexibly without allocating real resources during compilation
time.
"""
from abc import ABC, abstractmethod
from collections import defaultdict, namedtuple
from collections.abc import Iterable
from itertools import chain
import logging
from operator import attrgetter
import os
import pickle
import shutil
import threading
import time
from typing import Any, List, Union, Sequence, Tuple, Optional, Callable

import jax
from jax import core, xla, device_put
from jax._src.api import ShapeDtypeStruct
from jax._src.lib import xla_bridge as xb, xla_extension as xe
from jax._src.tree_util import tree_leaves
from jax.abstract_arrays import array_types
from jax.core import ShapedArray
from jax.interpreters import pxla
from jax.interpreters.pxla import (ShardingSpec, _hashable_index,
                                   ShardedDeviceArray, Index)
from jax.lib import xla_client
import jax.numpy as jnp
import numpy as np
import cupy
from cupy.cuda import nccl
import ray
<<<<<<< HEAD
import tensorstore as ts
from tqdm import tqdm
=======
>>>>>>> c477805b

from alpa import mesh_profiling
import alpa.collective as col
from alpa.collective.collective_group import nccl_util
from alpa.global_env import global_config
from alpa.monkey_patch import set_override_backend
from alpa.shard_parallel.auto_sharding import LogicalDeviceMesh
from alpa.timer import timers
from alpa.util import (benchmark_func, list_gpu_info, jax_tensor_to_cupy,
                       cupy_to_jax_tensor, jax_tensor_set,
                       xla_buffer_to_jax_tensor, jax_tensor_to_xla_buffer,
                       xla_buffer_to_cupy, cupy_to_xla_buffer,
                       is_continuous_subset, infer_offset_and_n_elements,
                       jax_tensor_index, OrderedSet, update_jax_platform,
                       is_ray_node_resource)

logger = logging.getLogger(__name__)
logger.setLevel(logging.INFO)

ReshardingTileSpec = namedtuple("ReshardingSendSpec",
                                ["offset", "rank", "gpu_idx"])
ReshardingSendTask = namedtuple("ReshardingSendTask",
                                ["tile_specs", "group_name"])
ReshardingRecvSpec = namedtuple("ReshardingRecvSpec",
                                ["device_id", "shape", "dtype", "tile_specs"])
ReshardingRecvTask = namedtuple("ReshardingRecvTask",
                                ["recv_specs", "group_name"])
ReshardingAllGatherSpec = namedtuple(
    "ReshardingAllGatherSpec", ["device_ids", "tensor_slices", "output_slice"])
ReshardingAllGatherTask = namedtuple("ReshardingAllGatherTask",
                                     ["allgather_specs"])
ReshardingBroadcastSpec = namedtuple("ReshardingBroadcastSpec", [
    "comm_key", "world_size", "devices_ids", "devices_global_rank",
    "tensor_slices", "recv_tile_shape", "dtype"
])
ReshardingBroadcastTask = namedtuple("ReshardingBroadcastTask",
                                     ["broadcast_specs", "group_name"])


class DaemonMoveWorker:
    """
        A ray actor that moves local checkpoint into the shared
        filesystem in the background.
    """

    def move(self, from_dir: str, to_dir: str):
        os.makedirs(to_dir, exist_ok=True)
        for file in os.listdir(from_dir):
            from_path = os.path.join(from_dir, file)
            to_path = os.path.join(to_dir, file)
            shutil.move(from_path, to_path)

    def sync(self):
        """Noop function used to synchronize."""


class MeshHostWorker:
    """A ray actor that manages the xla computation and buffers on a single
    host."""

    def __init__(self, server_address: str, num_hosts: int, host_id: int,
                 mesh_id: int, move_worker: DaemonMoveWorker,
                 runtime_random_seed: int):
        self.num_hosts = num_hosts
        self.host_id = host_id
        self.mesh_id = mesh_id
        self.move_worker = move_worker
        self.launched = False
        self.distributed_client = (
            xla_client._xla.get_distributed_runtime_client(
                server_address, host_id))
        logger.debug(
            f"{host_id}: Trying to connect to xla runtime at {server_address}")
        self.distributed_client.connect()
        logger.debug(
            f"{host_id}: Success to connect to xla runtime at {server_address}")
        self.backend = xla_client.make_gpu_client(self.distributed_client,
                                                  node_id=host_id)
        # Monkey patch the backend
        set_override_backend(self.backend)
        self.local_devices = self.backend.local_devices()

        self.buffers = {}  # Dict[uuid -> DeviceArray]
        self.executables = {}  # Dict[uud -> MeshWorkerExecutable]

        self.send_tasks = {}  # Dict[uuid -> ReshardingSendTask]
        self.recv_tasks = {}  # Dict[uuid -> ReshardingRecvTask]
        self.allgather_tasks = {}  # Dict[uuid -> AllgatherTask]
        self.broadcast_tasks = {}  # Dict[uuid -> BroadcastTask]
        self.allgather_communicators = {}
        self.broadcast_communicators = {}

        self.data_loaders = {}  # Dict[uuid -> MeshWorkerDataLoader]
        self.data_loader_iters = {}  # Dict[uuid -> iterator]

        self.set_runtime_random_seed(runtime_random_seed)

        if global_config.pipeline_use_signal_send_recv:
            print("Use signal send recv.")
            self.signal_tensors = []
            for d in self.local_devices:
                self.signal_tensors.append(
                    jax_tensor_to_cupy(device_put(
                        jnp.ones((1,), dtype=jnp.int8), d),
                                       take_ownership=True))
        self.launched = True

    ##### Buffer Related Functions #####
    def put_buffer(self, uuid: int, device_id: int, data: np.ndarray):
        assert uuid not in self.buffers
        if data.dtype == np.int64:
            data = data.astype(np.int32)
        self.buffers[uuid] = (self.backend.buffer_from_pyval(
            data, self.local_devices[device_id]))

    def put_buffers(self,
                    uuids: Sequence[int],
                    device_ids: Sequence[int],
                    datas: Sequence[np.ndarray],
                    num_batch=1,
                    batch_dim=0):
        if num_batch > 1:
            device_ids = list(chain(*[[x] * num_batch for x in device_ids]))
            split_datas = []
            for data in datas:
                split_buffers = np.split(data, num_batch, batch_dim)
                split_datas.extend(split_buffers)
            datas = split_datas
        for uuid, device_id, data in zip(uuids, device_ids, datas):
            if data.dtype == np.int64:
                data = data.astype(np.int32)
            self.buffers[uuid] = (self.backend.buffer_from_pyval(
                data, self.local_devices[device_id]))

    def put_non_zero_buffer(self,
                            uuid: int,
                            device_id: int,
                            shape: Sequence[int],
                            dtype=np.float32):
        if dtype == np.int64:
            dtype = np.int32
        self.buffers[uuid] = (self.backend.buffer_from_pyval(
            np.full(shape, 1e-8, dtype), self.local_devices[device_id]))

    def shard_and_put_non_zero_buffer(self, uuids: Sequence[int],
                                      shape: Sequence[int], dtype: np.dtype,
                                      indices: Sequence, num_batch: int):
        assert len(uuids) == len(indices) == len(self.local_devices) * num_batch
        for i in range(len(self.local_devices)):
            for b in range(num_batch):
                shard_shape = []
                idx = i * num_batch + b
                for j, s in enumerate(indices[idx]):
                    filled_slice = s.indices(shape[j])
                    dim_size = len(range(*filled_slice))
                    shard_shape.append(dim_size)
                self.put_non_zero_buffer(uuids[idx], i, shard_shape, dtype)

    def shard_and_apply_func_on_buffer(
        self, uuids: Sequence[int], shape: Sequence[int], dtype: np.dtype,
        indices: Sequence, num_batch: int, apply_func: Callable[
            ["MeshHostWorker", int, int, Sequence[int], np.dtype], None]):
        assert len(uuids) == len(indices) == len(self.local_devices) * num_batch
        for i in range(len(self.local_devices)):
            for b in range(num_batch):
                shard_shape = []
                idx = i * num_batch + b
                for j, s in enumerate(indices[idx]):
                    filled_slice = s.indices(shape[j])
                    dim_size = len(range(*filled_slice))
                    shard_shape.append(dim_size)
                apply_func(self, uuids[idx], i, shard_shape, dtype)

    def get_buffers(self, uuids: Union[Sequence[int], int]):
        if isinstance(uuids, Iterable):
            return [self.buffers[uuid] for uuid in uuids]
        return self.buffers[uuids]

    def delete_buffers(self, uuids: Union[Sequence[int], int]):
        if isinstance(uuids, Iterable):
            for uuid in uuids:
                del self.buffers[uuid]
        else:
            del self.buffers[uuids]

    def block_until_ready_buffers(self, uuids: Union[Sequence[int], int]):
        if isinstance(uuids, Iterable):
            for uuid in uuids:
                self.buffers[uuid].block_until_ready()
        else:
            self.buffers[uuids].block_until_ready()

    def get_memory_allocated(self):
        self.sync()
        return max(d.memory_allocated() for d in self.local_devices)

    def get_max_memory_allocated(self):
        self.sync()
        return max(d.max_memory_allocated() for d in self.local_devices)

    def get_available_memory(self):
        self.sync()
        return min(d.available_memory() for d in self.local_devices)

    def reset_memory_stats(self):
        self.sync()
        for device in self.local_devices:
            device.clear_memory_stats()

    ##### Executable Related Functions #####
    def put_executable(self, uuid: int,
                       executable_class: "MeshWorkerExecutable", *args):
        self.executables[uuid] = executable_class(self, uuid, *args)

    def delete_executable(self, uuid: int):
        if uuid in self.executables:
            del self.executables[uuid]

    def run_executable(self, uuid: int, *args, **kwargs):
        self.executables[uuid].execute_on_worker(*args, **kwargs)

    def get_exec_hlo_text(self, uuid: int):
        return self.executables[uuid].get_hlo_text()

    def get_exec_total_allocation_size(self, uuid: int):
        return self.executables[uuid].get_total_allocation_size()

    def get_exec_grad_sync_channel_ids(self, uuid: int):
        return self.executables[uuid].grad_sync_channel_ids

    def set_runtime_random_seed(self, seed: int):
        for d in self.local_devices:
            d.set_seed(seed)

    ##### Serialization Related Functions #####
    def sync_move_worker(self):
        ray.get(self.move_worker.sync.remote())

    def save_buffers(self, ckpt_dir: str, local_cache_dir: Union[str, None],
                     uuids: Sequence[int], shard_indices: Sequence[Index],
                     global_shape: Sequence[int]):
        assert len(uuids) > 0
        for uuid in uuids:
            assert uuid in self.buffers

        shard_names = [
            str(self.host_id) + "." + str(i) for i in range(len(uuids))
        ]

        metadata = {
            "global_shape": global_shape,
            "dtype": self.buffers[uuids[0]].dtype,
            "shard_names": shard_names,
            "shard_indices": shard_indices,
        }

        # create directories if not exist
        os.makedirs(ckpt_dir, exist_ok=True)
        if local_cache_dir is not None:
            os.makedirs(local_cache_dir, exist_ok=True)
            save_dir = local_cache_dir
        else:
            save_dir = ckpt_dir

        for shard_name, uuid in zip(shard_names, uuids):
            with open(os.path.join(save_dir, shard_name), "wb") as datafile:
                np.save(datafile, self.buffers[uuid])

        with open(os.path.join(save_dir, f".metadata{self.host_id}"),
                  "wb") as metafile:
            pickle.dump(metadata, metafile)

        # move data
        if local_cache_dir is not None:
            self.move_worker.move.remote(local_cache_dir, ckpt_dir)

    def load_buffers(self, ckpt_dir: str, uuids: Sequence[int],
                     shard_indices: Sequence[Index], device_ids: Sequence[int]):
        assert len(uuids) > 0
        metadatas = list(
            filter(lambda fname: fname.startswith(".metadata"),
                   os.listdir(ckpt_dir)))
        # pylint: disable=import-outside-toplevel
        from alpa.serialization import load_sharded_array
        entire_arr = load_sharded_array(ckpt_dir, metadatas)
        for index, uuid, device_id in zip(shard_indices, uuids, device_ids):
            data = entire_arr[index]
            self.put_buffer(uuid, device_id, data)

    ##### Data loader Related Functions #####
    def put_data_loader(self, uuid: int, *args):
        # pylint: disable=import-outside-toplevel
        from alpa.data_loader import MeshWorkerDataLoader
        self.data_loaders[uuid] = MeshWorkerDataLoader(self, *args)

    def data_loader_iter(self, uuid: int):
        self.data_loader_iters[uuid] = iter(self.data_loaders[uuid])

    def data_loader_next(self, uuid: int):
        next(self.data_loader_iters[uuid])

    ##### Cross Mesh Resharding Related Functions #####
    @staticmethod
    def init_collective_group(world_size, rank, backend, group_name):
        """Initialize the collective group eagerly."""
        col.init_collective_group(world_size,
                                  rank,
                                  backend=backend,
                                  group_name=group_name)

    @staticmethod
    def init_broadcast_communicator(group_name, comm_key, world_size,
                                    device_ids, devices_global_rank, nccl_uid):
        """Initialize the P2P communicator from within the mesh workers."""
        assert col.is_group_initialized(group_name)
        g = col.check_and_get_group(group_name)
        g._get_nccl_broadcast_communicator(  # pylint: disable=protected-access
            comm_key, world_size, device_ids, devices_global_rank, nccl_uid)

    # Note: in this device mesh code, we will use 3 types of tensors:
    # (1) JAX high-level _DeviceArray, which is index-able, has __cuda_array__
    #     interface
    # (2) XLA low-level PyLocalBuffer, which is not index-able
    # (3) cupy array, which is an intermediate format for ray collective
    def send_tile(self, uuid: int, offset: Sequence[slice], dst_rank: int,
                  dst_gpu_idx: int, group_name: str):
        """
        Send a slice of a source buffer to a target GPU.

        Args:
            uuid: the uuid of the xla buffers.
            offset: the slice to be sent in the buffer.
            dst_rank: destination rank to send.
            dst_gpu_idx: the gpu index on the destination rank.
            group_name: collective group name
        """
        if global_config.pipeline_use_signal_send_recv:
            signal = self.signal_tensors[uuid % len(self.local_devices)]
            col.send_multigpu(signal, dst_rank, dst_gpu_idx, group_name)
            return

        tensor_shape = self.buffers[uuid].shape
        if is_continuous_subset(offset, tensor_shape):
            # fast path, two cases: (1) same shape, (2) continuous subset.
            slice_shape = tuple(ind.stop - ind.start for ind in offset)
            to_send = xla_buffer_to_cupy(self.buffers[uuid])
            if slice_shape == tensor_shape:
                col.send_multigpu(to_send, dst_rank, dst_gpu_idx, group_name)
            else:
                ind, n_elements = infer_offset_and_n_elements(offset)
                col.send_multigpu(to_send[ind],
                                  dst_rank,
                                  dst_gpu_idx,
                                  group_name,
                                  n_elements=n_elements)
        else:
            # slower path, because of indexing.
            logger.debug(
                "Send goes along the slowest path. "
                "If this is for transformers, please check the resharding "
                "specs.")
            start_indices = tuple(o.start for o in offset)
            slice_sizes = tuple(o.stop - o.start for o in offset)
            src_buffer = jax_tensor_index(
                xla_buffer_to_jax_tensor(self.buffers[uuid]), start_indices,
                slice_sizes)
            to_send = jax_tensor_to_cupy(src_buffer)
            col.send_multigpu(to_send, dst_rank, dst_gpu_idx, group_name)

    def recv_tile(self, uuid: int, device_id: int,
                  indices_in_dst_tile: Sequence[slice], src_rank: int,
                  src_gpu_idx: int, group_name: str):
        """
        Receive a slice from a source GPU and in-place write it on the target
        buffer.

        Args:
            uuid: the uuid of the xla buffers.
            device_id: the device where the buffer is received, used to allocate
              tmp buffer.
            indices_in_dst_tile: the slice index to be written on destination
              buffer.
            src_rank: source rank to receive from.
            src_gpu_idx: the sender gpu index on the source rank.
            group_name: collective group name.
        """
        if uuid not in self.buffers:
            raise RuntimeError("Buffer has not been created.")

        if global_config.pipeline_use_signal_send_recv:
            signal = self.signal_tensors[uuid % len(self.local_devices)]
            col.recv_multigpu(signal, src_rank, src_gpu_idx, group_name)
            return

        tensor_shape = self.buffers[uuid].shape
        slice_shape = tuple(ind.stop - ind.start for ind in indices_in_dst_tile)
        is_bool = self.buffers[uuid].dtype == np.bool_
        if is_continuous_subset(indices_in_dst_tile, tensor_shape):
            to_recv = xla_buffer_to_cupy(self.buffers[uuid],
                                         take_ownership=True)
            if slice_shape == tensor_shape:
                col.recv_multigpu(to_recv, src_rank, src_gpu_idx, group_name)
            else:
                ind, n_elements = infer_offset_and_n_elements(
                    indices_in_dst_tile)
                col.recv_multigpu(to_recv[ind],
                                  src_rank,
                                  src_gpu_idx,
                                  group_name,
                                  n_elements=n_elements)
            self.buffers[uuid] = cupy_to_xla_buffer(to_recv)
        else:
            # The following call will allocate memory and cause a few H2D and
            # D2D kernels.
            # See: https://github.com/alpa-projects/alpa/issues/145
            logger.debug(
                "Recv goes along the slowest path. "
                "If this is for transformers, please check the resharding "
                "specs.")
            tmp_buffer = device_put(
                jnp.ones(slice_shape, dtype=self.buffers[uuid].dtype),
                self.local_devices[device_id])
            to_recv = jax_tensor_to_cupy(tmp_buffer, take_ownership=True)
            col.recv_multigpu(to_recv, src_rank, src_gpu_idx, group_name)
            recv_tensor = cupy_to_jax_tensor(to_recv)
            start_indices = tuple(
                ind_in_dst.start for ind_in_dst in indices_in_dst_tile)

            # The following in-place write will cause a D2D copy kernel
            # See: https://github.com/alpa-projects/alpa/issues/144
            # It is unavoidable, but it is better than:
            # new_buffer = dynamic_update_slice(src_buf, update, start_indices)
            # which is not in-place and will cause extra allocation-related
            # kernels.
            new_buffer = jax_tensor_set(
                xla_buffer_to_jax_tensor(self.buffers[uuid]), recv_tensor,
                start_indices)
            self.buffers[uuid] = jax_tensor_to_xla_buffer(new_buffer)
        if is_bool:
            self.buffers[uuid] = _uint8_to_bool(self.buffers[uuid])

    @staticmethod
    def init_p2p_communicator(group_name, my_rank, my_gpu_idx, peer_rank,
                              peer_gpu_idx, nccl_uid):
        """Initialize the P2P communicator from within the mesh workers."""
        assert col.is_group_initialized(group_name)
        assert col.get_rank(group_name) == my_rank
        g = col.check_and_get_group(group_name)
        g.create_p2p_communicator(my_gpu_idx, peer_rank, peer_gpu_idx, nccl_uid)

    @staticmethod
    def generate_nccl_uid(group_name):
        """Generate the NCCL unique ID in advance."""
        g = col.check_and_get_group(group_name)
        uid = g.generate_nccl_uid()
        return uid

    def put_resharding_send_task(self, uuid, tasks, group_name):
        self.send_tasks[uuid] = ReshardingSendTask(tile_specs=tasks,
                                                   group_name=group_name)

    def put_resharding_recv_task(self, uuid, tasks, group_name):
        self.recv_tasks[uuid] = ReshardingRecvTask(recv_specs=tasks,
                                                   group_name=group_name)

    def run_resharding_send_task(self, uuid, buf_uuids):
        task: ReshardingSendTask = self.send_tasks[uuid]
        for send_tile_spec, buf_uuid in zip(task.tile_specs, buf_uuids):
            send_tile_spec: ReshardingTileSpec
            self.send_tile(buf_uuid, send_tile_spec.offset, send_tile_spec.rank,
                           send_tile_spec.gpu_idx, task.group_name)

    def run_resharding_recv_task(self, uuid, buf_uuids, set_empty_buffer=True):
        task: ReshardingRecvTask = self.recv_tasks[uuid]
        for recv_spec, buf_uuid in zip(task.recv_specs, buf_uuids):
            recv_spec: ReshardingRecvSpec
            if set_empty_buffer:
                self.put_non_zero_buffer(buf_uuid, recv_spec.device_id,
                                         recv_spec.shape, recv_spec.dtype)
            for recv_tile_spec in recv_spec.tile_specs:
                recv_tile_spec: ReshardingTileSpec
                self.recv_tile(buf_uuid, recv_spec.device_id,
                               recv_tile_spec.offset, recv_tile_spec.rank,
                               recv_tile_spec.gpu_idx, task.group_name)

    def put_resharding_allgather_task(self, uuid, tasks):
        all_gather_task = ReshardingAllGatherTask(tasks)
        allgather_specs = all_gather_task.allgather_specs
        for allgather_spec in allgather_specs:
            device_ids = sorted(allgather_spec.device_ids)
            if repr(device_ids) not in self.allgather_communicators:
                communicators = nccl.NcclCommunicator.initAll(list(device_ids))
                self.allgather_communicators[repr(device_ids)] = communicators
        self.allgather_tasks[uuid] = all_gather_task

    def run_allgather_task(self, uuid, buffer_uuids):
        task: ReshardingAllGatherTask = self.allgather_tasks[uuid]
        allgather_specs = task.allgather_specs
        for allgather_spec in allgather_specs:
            self.allgather(buffer_uuids, allgather_spec.device_ids,
                           allgather_spec.tensor_slices,
                           allgather_spec.output_slice)

    def allgather(self, uuids: Sequence[int], device_ids: Sequence[int],
                  tensor_slices: Sequence[slice], output_slice):
        cupy_buffers = []
        communicators = self.allgather_communicators[repr(sorted(device_ids))]
        relative_idx = dict(zip(sorted(device_ids), range(len(device_ids))))
        output_idx, _ = infer_offset_and_n_elements(output_slice)
        is_bool = self.buffers[uuids[0]].dtype == np.bool_
        nccl_util.groupStart()
        for device_id, tensor_slice in zip(device_ids, tensor_slices):
            uuid = uuids[device_id]
            xla_buffer = self.buffers[uuid]
            cupy_buffer = xla_buffer_to_cupy(xla_buffer, take_ownership=True)
            ind, n_elements = infer_offset_and_n_elements(tensor_slice)
            cupy_slice = cupy_buffer[ind]
            cupy_output_slice = cupy_buffer[output_idx]
            communicators[relative_idx[device_id]].allGather(
                nccl_util.get_tensor_ptr(cupy_slice),
                nccl_util.get_tensor_ptr(cupy_output_slice), n_elements,
                nccl_util.get_nccl_tensor_dtype(cupy_buffer),
                cupy.cuda.Stream.null.ptr)
            cupy_buffers.append(cupy_buffer)
        nccl_util.groupEnd()
        for device_id, cupy_buffer in zip(device_ids, cupy_buffers):
            uuid = uuids[device_id]
            buf = cupy_to_xla_buffer(cupy_buffer)
            if is_bool:
                buf = _uint8_to_bool(buf)
            self.buffers[uuid] = buf

    def put_resharding_broadcast_task(self, uuid, tasks, group_name):
        self.broadcast_tasks[uuid] = ReshardingBroadcastTask(
            broadcast_specs=tasks, group_name=group_name)

    def run_resharding_broadcast_task(self,
                                      uuid,
                                      buffer_uuids,
                                      set_empty_buffer=True):
        task: ReshardingBroadcastTask = self.broadcast_tasks[uuid]
        broadcast_specs = task.broadcast_specs
        for group_idx in broadcast_specs:
            broadcast_spec: ReshardingBroadcastSpec = broadcast_specs[group_idx]
            if set_empty_buffer:
                for device_id, global_rank in zip(
                        broadcast_spec.devices_ids,
                        broadcast_spec.devices_global_rank):
                    if global_rank == 0:
                        continue
                    buf_uuid = buffer_uuids[device_id]
                    if buf_uuid not in self.buffers:
                        self.put_non_zero_buffer(buf_uuid, device_id,
                                                 broadcast_spec.recv_tile_shape,
                                                 broadcast_spec.dtype)

            self.broadcast(buffer_uuids, broadcast_spec.comm_key,
                           broadcast_spec.world_size,
                           broadcast_spec.devices_ids,
                           broadcast_spec.devices_global_rank,
                           broadcast_spec.tensor_slices, task.group_name)

    def broadcast(self, uuids, comm_key, world_size, devices_ids,
                  devices_global_rank, tensor_slices, group_name):
        to_use = []
        for_buffer = []
        is_bool = self.buffers[uuids[devices_ids[0]]].dtype == np.bool_
        for device_id, global_rank, tensor_slice in zip(devices_ids,
                                                        devices_global_rank,
                                                        tensor_slices):
            uuid = uuids[device_id]
            tensor_shape = self.buffers[uuid].shape
            slice_shape = tuple(ind.stop - ind.start for ind in tensor_slice)
            if is_continuous_subset(tensor_slice, tensor_shape):
                # fast path, two cases: (1) same shape, (2) continuous subset.
                tmp = xla_buffer_to_cupy(self.buffers[uuid])
                if slice_shape != tensor_shape:
                    ind, _ = infer_offset_and_n_elements(tensor_slice)
                    to_use.append(tmp[ind])
                else:
                    to_use.append(tmp)
                for_buffer.append(tmp)
            else:
                tmp = None
                if global_rank == 0:
                    start_indices = tuple(o.start for o in tensor_slice)
                    tmp = jax_tensor_index(
                        xla_buffer_to_jax_tensor(self.buffers[uuid]),
                        start_indices, slice_shape)
                    tmp = jax_tensor_to_cupy(tmp)
                else:
                    tmp = device_put(
                        jnp.ones(slice_shape, dtype=self.buffers[uuid].dtype),
                        self.local_devices[device_id])
                    tmp = jax_tensor_to_cupy(tmp, take_ownership=True)
                to_use.append(tmp)
                for_buffer.append(tmp)

        _, n_elements = infer_offset_and_n_elements(tensor_slices[0])
        col.broadcast_partialgpu(to_use, n_elements, comm_key, world_size,
                                 devices_ids, devices_global_rank, group_name)

        for for_buffer_tensor, device_id, global_rank, tensor_slice in zip(
                for_buffer, devices_ids, devices_global_rank, tensor_slices):
            if global_rank == 0:
                continue
            uuid = uuids[device_id]
            tensor_shape = self.buffers[uuid].shape
            slice_shape = tuple(ind.stop - ind.start for ind in tensor_slice)
            if is_continuous_subset(tensor_slice, tensor_shape):
                self.buffers[uuid] = cupy_to_xla_buffer(for_buffer_tensor)
            else:
                recv_tensor = cupy_to_jax_tensor(for_buffer_tensor)
                start_indices = tuple(
                    ind_in_dst.start for ind_in_dst in tensor_slice)
                new_buffer = jax_tensor_set(
                    xla_buffer_to_jax_tensor(self.buffers[uuid]), recv_tensor,
                    start_indices)
                self.buffers[uuid] = jax_tensor_to_xla_buffer(new_buffer)
            if is_bool:
                self.buffers[uuid] = _uint8_to_bool(self.buffers[uuid])

    @staticmethod
    def destroy_collective_group(group_name: str = "default"):
        col.destroy_collective_group(group_name)

    ##### Data Loader Related Functions #####
    def delete_data_loader(self, uuid: int):
        del self.data_loaders[uuid]

    ##### Profiling and Debugging Related Functions #####
    def profile_hlo_ops(self, op_infos: Sequence[Any], cache_filename: str,
                        single_timeout: float):
        num_devices = self.num_hosts * len(self.local_devices)
        return mesh_profiling.profile_hlo_ops(op_infos, self.backend,
                                              self.local_devices, self.host_id,
                                              num_devices, cache_filename,
                                              single_timeout)

    def profile_executable_with_dummy_inputs(self, uuid: int, **kwargs):
        return self.executables[uuid].profile_with_dummy_inputs(
            self.backend, self.local_devices, **kwargs)

    def profile_resharding_send_task(self,
                                     uuid,
                                     buf_uuids,
                                     warmup=1,
                                     repeat=3,
                                     number=3,
                                     sync=False):
        # TODO(yonghao): the sync function should be carefully reconsidered
        def run_fn():
            self.run_resharding_send_task(uuid, buf_uuids)

        sync_fn = self.sync if sync else None
        costs = benchmark_func(run_fn, sync_fn, warmup, repeat, number)
        return np.mean(costs)

    def profile_resharding_recv_task(self,
                                     uuid,
                                     buf_uuids,
                                     warmup=1,
                                     repeat=3,
                                     number=3,
                                     sync=False):
        set_empty_buffer = True

        def run_fn():
            nonlocal set_empty_buffer
            self.run_resharding_recv_task(uuid, buf_uuids, set_empty_buffer)
            set_empty_buffer = False

        sync_fn = self.sync if sync else None
        costs = benchmark_func(run_fn, sync_fn, warmup, repeat, number)
        return np.mean(costs)

    @staticmethod
    def get_timer(name: str):
        return timers(name)

    @staticmethod
    def reset_timer(name: str):
        timers(name).reset()

    def get_live_buffer_uuids(self):
        return list(self.buffers.keys())

    ##### Other Functions #####
    def sync(self):
        for device in self.local_devices:
            device.synchronize_all_activity()

    @staticmethod
    def check_alive():
        return True

    def shutdown(self):
        if not self.launched:
            return
        self.sync()
        self.buffers.clear()
        self.executables.clear()
        self.distributed_client.shutdown()
        # sync & shutdown DaemonMoveWorker
        self.sync_move_worker()
        ray.kill(self.move_worker)
        self.move_worker = None

    def load_opt_params_fast_path(self, path, prefix_to_idx, config,
                                  shapes, uuids, indices, mesh_ids):
        def load_array(key):
            return np.load(os.path.join(path, key))

        def load_param(param_key, loaded_array):
            i = prefix_to_idx[param_key]

            for j in range(len(mesh_ids[i])):
                if self.mesh_id != mesh_ids[i][j]:
                    continue

                assert shapes[i][j] == loaded_array.shape
                for k in range(len(self.local_devices)):
                    idx = self.host_id * len(self.local_devices) + k
                    uuid = uuids[i][j][idx]
                    data = loaded_array[indices[i][j][idx]]
                    self.put_buffer(uuid, k, data)

        load_param("params.transformers.embeddings.word_embeddings.embedding",
                   load_array("decoder.embed_tokens.weight"))
        load_param("params.transformers.embeddings.position_embeddings.embedding",
                   load_array("decoder.embed_positions.weight"))

        if config.version > 2:
            load_param("params.transformers.layer_norm.scale",
                       load_array("decoder.layer_norm.weight"))
            load_param("params.transformers.layer_norm.bias",
                       load_array("decoder.layer_norm.bias"))

        layers_per_stage = config.decoder_layers // config.num_pp_stages

        for i in range(config.decoder_layers):
            stage_id = i // layers_per_stage
            if stage_id != self.mesh_id:
                continue

            param_prefix = f"params.transformers.encoder.{i}."
            load_prefix = f"decoder.layers.{i}."
            # Attention weights
            wq = load_array(load_prefix + "self_attn.q_proj.weight")
            wk = load_array(load_prefix + "self_attn.k_proj.weight")
            wv = load_array(load_prefix + "self_attn.v_proj.weight")
            dim = wq.shape[-1]
            w_qvk = np.concatenate([wq, wv, wk], axis=0).reshape((3, -1, dim)).transpose([2, 1, 0]).reshape((dim, -1))
            load_param(param_prefix + "attention.self.qvk_combined.kernel", w_qvk)
            bq = load_array(load_prefix + "self_attn.q_proj.bias")
            bk = load_array(load_prefix + "self_attn.k_proj.bias")
            bv = load_array(load_prefix + "self_attn.v_proj.bias")
            b_qvk = np.concatenate([bq, bv, bk], axis=0).reshape((3, dim)).transpose([1, 0]).reshape((-1,))
            load_param(param_prefix + "attention.self.qvk_combined.bias", b_qvk)
            load_param(param_prefix + "attention.dense.kernel",
                       np.transpose(load_array(load_prefix + "self_attn.out_proj.weight")))
            load_param(param_prefix + "attention.dense.bias",
                       load_array(load_prefix + "self_attn.out_proj.bias"))
            load_param(param_prefix + "attention.layer_norm.scale",
                       load_array(load_prefix + "self_attn_layer_norm.weight"))
            load_param(param_prefix + "attention.layer_norm.bias",
                       load_array(load_prefix + "self_attn_layer_norm.bias"))
            # FFN weights
            load_param(param_prefix + "ffn.fc1.bias",
                       load_array(load_prefix + "fc1.bias"))
            load_param(param_prefix + "ffn.fc1.kernel",
                       np.transpose(load_array(load_prefix + "fc1.weight")))
            load_param(param_prefix + "ffn.fc2.bias",
                       load_array(load_prefix + "fc2.bias"))
            load_param(param_prefix + "ffn.fc2.kernel",
                       np.transpose(load_array(load_prefix + "fc2.weight")))
            load_param(param_prefix + "ffn.layer_norm.scale",
                       load_array(load_prefix + "final_layer_norm.weight"))
            load_param(param_prefix + "ffn.layer_norm.bias",
                       load_array(load_prefix + "final_layer_norm.bias"))


class PhysicalDeviceMesh(ABC):
    """The base class of physical device mesh.

    A physical device mesh is a 2-dimensional mesh that runs SPMD computation on
    all devices in the mesh.
    """

    num_hosts: int
    num_devices_per_host: int
    mesh_id: int

    def get_signature(self) -> str:
        """Return a signature string that contains the mesh shape and GPU
        model."""
        gpu_type = list_gpu_info()
        gpu_name = gpu_type.split("\n")[0].split(" (UUID:")[0][7:]
        ret = f"{self.num_hosts},{self.num_devices_per_host},{gpu_name}"
        ret = ret.replace(" ", "-")
        return ret

    @property
    def shape(self):
        return self.num_hosts, self.num_devices_per_host

    @property
    def num_devices(self):
        """Return the total number of GPUs on this mesh."""
        return self.num_hosts * self.num_devices_per_host

    ##### Logical Mesh Related Functions #####
    def get_logical_mesh(self,
                         mesh_shape: Optional[Sequence[int]] = None,
                         mesh_alpha: Optional[float] = None,
                         mesh_beta: Optional[float] = None,
                         mesh_topology: Optional[str] = None,
                         intra_host_bandwidth: Optional[float] = None,
                         inter_host_bandwidth: Optional[float] = None):
        """
        Return a logical mesh and parameters of the alpha-beta communication
        cost model. The logical view is used for auto-sharding.
        """
        if mesh_shape is None:
            mesh_shape = (self.num_hosts, self.num_devices_per_host)

        id_mesh = np.arange(self.num_devices).reshape(mesh_shape)

        if mesh_topology is None:
            # Use the provided mesh_alpha and mesh_beta
            mesh_alpha = mesh_alpha or (1, 1)
            mesh_beta = mesh_beta or (1, 0.1)
        elif mesh_topology == "tree":
            # Derive mesh_alpha and mesh_beta from topology,
            # intra_host_bandwidth and inter_host_bandwidth
            assert mesh_alpha is None
            assert mesh_beta is None
            mesh_alpha = [1] * 2
            mesh_beta = [None] * 2
            host_ids = np.tile(
                np.arange(self.num_hosts).reshape(-1, 1),
                self.num_devices_per_host)
            host_ids = host_ids.reshape(mesh_shape)

            # Compute bandwidth of doing communication along dim 0.
            # 1. Compute the number of links between each host pairs.
            #    Assume using ring-based algorithms.
            host_link_ct = defaultdict(int)
            for j in range(mesh_shape[1]):
                for i in range(mesh_shape[0]):
                    left = host_ids[i][j]
                    right = host_ids[(i + 1) % mesh_shape[0]][j]
                    if left != right:
                        if left > right:
                            left, right = right, left
                        host_link_ct[(left, right)] += 1

            j = 0
            # 2. Bandwidth between two hosts
            #    = total_bandwidth / number_of_links.
            #    Bandwdith along a communication dimension
            #    = min bandwidth of all links.
            bandwidth = intra_host_bandwidth
            for i in range(mesh_shape[0]):
                left = host_ids[i][j]
                right = host_ids[(i + 1) % mesh_shape[0]][j]
                if left != right:
                    if left > right:
                        left, right = right, left
                    bandwidth = min(
                        bandwidth,
                        inter_host_bandwidth / host_link_ct[(left, right)])
            mesh_beta[0] = 1 / bandwidth

            # Compute bandwidth of doing communication along dim 1.
            host_link_ct = defaultdict(int)
            for i in range(mesh_shape[0]):
                for j in range(mesh_shape[1]):
                    left = host_ids[i][j]
                    right = host_ids[i][(j + 1) % mesh_shape[1]]
                    if left != right:
                        if left > right:
                            left, right = right, left
                        host_link_ct[(left, right)] += 1

            i = 0
            bandwidth = intra_host_bandwidth
            for j in range(mesh_shape[1]):
                left = host_ids[i][j]
                right = host_ids[i][(j + 1) % mesh_shape[1]]
                if left != right:
                    if left > right:
                        left, right = right, left
                    bandwidth = min(
                        bandwidth,
                        inter_host_bandwidth / host_link_ct[(left, right)])
            mesh_beta[1] = 1 / bandwidth

        return LogicalDeviceMesh(self, id_mesh, mesh_alpha, mesh_beta)

    ##### Executable Related Functions #####
    @abstractmethod
    def shard_args_to_bufs(self, shard_indices: Sequence[Sequence[Index]],
                           donated_invars: Sequence[bool],
                           batch_invars: Sequence[bool], num_micro_batches: int,
                           args: Sequence[Any]):
        """Shard high-level arguments as low-level buffers."""
        raise NotImplementedError()

    @abstractmethod
    def shard_args_to_arrays(self, avals: Sequence[ShapedArray],
                             shard_indices: Sequence[Sequence[Index]],
                             sharding_specs: Sequence[ShardingSpec],
                             args: Sequence[Any]):
        """Shard arguments (np.ndarray) as distributed arrays."""
        raise NotImplementedError()

    @abstractmethod
    def get_outputs_handler(self, avals: Sequence[ShapedArray],
                            sharding_specs: Sequence[ShardingSpec]):
        """Get a function that wraps low-level buffers to high-level output
        arrays."""
        raise NotImplementedError()

    @abstractmethod
    def set_runtime_random_seed(self, seed: int):
        raise NotImplementedError()

    ##### Profiling Related Functions #####
    @abstractmethod
    def get_remote_timer(self, timer_name: str):
        raise NotImplementedError()

    @abstractmethod
    def reset_remote_timer(self, timer_name: str):
        raise NotImplementedError()

    @abstractmethod
    def get_memory_allocated(self):
        raise NotImplementedError()

    @abstractmethod
    def get_max_memory_allocated(self):
        raise NotImplementedError()

    @abstractmethod
    def get_available_memory(self):
        raise NotImplementedError()

    @abstractmethod
    def reset_memory_stats(self):
        raise NotImplementedError()

    ##### Other Functions #####
    @abstractmethod
    def sync_workers(self):
        """Sync device activities on all workers."""
        raise NotImplementedError()

    @abstractmethod
    def shutdown(self, forced=False):
        """Shut down the mesh."""
        raise NotImplementedError()


class LocalPhysicalDeviceMesh(PhysicalDeviceMesh):
    """
    A single-host physical device mesh to run computation on local devices.
    It uses the native XLA runtime.
    """

    def __init__(self, devices: Sequence["Device"] = None):
        self.devices = devices if devices is not None else xb.local_devices()
        self.num_hosts = 1
        self.num_devices_per_host = len(self.devices)
        self.mesh_id = 0
        self.device_strs = []

        self.set_runtime_random_seed(global_config.runtime_random_seed)

    ##### Executable Related Functions #####
    def shard_args_to_bufs(self, shard_indices: Sequence[Sequence[Index]],
                           donated_invars: Sequence[bool],
                           batch_invars: Sequence[bool], num_micro_batches: int,
                           args: Sequence[Any]):
        bufs = []
        for arg, indices, donated, is_batch_var in zip(args, shard_indices,
                                                       donated_invars,
                                                       batch_invars):
            if is_batch_var:
                micro_batches = jnp.split(arg, num_micro_batches)
                bufs.append([
                    pxla._shard_arg(x, self.devices, indices)  # pylint: disable=protected-access
                    for x in micro_batches
                ])
            else:
                bufs.append(pxla._shard_arg(arg, self.devices, indices))  # pylint: disable=protected-access

            if isinstance(arg, xe.DeviceArray) and donated:
                arg.delete()

        return bufs

    def shard_args_to_arrays(self, avals: Sequence[ShapedArray],
                             shard_indices: Sequence[Sequence[Index]],
                             sharding_specs: Sequence[ShardingSpec],
                             args: Sequence[Any]):
        arrays = []
        for i in range(len(avals)):
            shards = [
                args[i][shard_indices[i][k]] for k in range(len(self.devices))
            ]
            buffers = [
                jax.device_put(x, d) for x, d in zip(shards, self.devices)
            ]
            arrays.append(
                pxla._ShardedDeviceArray(  # pylint: disable=protected-access
                    avals[i], sharding_specs[i], buffers, shard_indices[i]))
        return arrays

    def get_outputs_handler(self, avals: Sequence[ShapedArray],
                            sharding_specs: Sequence[ShardingSpec]):
        outs_handler = pxla.local_avals_to_results_handler(
            sharding_specs, avals)
        return outs_handler

    def set_runtime_random_seed(self, seed: int):
        for d in self.devices:
            if d is not None:
                d.set_seed(seed)

    ##### Profiling Related Functions #####
    def get_remote_timer(self, timer_name: str):
        return timers(timer_name)

    def reset_remote_timer(self, timer_name: str):
        timers(timer_name).reset()

    def get_memory_allocated(self):
        return max(d.memory_allocated() for d in self.devices)

    def get_max_memory_allocated(self):
        return max(d.max_memory_allocated() for d in self.devices)

    def get_available_memory(self):
        return min(device.available_memory() for device in self.devices)

    def reset_memory_stats(self):
        for device in self.devices:
            device.clear_memory_stats()

    ##### Other Functions #####
    def sync_workers(self):
        for device in self.devices:
            device.synchronize_all_activity()

    def shutdown(self, forced=False):
        self.sync_workers()


def device_id_to_str(host_ip, device_id, device_type="gpu"):
    """Convert device id (int) to a canonical device string."""
    return f"{host_ip}:{device_type}:{device_id}"


# Used ports for XLA distributed runtime servers.
used_port_set = set((None,))


class DistributedPhysicalDeviceMesh(PhysicalDeviceMesh):
    """
    A multi-host physical device mesh to run computation distributedly.
    It uses ray actors and the distributed XLA runtime.
    """

    def __init__(self,
                 host_ids: Sequence[int],
                 host_info: Sequence[dict],
                 head_ip: str,
                 num_devices_per_host: int,
                 parent: "VirtualPhysicalMesh" = None,
                 devices: Sequence[Sequence[int]] = None,
                 mesh_id: int = None):
        # host_ids are the indices of hosts in the global DeviceCluster
        self.host_ids = host_ids
        self.host_info = host_info
        self.head_ip = head_ip
        self.num_hosts = len(host_ids)
        self.num_devices_per_host = num_devices_per_host
        self.parent = parent
        self.mesh_id = mesh_id
        self.workers = None
        self.launched = False
        self.service_server = None

        if devices is not None:
            if len(devices) != len(host_ids):
                raise RuntimeError(
                    "Please specify the gpu IDs used on each host.")
            if not all(len(ids) == num_devices_per_host for ids in devices):
                raise RuntimeError(
                    "Devices specified for each host does not align "
                    "with `num_devices_per_host`.")
        else:
            devices = [list(range(num_devices_per_host)) for _ in host_ids]

        self.devices = devices
        self.device_strs = []
        for i in range(self.num_hosts):
            ip = self.host_info[i]["NodeManagerAddress"]
            self.device_strs.extend(
                [device_id_to_str(ip, j) for j in devices[i]])
        self._launch_xla_servers()

        self.to_delete_remote_buffers = [[] for _ in range(self.num_hosts)]
        self.to_delete_remote_buffers_ct = 0

    def _launch_xla_servers(self):
        # Launch distributed xla runtime
        port = None
        while port in used_port_set:
            port = np.random.randint(20000, 25000)
        used_port_set.add(port)

        self.server_address = f"{self.head_ip}:{port}"
        logger.debug(f"Trying to start XLA gRPC server on port: {port}...")
        self.service_server = xla_client._xla.get_distributed_runtime_service(  # pylint: disable=protected-access
            self.server_address, self.num_hosts)
        logger.debug(f"Success to start XLA gRPC server on port: {port}...")
        time.sleep(0.5)

        # Launch workers
        self.workers = []
        for i in range(self.num_hosts):
            # Set XLA environment variables
            env_vars = {
                "ALPA_IS_WORKER":
                    "True",
                "NCCL_USE_MULTISTREAM":
                    "False",
                "XLA_PYTHON_CLIENT_MEM_FRACTION":
                    str(global_config.xla_client_mem_fraction),
                "XLA_FLAGS": (os.environ.get("XLA_FLAGS", "") +
                              f" --xla_gpu_autotune_level"
                              f"={global_config.xla_gpu_autotune_level}"),

                # "NCCL_LAUNCH_MODE": "PARALLEL",
                # "XLA_FLAGS": "--xla_dump_to=hlo --xla_dump_hlo_pass_re=.*"
                # "NCCL_DEBUG": "INFO" if i == 0 else "VERSION",
                # "NCCL_DEBUG_SUBSYS": "ALL",
                # "RAY_IGNORE_UNHANDLED_ERRORS": "True",
            }

            if global_config.resharding_mode == "broadcast":
                env_vars["NCCL_ALGO"] = "Ring"
                env_vars["NCCL_PROTO"] = "Simple"

            if "XLA_PYTHON_CLIENT_ALLOCATOR" in os.environ:
                env_vars["XLA_PYTHON_CLIENT_ALLOCATOR"] = os.environ[
                    "XLA_PYTHON_CLIENT_ALLOCATOR"]

            if "NCCL_DEBUG" in os.environ:
                env_vars["NCCL_DEBUG"] = os.environ[
                    "NCCL_DEBUG"] if i == 0 else "VERSION"

            if global_config.use_aws_efa:
                env_vars.update({
                    "FI_PROVIDER": "efa",
                    "FI_EFA_USE_DEVICE_RDMA": "1",
                    "LD_LIBRARY_PATH": os.environ.get("LD_LIBRARY_PATH",
                                                      ""),  # For libnccl-net.so
                })

            # Launch the DaemonMoveWorker
            node_resource = "node:" + self.host_info[i]["NodeManagerAddress"]
            cls = ray.remote(resources={node_resource: 1e-3})(DaemonMoveWorker)
            move_worker = cls.remote()

            # Launch the MeshHostWorker
            cls = ray.remote(num_gpus=self.num_devices_per_host,
                             resources={node_resource: 1e-3})(MeshHostWorker)
            worker = cls.options(runtime_env={
                "env_vars": env_vars
            }).remote(self.server_address, self.num_hosts, i, self.mesh_id,
                      move_worker, global_config.runtime_random_seed)
            self.workers.append(worker)
        self.launched = True

    @property
    def host_ips(self):
        ips = [
            self.host_info[i]["NodeManagerAddress"]
            for i, _ in enumerate(self.host_ids)
        ]
        return ips

    def get_virtual_physical_mesh(self):
        return VirtualPhysicalMesh(
            host_ids=self.host_ids,
            host_info=self.host_info,
            head_ip=self.head_ip,
            num_devices_per_host=self.num_devices_per_host,
            parent=self,
            devices=self.devices)

    ##### Buffer Related Functions #####
    def get_remote_buffers(self,
                           buf_refs: List["RemoteBufferRef"],
                           batching=False):
        """Get values of remote buffers."""

        if batching:
            # Batch the remote calls by host ids
            group_by_host_id = [[] for _ in range(self.num_hosts)]
            for buf_ref in buf_refs:
                group_by_host_id[buf_ref.host_id].append(buf_ref.uuid)

            obj_refs = []
            for host_id in range(self.num_hosts):
                obj_refs.append(self.workers[host_id].get_buffers.remote(
                    group_by_host_id[host_id]))

            host_results = ray.get(obj_refs)

            ret = []
            host_cts = [0 for _ in range(self.num_hosts)]
            for buf_ref in buf_refs:
                ret.append(
                    host_results[buf_ref.host_id][host_cts[buf_ref.host_id]])
                host_cts[buf_ref.host_id] += 1

            return ret
        else:
            obj_refs = []
            for buf_ref in buf_refs:
                obj_refs.append(
                    self.workers[buf_ref.host_id].get_buffers.remote(
                        buf_ref.uuid))
            return ray.get(obj_refs)

    def delete_remote_buffers(self, buf_refs: List["RemoteBufferRef"]):
        """Delete remote buffers."""
        if (self.workers is None or not ray or not ray.worker or
                not ray.is_initialized()):
            return

        # Put delete requests into per-host buffers
        for buf_ref in buf_refs:
            self.to_delete_remote_buffers[buf_ref.host_id].append(buf_ref.uuid)
            self.to_delete_remote_buffers_ct = max(
                self.to_delete_remote_buffers_ct,
                len(self.to_delete_remote_buffers[buf_ref.host_id]))

        # Execute the delete requests if there are enough requests
        if (self.to_delete_remote_buffers_ct >
                global_config.delete_remote_buffers_threshold):
            for host_id in range(self.num_hosts):
                self.workers[host_id].delete_buffers.remote(
                    self.to_delete_remote_buffers[host_id])
                self.to_delete_remote_buffers[host_id] = []
            self.to_delete_remote_buffers_ct = 0

    def block_until_ready_remote_buffers(self,
                                         buf_refs: List["RemoteBufferRef"]):
        """Block until the remote buffers are ready."""
        tasks = []
        for buf_ref in buf_refs:
            tasks.append(
                self.workers[buf_ref.host_id].block_until_ready_buffers.remote(
                    buf_ref.uuid))
        ray.get(tasks)

    ##### Executable Related Functions #####
    def shard_args_to_bufs(self, shard_indices: Sequence[Sequence[Index]],
                           donated_invars: Sequence[bool],
                           batch_invars: Sequence[bool], num_micro_batches: int,
                           args: Sequence[Any]):
        ret_bufs = []
        total_bytes = 0
        time_start = time.time()

        for arg, indices, donated, is_batch_var in zip(args, shard_indices,
                                                       donated_invars,
                                                       batch_invars):
            tic = time.time()
            slow_path = False

            if is_batch_var:
<<<<<<< HEAD
                if isinstance(arg, DistributedArray):
                    assert num_micro_batches == 1
                    ret_bufs.append([arg.remote_buffers])
                else:
                    slow_path = True
                    if not isinstance(arg, ShapedArray):
                        arg = np.asarray(arg)
                    bufs = _shard_array(arg, self, indices, num_micro_batches)
                    bufs = np.array(bufs).reshape(self.num_hosts, self.num_devices_per_host,
                                                  num_micro_batches)
                    bufs = bufs.transpose([2, 0, 1]).reshape(
                        (num_micro_batches, self.num_hosts * self.num_devices_per_host))
                    ret_bufs.append(bufs)
=======
                slow_path = True
                if not isinstance(arg, ShapedArray):
                    arg = np.asarray(arg)
                bufs = _shard_array(arg, self, indices, num_micro_batches)
                bufs = np.array(bufs).reshape(
                    (self.num_hosts, self.num_devices_per_host,
                     num_micro_batches))
                bufs = bufs.transpose([2, 0, 1]).reshape(
                    (num_micro_batches,
                     self.num_hosts * self.num_devices_per_host))
                ret_bufs.append(bufs)
>>>>>>> c477805b
            else:
                if (isinstance(arg, DistributedArray) and
                        arg.device_mesh == self and arg.indices == indices):
                    # Fast path for DistributedArray
                    ret_bufs.append(arg.remote_buffers)
                elif isinstance(arg, ReplicatedDistributedArray):
                    replica = arg.get_replica_on_mesh(self)
                    assert replica.indices == indices
                    ret_bufs.append(replica.remote_buffers)
                else:  # Slow path
                    slow_path = True
                    if type(arg) not in [ShapedArray, ShapeDtypeStruct]:
                        arg = xla.canonicalize_dtype(arg)
                    bufs = shard_arg_handlers[type(arg)](arg, self, indices)
                    ret_bufs.append(bufs)
                    if donated and hasattr(arg, "delete"):
                        # shard_arg_handler always creates new buffers,
                        # so we can delete the old buffers
                        arg.delete()

            if False and slow_path:  # pylint: disable=condition-evals-to-constant
                # Print debug info
                size = np.prod(arg.shape) * arg.dtype.itemsize
                bandwidth = size / (time.time() - tic)
                total_bytes += size
                print("Slow path "
                      f"shape: {arg.shape}, "
                      f"bandwidth: {bandwidth/1024**2:.2f} MB/s "
                      f"total_bytes: {total_bytes/1024**2:.2f} MB "
                      f"total_time: {time.time() - time_start:.2f}")

        return ret_bufs

    def shard_args_to_arrays(self, avals: Sequence[ShapedArray],
                             shard_indices: Sequence[Sequence[Index]],
                             sharding_specs: Sequence[ShardingSpec],
                             args: Sequence[np.array]):
        arrays = []
        for i in range(len(avals)):
            buffers = _shard_array(args[i], self, shard_indices[i])
            arrays.append(
                DistributedArray(self, avals[i], sharding_specs[i], buffers,
                                 shard_indices[i]))
        return arrays

    def get_outputs_handler(self, avals: Sequence[ShapedArray],
                            sharding_specs: Sequence[ShardingSpec]):
        indices = [
            pxla.spec_to_indices(aval.shape, spec)
            for aval, spec in zip(avals, sharding_specs)
        ]

        def outs_handler(bufs):
            ret = []
            for i, aval in enumerate(avals):
                dis_array = DistributedArray(device_mesh=self,
                                             aval=aval,
                                             sharding_spec=sharding_specs[i],
                                             remote_buffers=bufs[i],
                                             indices=indices[i])
                ret.append(dis_array)
            return ret

        return outs_handler

    def delete_remote_executable(self, exec_uuid: int):
        """Delete remote worker executables of a driver executable."""
        if self.workers is None or not ray.is_initialized():
            return

        for w in self.workers:
            w.delete_executable.remote(exec_uuid)

    def set_runtime_random_seed(self, seed: int):
        for w in self.workers:
            w.set_runtime_random_seed.remote(seed)

    ##### Profiling and Debugging Related Functions #####
    def profile_hlo_ops(self,
                        op_infos: Sequence[Tuple],
                        cache_filename: str,
                        single_timeout: Optional[float] = None,
                        batch_timeout: Optional[float] = None):
        tasks = []
        for w in self.workers:
            tasks.append(
                w.profile_hlo_ops.remote(op_infos, cache_filename,
                                         single_timeout))
        return ray.get(tasks, timeout=batch_timeout)[0]

    def get_remote_timer(self, timer_name: str):
        return ray.get(self.workers[0].get_timer.remote(timer_name))

    def reset_remote_timer(self, timer_name: str):
        for worker in self.workers:
            ray.get(worker.reset_timer.remote(timer_name))

    def get_memory_allocated(self):
        return max(
            ray.get([w.get_memory_allocated.remote() for w in self.workers]))

    def get_max_memory_allocated(self):
        return max(
            ray.get([w.get_max_memory_allocated.remote() for w in self.workers
                    ]))

    def get_available_memory(self):
        return min(
            ray.get([w.get_available_memory.remote() for w in self.workers]))

    def reset_memory_stats(self):
        for worker in self.workers:
            ray.get(worker.reset_memory_stats.remote())

    ##### Other Functions #####
    def sync_workers(self):
        ray.get([w.sync.remote() for w in self.workers])

    def sync_move_workers(self):
        ray.get([w.sync_move_worker.remote() for w in self.workers])

    def shutdown(self, forced=False):
        if not self.launched:
            return
        if not forced:
            ray.get([w.shutdown.remote() for w in self.workers])
        for worker in self.workers:
            ray.kill(worker)
        self.workers = None
        # shutdown grpc server
        self.service_server.shutdown()
        self.service_server = None
        self.launched = False


class DistributedArray:
    """A distributed array on a PhysicalDeviceMesh.

    End users can interact with this array as if they are working with
    a normal numpy array.

    Internally, it stores pointers (uuid) of remote buffers.
    The buffers are stored distributedly on remote workers' device memeory.
    When users require the value of the array. These buffers will be gathered
    to the dirver.
    """

    def __init__(self,
                 device_mesh: PhysicalDeviceMesh,
                 aval: ShapedArray,
                 sharding_spec: ShardingSpec,
                 remote_buffers: Sequence["RemoteBufferRef"],
                 indices: Optional[Sequence[Index]] = None):
        self.device_mesh = device_mesh
        self.aval = aval
        self.sharding_spec = sharding_spec
        self.remote_buffers = remote_buffers

        if indices is None:
            indices = pxla.spec_to_indices(self.aval.shape, self.sharding_spec)
        self.indices = indices

        self.shape = self.aval.shape
        self.dtype = self.aval.dtype
        self._npy_value = None
        self._one_replica_buffer_indices = None
        self._fetched_np_buffers = None

    def block_until_ready(self):
        """Block until all remote buffers of this array are ready."""
        self.device_mesh.block_until_ready_remote_buffers(self.remote_buffers)

    def delete(self):
        for buf in self.remote_buffers:
            del buf
        self.remote_buffers = None
        self._npy_value = None

    def flush(self):
        self._npy_value = None

    ##### distributed save/load #####
    def save(self, ckpt_dir: str, local_cache_dir: Union[str, None] = None):
        """
            Save one replica of the array to `ckpt_dir` distributedly.

            Args:
                ckpt_dir: The directory where all the shards of
                this array will be saved.
                local_cache_dir: If not None, `ckpt_dir` should be a shared
                filesystem path, and this function will return as soon as the
                shards have been saved to this local directory.
                DaemonMoveWorkers will move these shards into `ckpt_dir`
                in the background.

        """
        one_replica_buffers = [
            self.remote_buffers[i] for i in self.one_replica_buffer_indices
        ]
        one_replica_indices = [
            self.indices[i] for i in self.one_replica_buffer_indices
        ]
        buf_refs_per_host = {}
        indices_per_host = {}
        for buf_ref, indice in zip(one_replica_buffers, one_replica_indices):
            if buf_refs_per_host.get(buf_ref.host_id) is None:
                buf_refs_per_host[buf_ref.host_id] = [buf_ref.uuid]
                indices_per_host[buf_ref.host_id] = [indice]
            else:
                buf_refs_per_host[buf_ref.host_id].append(buf_ref.uuid)
                indices_per_host[buf_ref.host_id].append(indice)
        for host_id, uuids in buf_refs_per_host.items():
            if len(uuids) > 0:
                self.device_mesh.workers[host_id].save_buffers.remote(
                    ckpt_dir, local_cache_dir, uuids, indices_per_host[host_id],
                    self.shape)

    @classmethod
    def load(cls, path: str, aval: ShapedArray, device_mesh: PhysicalDeviceMesh,
             sharding_spec: ShardingSpec):
        """
            Load the data from `path` distributedly with `aval` and
            return a new DistributedArray
        """
        # pylint: disable=import-outside-toplevel
        from alpa.mesh_executable import create_remote_buffer_refs
        buf_refs, _ = create_remote_buffer_refs(device_mesh, 1)
        indices = pxla.spec_to_indices(aval.shape, sharding_spec)

        buf_refs_per_host = {}
        indices_per_host = {}
        device_ids_per_host = {}
        for buf_ref, indice in zip(buf_refs, indices):
            if buf_refs_per_host.get(buf_ref.host_id) is None:
                buf_refs_per_host[buf_ref.host_id] = [buf_ref.uuid]
                indices_per_host[buf_ref.host_id] = [indice]
                device_ids_per_host[buf_ref.host_id] = [buf_ref.device_id]
            else:
                buf_refs_per_host[buf_ref.host_id].append(buf_ref.uuid)
                indices_per_host[buf_ref.host_id].append(indice)
                device_ids_per_host[buf_ref.host_id].append(buf_ref.device_id)
        for host_id, uuids in buf_refs_per_host.items():
            if len(uuids) > 0:
                device_mesh.workers[host_id].load_buffers.remote(
                    path, uuids, indices_per_host[host_id],
                    device_ids_per_host[host_id])
        return DistributedArray(device_mesh, aval, sharding_spec, buf_refs,
                                indices)

    @property
    def one_replica_buffer_indices(self):
        """Indices of buffers containing one complete copy of the array data."""
        if self._one_replica_buffer_indices is None:
            one_replica_indices = []
            seen_index_hashes = set()
            for i, index in enumerate(self.indices):
                hashed_index = _hashable_index(index)
                if hashed_index not in seen_index_hashes:
                    one_replica_indices.append(i)
                    seen_index_hashes.add(hashed_index)
            self._one_replica_buffer_indices = one_replica_indices
        return self._one_replica_buffer_indices

    @property
    def _value(self):
        if self._npy_value is None:
            npy_value = np.empty(self.aval.shape, self.aval.dtype)
            if not self._fetched_np_buffers:
                fetched_np_buffers = self.device_mesh.get_remote_buffers([
                    self.remote_buffers[i]
                    for i in self.one_replica_buffer_indices
                ])
            else:
                fetched_np_buffers = self._fetched_np_buffers
            for ct, i in enumerate(self.one_replica_buffer_indices):
                npy_value[self.indices[i]] = fetched_np_buffers[ct]
            self._npy_value = npy_value
        return self._npy_value

    def __array__(self, dtype=None, context=None):
        # pylint: disable=unused-argument
        return np.asarray(self._value, dtype=dtype)

    def __float__(self):
        return self._value.__float__()

    # TODO(lmzheng): copy more functions from DeviceArray
    #   (jax/_src/device_array.py)

    def __str__(self):
        return (f"DistributedArray(sharding_spec={self.sharding_spec}, "
                f"value={self._value})")


def fetch(distributed_arrays: Any):
    """Fetch a pytree of DistributedArray in a batch."""
    buf_refs = []
    device_mesh = distributed_arrays[0].device_mesh

    for array in tree_leaves(distributed_arrays):
        assert array.device_mesh == device_mesh, (
            "Only support fetching from the same mesh.")
        for index in array.one_replica_buffer_indices:
            buf_refs.append(array.remote_buffers[index])

    np_arrays = device_mesh.get_remote_buffers(buf_refs, batching=True)

    pt = 0
    for array in distributed_arrays:
        length = len(array.one_replica_buffer_indices)
        array._fetched_np_buffers = np_arrays[pt:pt + length]  # pylint: disable=protected-access
        pt += length


core.pytype_aval_mappings[DistributedArray] = attrgetter("aval")
xla.pytype_aval_mappings[DistributedArray] = attrgetter("aval")
xla.canonicalize_dtype_handlers[DistributedArray] = lambda x: x


class ReplicatedDistributedArray:
    """A distributed array that is replicated on multiple meshes.

    These class is used for arrays that need to be replicated on
    multiple physical meshes (e.g., optimizer's step).
    """

    def __init__(self, device_meshes: Sequence[PhysicalDeviceMesh],
                 arrays: Sequence[DistributedArray]):
        self._mesh_array_map = {}
        self._array_mesh_map = {}
        for mesh, array in zip(device_meshes, arrays):
            self._mesh_array_map[mesh] = array
            self._array_mesh_map[array] = mesh
        self.aval = self.replica.aval

    def is_replicated_on_mesh(self, mesh: PhysicalDeviceMesh):
        """Whether this distributed array is on a given mesh."""
        if mesh in self._mesh_array_map:
            return True
        return False

    def get_replica_on_mesh(self, mesh: PhysicalDeviceMesh):
        if not self.is_replicated_on_mesh(mesh):
            raise RuntimeError("No replica found on this mesh.")
        return self._mesh_array_map[mesh]

    def add_replica(self, mesh: PhysicalDeviceMesh, array: DistributedArray):
        assert isinstance(array, DistributedArray)
        assert isinstance(mesh, PhysicalDeviceMesh)
        if array in self._array_mesh_map:
            raise RuntimeError("Replica exists.")
        if mesh in self._mesh_array_map:
            raise RuntimeError("Mesh exists.")
        self._mesh_array_map.update({mesh: array})
        self._array_mesh_map.update({array: mesh})

    @property
    def replica(self):
        return list(self._mesh_array_map.values())[0]

    @property
    def _value(self):
        return self.replica._value  # pylint: disable=protected-access

    def __array__(self, dtype=None, context=None):
        # pylint: disable=unused-argument
        return np.asarray(self._value, dtype=dtype)

    def __str__(self):
        return str(self._value)


core.pytype_aval_mappings[ReplicatedDistributedArray] = attrgetter("aval")
xla.pytype_aval_mappings[ReplicatedDistributedArray] = attrgetter("aval")
xla.canonicalize_dtype_handlers[ReplicatedDistributedArray] = lambda x: x


class VirtualPhysicalMesh:
    """
    A virtual physical mesh used for pipeline parallel compilation.

    VirtualPhysicalMesh is used during compile time. We don't allocate actual
    workers for it. When compilation is finished, we instantiated it as a
    PhysicalDeviceMesh and launch workers.

    A VirtualPhysicalMesh can also be sliced into multiple VirtualPhysicalMesh.
    After slicing, each sliced VirtualPhysicalMesh can be instantiated as a
    PhysicalDeviceMesh. These sliced PhysicalDeviceMesh together can form a
    PhysicalDeviceMeshGroup for pipeline parallelism.
    """

    def __init__(self,
                 host_ids: Sequence[int],
                 host_info: Sequence[dict],
                 head_ip,
                 num_devices_per_host,
                 parent: "VirtualPhysicalMesh" = None,
                 devices: Sequence[Sequence[int]] = None):
        # host_ids are the indices of hosts in the global DeviceCluster
        self.host_ids = host_ids
        self.host_info = host_info
        self.head_ip = head_ip
        self.num_devices_per_host = num_devices_per_host
        self.parent = parent

        self.launched_physical_mesh = None
        self.launched_physical_mesh_group = None

        if devices is not None:
            if len(devices) != len(host_ids):
                raise RuntimeError(
                    "Please specify the gpu IDs used on each host.")
            if not all(len(ids) == num_devices_per_host for ids in devices):
                raise RuntimeError(
                    "Device IDs specified for each host does not align "
                    "with `num_devices_per_host`.")
        else:
            devices = [list(range(num_devices_per_host)) for _ in host_ids]

        self.devices = devices
        # Depending on gpu_ids, generate device strs and ask Ray to allocate.
        self.device_strs = []
        for i in range(self.num_hosts):
            ip = self.host_info[i]["NodeManagerAddress"]
            self.device_strs.extend(
                [device_id_to_str(ip, j) for j in devices[i]])

    @property
    def shape(self):
        return (len(self.host_ids), self.num_devices_per_host)

    @property
    def num_devices(self):
        """Return the total number of GPUs on this mesh."""
        return len(self.host_ids) * self.num_devices_per_host

    @property
    def num_hosts(self):
        """Return the number of hosts in the mesh."""
        return len(self.host_ids)

    def slice_1d(self, dim: int, indices: Sequence[int]):
        """
        Slice a mesh given the slicing config.

        Args:
            dim: which dimension to slice from, 0 is host or 1 is the gpu
            indices: indices to include along this dimension.

        Returns:
            mesh (PhysicalDeviceMesh)
        """
        if dim == 0:
            # slicing along the host dimension
            host_ids = [self.host_ids[x] for x in indices]
            host_info = [self.host_info[x] for x in host_ids]
            return VirtualPhysicalMesh(
                host_ids=host_ids,
                host_info=host_info,
                head_ip=self.head_ip,
                num_devices_per_host=self.num_devices_per_host,
                parent=self)
        else:
            # slicing along the device dimension

            # Check the validity of device_indices
            for i in range(len(indices)):
                for x in indices[i]:
                    assert x in self.devices[i]

            return VirtualPhysicalMesh(host_ids=self.host_ids,
                                       host_info=self.host_info,
                                       head_ip=self.head_ip,
                                       num_devices_per_host=len(indices[0]),
                                       parent=self,
                                       devices=indices)

    def slice_2d(self, host_indices, device_indices):
        host_ids = [self.host_ids[x] for x in host_indices]
        host_info = [self.host_info[x] for x in host_indices]

        # Check the validity of device_indices
        for i in range(len(device_indices)):
            for x in device_indices[i]:
                assert x in self.devices[i]

        return VirtualPhysicalMesh(host_ids=host_ids,
                                   host_info=host_info,
                                   head_ip=self.head_ip,
                                   num_devices_per_host=len(device_indices[0]),
                                   parent=self,
                                   devices=device_indices)

    def slice_profiling_submeshes(self, submesh_num_hosts,
                                  submesh_num_devices_per_host):
        num_hosts = len(self.host_ids)
        num_devices_per_host = self.num_devices_per_host
        num_host_submeshes = num_hosts // submesh_num_hosts
        num_device_submeshes = (num_devices_per_host //
                                submesh_num_devices_per_host)
        all_submeshes = []
        for i in range(num_host_submeshes):
            for j in range(num_device_submeshes):
                host_indices = range(i * submesh_num_hosts,
                                     (i + 1) * submesh_num_hosts)
                device_indices = [
                    range(j * submesh_num_devices_per_host,
                          (j + 1) * submesh_num_devices_per_host)
                    for _ in host_indices
                ]
                all_submeshes.append(self.slice_2d(host_indices,
                                                   device_indices))
        return all_submeshes

    def get_logical_mesh(self,
                         mesh_shape: Optional[Sequence[int]] = None,
                         mesh_alpha: Optional[float] = None,
                         mesh_beta: Optional[float] = None):
        """
        Return a logical mesh and parameters of the alpha-beta communication
        cost model. The logical view is used for auto-sharding.
        """
        if mesh_shape is None:
            mesh_shape = (self.num_hosts, self.num_devices_per_host)

        id_mesh = np.arange(self.num_devices).reshape(mesh_shape)
        mesh_alpha = mesh_alpha or (1, 1)
        mesh_beta = mesh_beta or (1, 0.1)
        return LogicalDeviceMesh(None, id_mesh, mesh_alpha, mesh_beta)

    def get_physical_mesh(self, mesh_id: int = 0):
        """Launch a physical mesh (which will request resources from Ray)."""
        assert self.launched_physical_mesh is None, \
            "Physical mesh can only be launched once."

        self.launched_physical_mesh = DistributedPhysicalDeviceMesh(
            host_ids=self.host_ids,
            host_info=self.host_info,
            head_ip=self.head_ip,
            num_devices_per_host=self.num_devices_per_host,
            parent=self,
            devices=self.devices,
            mesh_id=mesh_id)
        return self.launched_physical_mesh

    def get_physical_mesh_group(self, sliced_virtual_meshes):
        """Launch a physical mesh group (which will request resources from
        Ray)."""
        assert self.launched_physical_mesh_group is None, \
            "Physical mesh group can only be launched once."

        # Launch physical meshes in parallel
        physical_meshes = [None] * len(sliced_virtual_meshes)

        def launch_func(i):
            physical_meshes[i] = sliced_virtual_meshes[i].get_physical_mesh(i)

        threads = []
        for i in range(len(sliced_virtual_meshes)):
            t = threading.Thread(target=launch_func, args=(i,))
            t.start()
            threads.append(t)
        for i in range(len(sliced_virtual_meshes)):
            threads[i].join()

        self.launched_physical_mesh_group = (PhysicalDeviceMeshGroup(
            physical_meshes, self))
        return self.launched_physical_mesh_group


class PhysicalDeviceMeshGroup:
    """A list of physical devices that forms a pipeline."""

    def __init__(self, meshes: Sequence[DistributedPhysicalDeviceMesh],
                 parent: VirtualPhysicalMesh):
        self.meshes = list(meshes)
        self.parent = parent
        self.collective_groups: List[List[Any]] = [
            [None for _ in range(len(self))] for _ in range(len(self))
        ]

    def __getitem__(self, index):
        return self.meshes[index]

    def __len__(self):
        return len(self.meshes)

    def index(self, *args, **kwargs):
        return self.meshes.index(*args, **kwargs)

    def establish_nccl_group(self,
                             src_mesh_id: int,
                             dst_mesh_id: int,
                             instantiate=True):
        """Establish NCCL group between two meshes."""
        # pylint: disable=import-outside-toplevel
        from alpa.pipeline_parallel.cross_mesh_resharding import CollectiveGroup

        assert src_mesh_id < dst_mesh_id
        if self.collective_groups[src_mesh_id][dst_mesh_id] is not None:
            # Already established
            return
        src_mesh = self.meshes[src_mesh_id]
        dst_mesh = self.meshes[dst_mesh_id]
        device_strs = OrderedSet(src_mesh.device_strs + dst_mesh.device_strs)
        cg = CollectiveGroup(device_strs, src_mesh, dst_mesh)
        self.collective_groups[src_mesh_id][dst_mesh_id] = cg
        self.collective_groups[dst_mesh_id][src_mesh_id] = cg
        if instantiate:
            self._instantiate_nccl_group(cg)

    def instantiate_nccl_group(self, src_mesh_id: int, dst_mesh_id: int):
        cg = self.collective_groups[src_mesh_id][dst_mesh_id]
        self._instantiate_nccl_group(cg)

    def shard_args_to_arrays(self, load_infos: "LoadInfo", args: Sequence[Any]):
        rets = []

        for info, arg in zip(load_infos, args):
            if info.is_replicated():
                meshes, arrays = [], []
                for aval, mesh, spec in info.get_info():
                    meshes.append(mesh)
                    indices = pxla.spec_to_indices(aval.shape, spec)
                    arrays.append(
                        mesh.shard_args_to_arrays((aval,), (indices,), (spec,),
                                                  (arg,))[0])
                rets.append(ReplicatedDistributedArray(meshes, arrays))
            else:
                aval, mesh, spec = info.get_info()
                indices = pxla.spec_to_indices(aval.shape, spec)
                rets.append(
                    mesh.shard_args_to_arrays((aval,), (indices,), (spec,),
                                              (arg,))[0])

        return rets

    def set_runtime_random_seed(self, seed: int):
        for m in self.meshes:
            m.set_runtime_random_seed(seed + m.mesh_id << 20)

    def sync_workers(self):
        """Sync device activities on all workers."""
        all_workers = [w for mesh in self.meshes for w in mesh.workers]
        ray.get([w.sync.remote() for w in all_workers])

    def sync_move_workers(self):
        """Sync moveworkers on all meshes."""
        for mesh in self.meshes:
            mesh.sync_move_workers()

    def get_memory_allocated(self):
        """Get the current size of allocated memory."""
        calls = []
        for mesh in self.meshes:
            for worker in mesh.workers:
                calls.append(worker.get_memory_allocated.remote())
        return max(ray.get(calls))

    def get_max_memory_allocated(self):
        """Get the maximal size of memory allocated so far."""
        calls = []
        for mesh in self.meshes:
            for worker in mesh.workers:
                calls.append(worker.get_max_memory_allocated.remote())
        return max(ray.get(calls))

    def destroy_collective_groups(self):
        for i in range(len(self)):
            for j in range(len(self)):
                if i < j and self.collective_groups[i][j] is not None:
                    self.collective_groups[i][j].destroy()

    def shutdown(self):
        self.destroy_collective_groups()
        for mesh in self.meshes:
            mesh.shutdown()

    def exception_shutdown(self):
        """In this shutdown, some actors might have died."""
        # recycle collective group info
        for i in range(len(self)):
            for j in range(len(self)):
                if i < j and self.collective_groups[i][j]:
                    group_name = self.collective_groups[i][j].group_name
                    # TODO(Hao): move this part of recycling to
                    #   ray.util.collective instead of here.
                    name = "info_" + group_name
                    try:
                        store = ray.get_actor(name)
                        ray.kill(store)
                    except ValueError:
                        pass
        # TODO(Hao): recycle the NCCLUniqueID named actor. Their name is MD5
        #  hashed. each of them will take 1 CPU.
        # recycle info actors
        for mesh in self.meshes:
            mesh.shutdown(forced=True)

    @staticmethod
    def _instantiate_nccl_group(cg):
        if global_config.eagerly_create_communicators:
            cg.instantiate_now()
        else:
            cg.instantiate()


class DeviceCluster:
    """
    A ray cluster with GPU devices.

    This is the top interface for alpa to interact with ray cluster's resources.
    """

    def __init__(self):
        # pylint: disable=import-outside-toplevel
        from ray.worker import _global_node as ray_global_node
        try:
            self.head_info = ray_global_node.address_info
        except AttributeError as ae:
            raise RuntimeError(
                "Cannot access ray global node. Did you call ray.init?") \
                from ae
        self.head_ip = self.head_info["node_ip_address"]

        # Gather host ids
        self.host_info = []
        for node in ray.nodes():
            for key in node["Resources"]:
                if is_ray_node_resource(key):
                    self.host_info.append(node)

        # Gather device info
        self.host_num_devices = []
        for host_info in self.host_info:
            number = host_info["Resources"]["GPU"]
            assert number.is_integer()
            self.host_num_devices.append(int(number))

    @property
    def num_cpus(self):
        return sum(
            map(lambda info: int(info["Resources"]["CPU"]), self.host_info))

    @property
    def num_devices(self):
        return sum(self.host_num_devices)

    @property
    def num_hosts(self):
        return len(self.host_info)

    def get_physical_mesh(self,
                          host_ids: Sequence[int] = None,
                          num_devices_per_host: int = None):
        """
        Slice a subset of hosts and devices to form a physical device mesh.

        Args:
            host_ids: The index of host nodes.
                "None" means using all hosts
            num_devices_per_host: The number of devices per host.
                "None" means using all devices

        Return:
            A physical multi-host device mesh
        """
        host_ids = host_ids or np.arange(len(self.host_info))
        host_info = [self.host_info[x] for x in host_ids]

        num_devices_per_host = num_devices_per_host or self.host_num_devices[
            host_ids[0]]
        for host_id in host_ids:
            assert self.host_num_devices[host_id] >= num_devices_per_host

        return DistributedPhysicalDeviceMesh(
            host_ids=host_ids,
            host_info=host_info,
            head_ip=self.head_ip,
            num_devices_per_host=num_devices_per_host,
            parent=self)

    def get_virtual_physical_mesh(self,
                                  host_ids: Sequence[int] = None,
                                  num_devices_per_host: int = None):
        """
        Slice a subset of hosts and devices to form a virtual physical mesh.

        The only difference between a virtual and a physical mesh is that a
        virtual mesh does not request cluster resources.
        """
        host_ids = host_ids or np.arange(len(self.host_info))
        host_info = [self.host_info[x] for x in host_ids]

        num_devices_per_host = num_devices_per_host or self.host_num_devices[
            host_ids[0]]
        for host_id in host_ids:
            assert self.host_num_devices[host_id] >= num_devices_per_host

        return VirtualPhysicalMesh(host_ids=host_ids,
                                   host_info=host_info,
                                   head_ip=self.head_ip,
                                   num_devices_per_host=num_devices_per_host,
                                   parent=self)

    def profile_all(self, *args, **kwargs):
        """Profile computation and communication cost for all submesh shapes of
        this cluster."""
        return mesh_profiling.profile_all(self, *args, **kwargs)


# Global runtime objects
global_cluster: DeviceCluster = None
global_physical_mesh: PhysicalDeviceMesh = None
global_virtual_physical_mesh: VirtualPhysicalMesh = None


def init_global_cluster(cluster: str):
    global global_cluster, global_physical_mesh, global_virtual_physical_mesh

    if cluster == "local":
        global_physical_mesh = LocalPhysicalDeviceMesh()
    elif cluster == "ray":
        if not ray.is_initialized():
            ray.init(address="auto", ignore_reinit_error=True)
        update_jax_platform("cpu")
        global_cluster = DeviceCluster()
        global_virtual_physical_mesh = (
            global_cluster.get_virtual_physical_mesh())


def shutdown_global_cluster():
    global global_cluster, global_physical_mesh, global_virtual_physical_mesh

    global_cluster = None
    update_jax_platform("gpu")

    if global_physical_mesh:
        global_physical_mesh.shutdown()
        global_physical_mesh = None

    if global_virtual_physical_mesh:
        if global_virtual_physical_mesh.launched_physical_mesh_group:
            global_virtual_physical_mesh.launched_physical_mesh_group.shutdown()
        global_virtual_physical_mesh = None


def set_global_cluster(cluster: DeviceCluster):
    global global_cluster
    global_cluster = cluster


def get_global_cluster():
    return global_cluster


def set_global_physical_mesh(mesh: PhysicalDeviceMesh):
    global global_physical_mesh
    global_physical_mesh = mesh


def get_global_physical_mesh(create_if_not_exist=False):
    global global_physical_mesh

    if global_physical_mesh is None and create_if_not_exist:
        if global_cluster is None:
            # ray is not initialized, use local devices
            mesh = LocalPhysicalDeviceMesh()
        else:
            mesh = global_cluster.get_physical_mesh()
        global_physical_mesh = mesh

    return global_physical_mesh


def set_global_virtual_physical_mesh(mesh: VirtualPhysicalMesh):
    global global_virtual_physical_mesh
    global_virtual_physical_mesh = mesh


def get_global_virtual_physical_mesh():
    return global_virtual_physical_mesh


def set_seed(seed: int):
    global_config.runtime_random_seed = seed

    if global_physical_mesh:
        global_physical_mesh.set_runtime_random_seed(seed)
    if (global_virtual_physical_mesh and
            global_virtual_physical_mesh.launched_physical_mesh_group):
        global_virtual_physical_mesh.launched_physical_mesh_group.\
            set_runtime_random_seed(seed)


########################################
# Register ShardArg Handler
########################################
def _device_mesh_put(device_mesh, shards, num_batch, batch_dim):
    # pylint: disable=import-outside-toplevel
    from alpa.mesh_executable import create_remote_buffer_refs
    buf_refs, buf_uuids = create_remote_buffer_refs(device_mesh, num_batch)
    device_ids = np.arange(device_mesh.num_devices_per_host)
    uuid_step = device_mesh.num_devices_per_host * num_batch
    shard_step = device_mesh.num_devices_per_host
    for host_id in range(device_mesh.num_hosts):
        device_mesh.workers[host_id].put_buffers.remote(
            buf_uuids[host_id * uuid_step:(host_id + 1) * uuid_step],
            device_ids, shards[host_id * shard_step:(host_id + 1) * shard_step],
            num_batch, batch_dim)
    return buf_refs


def _device_mesh_put_dummy(array, device_mesh, indices, num_batch):
    # pylint: disable=import-outside-toplevel
    from alpa.mesh_executable import create_remote_buffer_refs
    buf_refs, buf_uuids = create_remote_buffer_refs(device_mesh, num_batch)
    step = device_mesh.num_devices_per_host * num_batch
    for host_id in range(device_mesh.num_hosts):
        device_mesh.workers[host_id].shard_and_put_non_zero_buffer.remote(
            buf_uuids[host_id * step:(host_id + 1) * step], array.shape,
            array.dtype, indices[host_id * step:(host_id + 1) * step],
            num_batch)
    return buf_refs


def _shard_abstract_array(array,
                          device_mesh,
                          indices,
                          num_batch=1,
                          batch_dim=0):
    # pylint: disable=unused-argument
    assert global_config.use_dummy_value_for_benchmarking is True
    return _device_mesh_put_dummy(array, device_mesh, indices, num_batch)


def _shard_array(array, device_mesh, indices, num_batch=1, batch_dim=0):
    if global_config.use_dummy_value_for_benchmarking:
        return _device_mesh_put_dummy(array, device_mesh, indices, num_batch)
    else:
        # Create shards according to indices for a numpy array
        if array.shape == ():
            # need a special branch because np.ascontiguousarray does not
            # correctly preserve the shapes of rank-0 arrays.
            datas = [np.asarray(array)] * len(indices)
        else:
            datas = [np.ascontiguousarray(array[i]) for i in indices]
        if num_batch > 1:
            concate_datas = []
            for device_id in range(device_mesh.num_devices):
                mb = datas[device_id * num_batch:(device_id + 1) * num_batch]
                concate_datas.append(np.concatenate(mb, axis=batch_dim))
            datas = concate_datas
        return _device_mesh_put(device_mesh, datas, num_batch, batch_dim)


def _shard_device_array(array, device_mesh, indices, num_batch=1, batch_dim=0):
    if global_config.use_dummy_value_for_benchmarking:
        return _device_mesh_put_dummy(array, device_mesh, indices, num_batch)
    else:
        return _shard_array(np.asarray(array), device_mesh, indices, num_batch,
                            batch_dim)


def _shard_distributed_array(array,
                             device_mesh,
                             indices,
                             num_batch=1,
                             batch_dim=0):
    # Slow path: gather values to host and reshard
    return shard_arg_handlers[type(array._value)](  # pylint: disable=protected-access
        array._value,  # pylint: disable=protected-access
        device_mesh,
        indices,
        num_batch,
        batch_dim)


# in XLA pred(bool) and uint8 are different, but xla->dlpack->xla
# turns a bool into uint8. This implementation is slow.
def _uint8_to_bool(xla_buffer):
    buf = xla_buffer_to_jax_tensor(xla_buffer).astype(np.bool_)
    return jax_tensor_to_xla_buffer(buf)


shard_arg_handlers = {}  # Shard an argument to a distributed array
for a in array_types:
    shard_arg_handlers[a] = _shard_array
shard_arg_handlers[ShapedArray] = _shard_abstract_array
shard_arg_handlers[ShapeDtypeStruct] = _shard_abstract_array
shard_arg_handlers[xla._DeviceArray] = _shard_device_array  # pylint: disable=protected-access
shard_arg_handlers[xla._CppDeviceArray] = _shard_device_array  # pylint: disable=protected-access
shard_arg_handlers[DistributedArray] = _shard_distributed_array
shard_arg_handlers[ShardedDeviceArray] = _shard_distributed_array<|MERGE_RESOLUTION|>--- conflicted
+++ resolved
@@ -45,11 +45,6 @@
 import cupy
 from cupy.cuda import nccl
 import ray
-<<<<<<< HEAD
-import tensorstore as ts
-from tqdm import tqdm
-=======
->>>>>>> c477805b
 
 from alpa import mesh_profiling
 import alpa.collective as col
@@ -1338,7 +1333,6 @@
             slow_path = False
 
             if is_batch_var:
-<<<<<<< HEAD
                 if isinstance(arg, DistributedArray):
                     assert num_micro_batches == 1
                     ret_bufs.append([arg.remote_buffers])
@@ -1347,24 +1341,13 @@
                     if not isinstance(arg, ShapedArray):
                         arg = np.asarray(arg)
                     bufs = _shard_array(arg, self, indices, num_micro_batches)
-                    bufs = np.array(bufs).reshape(self.num_hosts, self.num_devices_per_host,
-                                                  num_micro_batches)
+                    bufs = np.array(bufs).reshape(
+                        (self.num_hosts, self.num_devices_per_host,
+                        num_micro_batches))
                     bufs = bufs.transpose([2, 0, 1]).reshape(
-                        (num_micro_batches, self.num_hosts * self.num_devices_per_host))
+                        (num_micro_batches,
+                         self.num_hosts * self.num_devices_per_host))
                     ret_bufs.append(bufs)
-=======
-                slow_path = True
-                if not isinstance(arg, ShapedArray):
-                    arg = np.asarray(arg)
-                bufs = _shard_array(arg, self, indices, num_micro_batches)
-                bufs = np.array(bufs).reshape(
-                    (self.num_hosts, self.num_devices_per_host,
-                     num_micro_batches))
-                bufs = bufs.transpose([2, 0, 1]).reshape(
-                    (num_micro_batches,
-                     self.num_hosts * self.num_devices_per_host))
-                ret_bufs.append(bufs)
->>>>>>> c477805b
             else:
                 if (isinstance(arg, DistributedArray) and
                         arg.device_mesh == self and arg.indices == indices):
