--- conflicted
+++ resolved
@@ -287,7 +287,6 @@
         self.buffers[uuid] = jax_buffer_to_xla_buffer(new_buffer)
         return True
 
-<<<<<<< HEAD
     def put_resharding_send_task(self, uuid, tasks, group_name):
         self.send_tasks[uuid] = {'tasks': tasks, 'group_name': group_name}
 
@@ -344,12 +343,9 @@
         costs = benchmark_func(run_fn, sync_fn, warmup, repeat, number)
         return np.mean(costs)
 
-=======
     def destroy_collective_group(self, group_name: str = "default"):
         col.destroy_collective_group(group_name)
         return True
-
->>>>>>> 1f6b62eb
 
 class PhysicalDeviceMesh:
     """
