"""3D parallel on a Ray cluster."""

import jax
from jax import linear_util as lu
from jax.core import ClosedJaxpr, gensym
from jax.interpreters import partial_eval as pe

from parax.device_mesh import VirtualMesh
from parax.pipe import Jax3DPipeline, GpipeSchedule, gen_linear_dependency
from parax.pipeline_stage import (PipelineStage, JaxPipelineStage, XlaPipelineStage,
                                  generate_sharded_xla_stages, mark_global_and_local_vars,
                                  slice_closed_jaxpr_by_pipeline_marks)


@lu.cache
def three_d_parallel_callable(
        fun: lu.WrappedFun,
        in_tree,
        out_tree_thunk,
        devices,
        donated_invars,
        memory_budget_per_device,
        *avals
):
    """End-to-end 3d parallel combining pipelining and sharding."""
    if not isinstance(devices, VirtualMesh):
        raise RuntimeError("Unrecognized type of `devices`, got: {}, "
                           "expected type: {}.".format(type(devices), "VirtualMesh"))

    # Slice the jaxpr into pipeline stages
    virtual_mesh = devices
<<<<<<< HEAD
    jax_pipeline_stages, global_invars, global_outvars = \
        mock_slicing_algo(fun, avals, virtual_mesh)

    sharding_compilation_kwargs = {
        "donated_invars": donated_invars,
        "memory_budget_per_device": memory_budget_per_device
    }

    jp = Jax3DPipeline(pipeline_stages=jax_pipeline_stages,
=======
    with jax.disable_jit():
        jaxpr, _, consts = pe.trace_to_jaxpr_final(fun, avals)
    closed_jaxpr = ClosedJaxpr(jaxpr, consts)
    gensym_func = gensym([closed_jaxpr.jaxpr])
    jax_pipeline_stages = slice_closed_jaxpr_by_pipeline_marks(closed_jaxpr)
    jax_pipeline_stages = [mark_global_and_local_vars(stage, gensym_func) for stage in jax_pipeline_stages]

    # Generate schedule and placement
    num_batch = 1
    n_stages = len(jax_pipeline_stages)
    dependency = gen_linear_dependency(n_stages)
    schedule = GpipeSchedule(dependency=dependency, mesh=virtual_mesh, num_batch=num_batch)
    physical_meshes = []
    n_meshes = len(schedule.meshes)
    for i, mesh in enumerate(schedule.meshes):
        physical_meshes.append(mesh.get_physical_mesh())

    global_invars = closed_jaxpr.jaxpr.invars
    global_outvars = closed_jaxpr.jaxpr.outvars
    stage_dict = [[] for _ in range(n_meshes)]
    stage_id_dict = [[] for _ in range(n_meshes)]
    for i, stage in enumerate(jax_pipeline_stages):
        mesh_indices = list(schedule.stage_placement(i))
        assert len(mesh_indices) == 1
        mesh_idx = mesh_indices[0]
        stage_id_dict[mesh_idx].append(i)
        stage_dict[mesh_idx].append(stage)

    # Call auto-sharding pass to shard each stage
    xla_stages = [None] * n_stages
    for mesh_idx in range(n_meshes):
        # TODO (zhuohan): Support search logical device shape for 3d parallel
        physical_mesh = physical_meshes[mesh_idx]
        logical_mesh_choices = [physical_mesh.get_default_logical_mesh()]
        logical_mesh_search_mode = "cost_model"
        search_task = None
        record_file = None
        sharded_xla_stages = generate_sharded_xla_stages(
            str(mesh_idx), stage_dict[mesh_idx], physical_mesh,
            logical_mesh_choices, logical_mesh_search_mode,
            memory_budget_per_device, search_task, record_file)
        for i, xla_stage in zip(stage_id_dict[mesh_idx], sharded_xla_stages):
            xla_stages[i] = xla_stage

    jp = Jax3DPipeline(pipeline_stages=xla_stages,
>>>>>>> 8187e094
                       global_invars=global_invars,
                       global_outvars=global_outvars,
                       physical_meshes=physical_meshes,
                       dependency=dependency,
                       schedule=schedule,
                       num_batch=num_batch)

    return lambda *args, **kwargs: jp.run(*args, **kwargs)  # pylint: disable=unnecessary-lambda


def mock_slicing_algo(fun, avals, mesh):
    """Slice and generate the stages."""
    with jax.disable_jit():
        jaxpr, _, consts = pe.trace_to_jaxpr_final(fun, avals)
    closed_jaxpr = ClosedJaxpr(jaxpr, consts)
    jax_pipeline_stages = slice_closed_jaxpr_by_pipeline_marks(closed_jaxpr)
    global_invars = closed_jaxpr.jaxpr.invars
    global_outvars = closed_jaxpr.jaxpr.outvars
    return jax_pipeline_stages, global_invars, global_outvars<|MERGE_RESOLUTION|>--- conflicted
+++ resolved
@@ -29,17 +29,6 @@
 
     # Slice the jaxpr into pipeline stages
     virtual_mesh = devices
-<<<<<<< HEAD
-    jax_pipeline_stages, global_invars, global_outvars = \
-        mock_slicing_algo(fun, avals, virtual_mesh)
-
-    sharding_compilation_kwargs = {
-        "donated_invars": donated_invars,
-        "memory_budget_per_device": memory_budget_per_device
-    }
-
-    jp = Jax3DPipeline(pipeline_stages=jax_pipeline_stages,
-=======
     with jax.disable_jit():
         jaxpr, _, consts = pe.trace_to_jaxpr_final(fun, avals)
     closed_jaxpr = ClosedJaxpr(jaxpr, consts)
@@ -54,6 +43,7 @@
     schedule = GpipeSchedule(dependency=dependency, mesh=virtual_mesh, num_batch=num_batch)
     physical_meshes = []
     n_meshes = len(schedule.meshes)
+    # TODO(Hao): delay the creation of physical mesh here
     for i, mesh in enumerate(schedule.meshes):
         physical_meshes.append(mesh.get_physical_mesh())
 
@@ -85,7 +75,6 @@
             xla_stages[i] = xla_stage
 
     jp = Jax3DPipeline(pipeline_stages=xla_stages,
->>>>>>> 8187e094
                        global_invars=global_invars,
                        global_outvars=global_outvars,
                        physical_meshes=physical_meshes,
