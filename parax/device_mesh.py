"""Cluster related configurations (e.g., topology)."""
import time
import logging
from collections.abc import Iterable
from collections import defaultdict
import pickle
from typing import Union, List, Tuple

from operator import attrgetter
import numpy as np
import ray
from jax import core, xla
from jax._src.util import (partial, unzip3)
from jax.abstract_arrays import array_types
from jax.interpreters import pxla
from jax.interpreters.pxla import (ShardingSpec, Chunked, NoSharding, Replicated,
                                   ShardedAxis, _as_slice_indices, _hashable_index, ShardedDeviceArray)
from jax.lib import xla_client

from parax.profile_communication import compile_collective_hlo, ProfilingResult
from parax.global_env import global_config
from parax.util import get_dim_last_value, get_compile_options, list_gpu_info, to_int_tuple, GB
from parax.xla_pass_context import XlaPassContext


logger = logging.getLogger(__name__)
logger.setLevel(logging.INFO)


def device_id_to_str(host_ip, device_id, device_type="gpu"):
    """Convert device id (int) to a canonical device string."""
    return "{}:{}:{}".format(host_ip, device_type, str(device_id))


def device_str_to_id(device_str):
    """Parse device string to get its device id."""
    return int(device_str.split(":")[-1])


class LogicalDeviceMesh:
    """
    A logical multi-dimensional device mesh.

    Each mesh dimension has its own latency and bandwidth.
    We use alpha-beta model to model the communication cost.
    """

    def __init__(self, physical_mesh, id_mesh, mesh_alpha=None, mesh_beta=None):
        self.physical_mesh = physical_mesh
        self.id_mesh = np.array(id_mesh)
        self.flatten_ids = tuple(int(x) for x in self.id_mesh.flatten())
        self.is_multi_host = False

        # coefficient for alpha-beta communication model
        if mesh_alpha is None:
            mesh_alpha = [1] * len(self.id_mesh.shape)
        if mesh_beta is None:
            mesh_beta = [1] * len(self.id_mesh.shape)
        self.mesh_alpha = tuple(mesh_alpha)
        self.mesh_beta = tuple(mesh_beta)

    def all_gather_cost(self, num_bytes, mesh_dim):
        num_devices = self.id_mesh.shape[mesh_dim]
        return (self.mesh_alpha[mesh_dim] +
                self.mesh_beta[mesh_dim] * (num_devices - 1) / num_devices * num_bytes +
                0.1)

    def all_reduce_cost(self, num_bytes, mesh_dim):
        num_devices = self.id_mesh.shape[mesh_dim]
        return (self.mesh_alpha[mesh_dim] +
                self.mesh_beta[mesh_dim] * 2 * (num_devices - 1) / num_devices * num_bytes +
                0.01)

    def reduce_scatter_cost(self, num_bytes, mesh_dim):
        num_devices = self.id_mesh.shape[mesh_dim]
        return (self.mesh_alpha[mesh_dim] +
                self.mesh_beta[mesh_dim] * (num_devices - 1) / num_devices * num_bytes +
                0.001)

    def get_tensor_dim_to_mesh_dim(self, shape,
                                   tile_assignment_dimensions, tile_assignment_devices):
        tile_assignment = np.array(tile_assignment_devices).reshape(tile_assignment_dimensions)

        tensor_dim_vals = tuple(get_dim_last_value(tile_assignment, i)
                                for i in range(len(shape)))

        mesh_dim_vals = tuple(get_dim_last_value(self.id_mesh, j)
                              for j in range(len(self.id_mesh.shape)))

        ret = [-1] * len(shape)
        for i in range(len(shape)):
            if tile_assignment_dimensions[i] != 1:
                found = False
                for j in range(len(self.id_mesh.shape)):
                    if tensor_dim_vals[i] == mesh_dim_vals[j]:
                        ret[i] = j
                        found = True
                assert found

        return ret

    def make_replicated_spec(self, array):
        sharding = (NoSharding(),) * len(array.shape)
        mesh_mapping = (Replicated(len(self.flatten_ids)),)
        return ShardingSpec(sharding, mesh_mapping)

    def make_tile_spec(self, array, tensor_dims, mesh_dims):
        shape = array.shape
        sharding = [NoSharding(), ] * len(shape)
        mesh_mapping = [None, ] * len(self.id_mesh.shape)

        for i, (tensor_dim, mesh_dim) in enumerate(zip(tensor_dims, mesh_dims)):
            sharding[tensor_dim] = Chunked([self.id_mesh.shape[mesh_dim]], )
            mesh_mapping[mesh_dim] = ShardedAxis(i)

        for i, _ in enumerate(mesh_mapping):
            if mesh_mapping[i] is None:
                mesh_mapping[i] = Replicated(self.id_mesh.shape[i])

        return ShardingSpec(sharding, mesh_mapping)

    def __hash__(self):
        return hash((self.flatten_ids, self.id_mesh.shape,
                     self.mesh_alpha, self.mesh_beta))

    def __eq__(self, other):
        return (self.flatten_ids, self.id_mesh.shape,
                self.mesh_alpha, self.mesh_beta) == \
               (other.flatten_ids, other.id_mesh.shape,
                other.mesh_alpha, other.mesh_beta)


class RemoteExecutableRef:
    """A reference to a remote compiled XLA executable binary."""

    ct = 0

    def __init__(self, device_mesh):
        self.device_mesh = device_mesh
        self.uuid = RemoteExecutableRef.ct
        RemoteExecutableRef.ct = (RemoteExecutableRef.ct + 1) % (1 << 60)

    def __repr__(self):
        return f"RemoteExecutableRef(uuid = {self.uuid})"

    def __del__(self):
        self.device_mesh.delete_remote_executable(self)


class RemoteBufferRef:
    """A reference to a remote device buffer."""

    ct = 0

    def __init__(self, device_mesh, host_id, device_id):
        self.device_mesh = device_mesh
        self.host_id = host_id
        self.device_id = device_id
        self.uuid = RemoteBufferRef.ct
        self.is_donated = False
        RemoteBufferRef.ct = (RemoteBufferRef.ct + 1) % (1 << 60)
        logger.debug("RemoteBufferRef uuid: {} created on mesh with devices {}."
                     .format(self.uuid, self.device_mesh.devices_str))

    def donate(self):
        """
        Set the buffer as donated.

        If the buffer is donated, we do not need to explicitly call the actor to
        delete it. Its memory will be deleted by xla runtime.
        """
        self.is_donated = True

    def __repr__(self):
        return f"RemoteBufferRef(uuid = {self.uuid}, loc = ({self.host_id}, {self.device_id}))"

    def __del__(self):
        if not self.is_donated:
            self.device_mesh.delete_remote_buffers((self,))


class DistributedArray:
    """A distributed array on a PhysicalDeviceMesh."""

    def __init__(self, device_mesh, aval, sharding_spec, remote_buffers, indices):
        self.device_mesh = device_mesh
        self.aval = aval
        self.sharding_spec = sharding_spec
        self.remote_buffers = remote_buffers
        self.indices = indices

        self._npy_value = None
        self._one_replica_buffer_indices = None

    def block_until_ready(self):
        self.device_mesh.block_until_ready_remote_buffers(self.remote_buffers)

    @property
    def one_replica_buffer_indices(self):
        """Indices of buffers containing one complete copy of the array data."""
        if self._one_replica_buffer_indices is None:
            one_replica_indices = []
            seen_index_hashes = set()
            for i, index in enumerate(self.indices):
                hashed_index = _hashable_index(index)
                if hashed_index not in seen_index_hashes:
                    one_replica_indices.append(i)
                    seen_index_hashes.add(hashed_index)
            self._one_replica_buffer_indices = one_replica_indices
        return self._one_replica_buffer_indices

    @property
    def _value(self):
        if self._npy_value is None:
            npy_value = np.empty(self.aval.shape, self.aval.dtype)
            fetched_np_buffers = self.device_mesh.get_remote_buffers([
                self.remote_buffers[i] for i in self.one_replica_buffer_indices
            ])
            for ct, i in enumerate(self.one_replica_buffer_indices):
                npy_value[self.indices[i]] = fetched_np_buffers[ct]
            self._npy_value = npy_value
        return self._npy_value

    def __array__(self, dtype=None, context=None):
        return np.asarray(self._value, dtype=dtype)

    def __str__(self):
        return str(self._value)


core.pytype_aval_mappings[DistributedArray] = attrgetter('aval')
xla.pytype_aval_mappings[DistributedArray] = attrgetter('aval')
xla.canonicalize_dtype_handlers[DistributedArray] = lambda x: x


def get_uuid_np_array(array):
    """Convert a np array of RemoteBufferRef to a np array of UUID (int64)."""
    ret = np.empty(array.shape, dtype=np.int64)
    for i in range(array.shape[0]):
        for j in range(array.shape[1]):
            ret[i][j] = array[i][j].uuid
    return ret


class MeshHostWorker:
    """A ray actor to manage the xla computation on a single host."""

    def __init__(self, server_address, num_hosts, host_id):
        self.num_hosts = num_hosts
        self.host_id = host_id
        self.distributed_client = \
            xla_client._xla.get_distributed_runtime_client(server_address, host_id)
        self.distributed_client.connect()
        self.backend = xla_client._gpu_backend_factory(
            self.distributed_client, node_id=host_id)

        self.local_devices = self.backend.local_devices()
        self.local_buffers = {}  # Dict[uuid -> DeviceArray]
        self.executables = {}  # Dict[uuid -> Executable]

    ##### Buffer Related Functions #####
    def put_buffer(self, uuid: int, device_id: int, data: np.ndarray):
        self.local_buffers[uuid] = \
            self.backend.buffer_from_pyval(data, self.local_devices[device_id])

    def put_dummy_buffer(self, uuid: int, device_id: int, shape, dtype):
        self.local_buffers[uuid] = \
            self.backend.buffer_from_pyval(np.empty(shape, dtype),
                                           self.local_devices[device_id])

    def get_buffers(self, uuids: Union[List[int], int]):
        if isinstance(uuids, Iterable):
            return [self.local_buffers[uuid] for uuid in uuids]
        return self.local_buffers[uuids]

    def delete_buffers(self, uuids: Union[List[int], int]):
        if isinstance(uuids, Iterable):
            for uuid in uuids:
                del self.local_buffers[uuid]
        else:
            del self.local_buffers[uuids]

    def block_until_ready_buffers(self, uuids: Union[List[int], int]):
        if isinstance(uuids, Iterable):
            for uuid in uuids:
                self.local_buffers[uuid].block_until_ready()
        else:
            self.local_buffers[uuids].block_until_ready()

    ##### Executable Related Functions #####
    def delete_executable(self, uuid: int):
        self.executables[uuid].delete()
        del self.executables[uuid]

    def compile_executable(self,
                           uuid: int,
                           hlo_proto: bytes,
                           logical_mesh_shape: Tuple[int],
                           auto_sharding_strategy_vector: np.ndarray,
                           is_tuple_args: bool,
<<<<<<< HEAD
                           enable_auto_sharding: bool=False):
=======
                           build_random_seed: int):
>>>>>>> 33f2d5f0
        backend = self.backend
        num_devices = np.prod(logical_mesh_shape)

        assert num_devices == len(backend.devices())

        compile_options = get_compile_options(
            num_replicas=1,
            num_partitions=num_devices,
            device_assignment=np.arange(num_devices).reshape((1, -1)),
            use_spmd_partitioning=True,
            parameter_is_tupled_arguments=is_tuple_args,
            build_random_seed=build_random_seed
        )
        computation = xla_client.XlaComputation(hlo_proto)
        with XlaPassContext({
<<<<<<< HEAD
            "auto_sharding::enable": enable_auto_sharding,
=======
            # Solver options
            "auto_sharding::enable": True,
>>>>>>> 33f2d5f0
            "auto_sharding::load_strategy": True,
            "auto_sharding::strategy_vector": to_int_tuple(auto_sharding_strategy_vector),

            # Device mesh
            "auto_sharding::device_mesh_ids": tuple(range(num_devices)),
            "auto_sharding::device_mesh_shape": tuple(logical_mesh_shape),

            # Other useless but required arguments
            "auto_sharding::device_mesh_alpha": (1.0,) * len(logical_mesh_shape),
            "auto_sharding::device_mesh_beta": (1.0,) * len(logical_mesh_shape),
            "auto_sharding::device_mesh_prof_result": None,
        }):
            compiled_computation = backend.compile(computation, compile_options)

        self.executables[uuid] = compiled_computation

        xla_client._xla.init_nccl_communicators(self.backend, self.distributed_client,
                                                self.host_id, compiled_computation)

    def execute(self,
                executable_uuid: int,
                input_uuids: List[List[int]],
                output_uuids: List[List[int]]):
        # Map uuids to input buffers
        device_inputs = [[None for _ in range(input_uuids.shape[1])]
                         for _ in range(input_uuids.shape[0])]
        for i in range(input_uuids.shape[0]):
            for j in range(input_uuids.shape[1]):
                device_inputs[i][j] = self.local_buffers[input_uuids[i][j]]

        # Execute the executable
        device_outs = self.executables[executable_uuid]. \
            execute_sharded_on_local_devices(device_inputs)

        # Store output buffers
        for i in range(output_uuids.shape[0]):
            for j in range(output_uuids.shape[1]):
                self.local_buffers[output_uuids[i][j]] = device_outs[i][j]

        # Delete donated input buffers
        for i in range(input_uuids.shape[0]):
            for j in range(input_uuids.shape[1]):
                if device_inputs[i][j].is_deleted():
                    del self.local_buffers[input_uuids[i][j]]

    ##### Profiling Related Functions #####
    def profile_collective_one_config(self, shape, dtype, replica_groups, primitive_name,
                                      number=10, warmup=2):
        num_devices = self.num_hosts * len(self.local_devices)
        in_shape, out_shape, compiled = compile_collective_hlo(
            self.backend, num_devices, replica_groups, shape, dtype, primitive_name)
        xla_client._xla.init_nccl_communicators(self.backend, self.distributed_client,
                                                self.host_id, compiled)

        #real_mem = compiled.total_allocation_size()
        #print(compiled.hlo_modules()[0].to_string())
        #print(f"{real_mem / GB:.3f} GB")

        # Warm up
        device_inputs = [
            [self.backend.buffer_from_pyval(np.empty(in_shape, dtype), self.local_devices[i])
                for i in range(len(self.local_devices))],
            [self.backend.buffer_from_pyval(np.empty(out_shape, dtype), self.local_devices[i])
                for i in range(len(self.local_devices))],
            [self.backend.buffer_from_pyval(np.int32(warmup), self.local_devices[i])
                for i in range(len(self.local_devices))]
        ]
        device_inputs = compiled.execute_sharded_on_local_devices(device_inputs)

        # Run profiling
        device_inputs[2] = \
            [self.backend.buffer_from_pyval(np.int32(number), self.local_devices[i])
                for i in range(len(self.local_devices))]

        self.sync()
        tic = time.time()
        compiled.execute_sharded_on_local_devices(device_inputs)
        self.sync()
        toc = time.time()

        return (toc - tic) / number

    def profile_collective(self, primitive_name, size_range, number, verbose):
        """Profile the time cost of collective communication primitive (all-reduce, all-gather)."""
        # Generate all possible communication groups
        prof_result = ProfilingResult()
        size_configs = []
        size_configs.append((0, "float32"))
        for i in size_range or range(30):
            size_configs.append((1 << i, "float32"))

        logical_mesh_shapes = []
        total_devices = self.num_hosts * len(self.local_devices)
        for i in range(1, total_devices + 1):
            if total_devices % i == 0:
                logical_mesh_shapes.append((total_devices // i, i))

        all_keys = set()
        for logical_mesh_shape in logical_mesh_shapes:
            # dim 0
            replica_groups = []
            tmp_group = []
            for i in range(logical_mesh_shape[0]):
                tmp_group.append(
                    tuple(i * logical_mesh_shape[1] + j for j in range(logical_mesh_shape[1])))
            replica_groups.append(tuple(tmp_group))

            # dim 1
            tmp_group = []
            for j in range(logical_mesh_shape[1]):
                tmp_group.append(
                    tuple(i * logical_mesh_shape[1] + j for i in range(logical_mesh_shape[0])))
            replica_groups.append(tuple(tmp_group))

            for replica_group in replica_groups:
                for size, dtype in size_configs:
                    all_keys.add((replica_group, size, dtype))
        all_keys = list(all_keys)
        all_keys.sort()

        for replica_group, size, dtype in all_keys:
            if number == "auto":
                number_ = min(max(15, int((1 << 31) / (max(size, 1) * np.dtype(dtype).itemsize))),
                              1 << 13)
            else:
                number_ = number

            time_cost = self.profile_collective_one_config((size,), dtype, replica_group,
                                                           primitive_name, number_)
            num_devices = len(replica_group[0])
            array_size = size * np.dtype(dtype).itemsize

            if primitive_name == "all-reduce":
                prof_result.record_all_reduce(replica_group, size, dtype, time_cost)
                communication_size = 2 * array_size * (num_devices - 1) / num_devices
            elif primitive_name == "all-gather":
                prof_result.record_all_gather(replica_group, size, dtype, time_cost)
                communication_size = array_size * (num_devices - 1) / num_devices
            else:
                raise ValueError("Invalid primitive: " + primitive_name)

            bandwidth = communication_size / time_cost

            if self.host_id == 0 and verbose >= 1:
                heads = [primitive_name, "Size (GB)", "Time", "Bandwidth (GB/s)"]
                values = [str(replica_group), f"{array_size / GB:.5f}",
                          f"{time_cost:.5f}", f"{bandwidth / GB:.2f}"]

                line = ""
                for head, value in zip(heads, values):
                    line += head + ": " + value + "  "
                print(line)

        if self.host_id == 0:
            return prof_result
        return None

    ##### Other Functions #####
    def sync(self):
        for device in self.local_devices:
            device.synchronize_all_activity()

    def shutdown(self):
        self.sync()
        del self.local_buffers
        del self.executables
        self.distributed_client.shutdown()


class PhysicalDeviceMesh:
    """Class for either single-host or multi-host physical device mesh."""

    def __init__(self,
                 devices=None,
                 host_ids=None,
                 host_info=None,
                 head_ip=None,
                 num_devices_per_host=1,
                 use_ray=False):
        # actually we can infer use_ray by checking ip addresses.
        self.use_ray = use_ray
        self.host_ids = host_ids
        self.host_info = host_info
        self.head_ip = head_ip
        self.num_devices_per_host = num_devices_per_host
        self.workers = None
        self.prof_result = ProfilingResult()

        # Do some argument check
        if not use_ray and not devices:
            raise RuntimeError("`devices` are required for single-host device mesh.")
        if devices and use_ray:
            raise RuntimeError("`devices` should not be passed in when using a Ray cluster.")
        if not use_ray:
            self.devices = devices
            self.host_ids = [0]
            self.host_info = None
            self.head_ip = "127.0.0.1"
            self.devices_str = [device_id_to_str(self.head_ip, d.id) for d in devices]
            self.num_devices_per_host = len(self.devices)

        if use_ray:
            self.devices_str = []
            for i, _ in enumerate(self.host_ids):
                ip = self.host_info[i]["NodeManagerAddress"]
                self.devices_str.extend([device_id_to_str(ip, i)
                                         for i in range(self.num_devices_per_host)])

            self._launch_xla_servers()

    def _launch_xla_servers(self):
        # Launch distributed xla runtime
        port = np.random.randint(10000, 11000)
        self.server_address = f"{self.head_ip}:{port}"
        self.service_server = None
        self.service_server = xla_client._xla.get_distributed_runtime_service(
            self.server_address, self.num_hosts)
        time.sleep(0.5)

        # Launch workers
        self.workers = []
        for i in range(self.num_hosts):
            # Set XLA environment variables
            env_vars = {
                #"XLA_FLAGS": "--xla_gpu_autotune_level=0",
                #"XLA_FLAGS": "--xla_dump_to=hlo --xla_dump_hlo_pass_re=.*"
            }

            # Launch a ray actor
            node_resource = "node:" + self.host_info[i]["NodeManagerAddress"]
            cls = ray.remote(num_gpus=self.num_devices_per_host,
                             resources={node_resource: 1e-3})(MeshHostWorker)
            worker = cls.options(override_environment_variables=env_vars).remote(
                self.server_address, self.num_hosts, i)
            self.workers.append(worker)
        self.sync_workers()

    def get_signature(self):
        """Return a signature string that contains the mesh shape and GPU model."""
        gpu_type = list_gpu_info()
        gpu_name = gpu_type.split("\n")[0].split(" (UUID:")[0][7:]
        ret = f"{len(self.host_ids)},{self.num_devices_per_host},{gpu_name}"
        ret = ret.replace(" ", "-")
        return ret

    @property
    def total_devices(self):
        """Return the total number of GPUs on this mesh."""
        return len(self.device_ids)

    @property
    def num_hosts(self):
        """Return the number of hosts in the mesh."""
        return len(self.host_ids)

    @property
    def device_ids(self):
        """Return the device ids (does not distinguish host IPs)."""
        return [device_str_to_id(device_str) for device_str in self.devices_str]

    @property
    def is_distributed(self):
        """Whether this mesh should be considered as a distributed mesh."""
        return not (self.num_hosts == 1 and not self.use_ray)

    ##### Mesh Related Functions #####
    def get_logical_mesh(self,
                         mesh_shape,
                         mesh_alpha=None,
                         mesh_beta=None,
                         mesh_topology=None,
                         intra_host_bandwidth=None,
                         inter_host_bandwidth=None):
        """Return a logical mesh and parameters of the alpha-beta communication cost model."""
        id_mesh = np.arange(self.total_devices).reshape(mesh_shape)

        if mesh_topology is None:
            mesh_alpha = mesh_alpha or (1,) * len(mesh_shape)
            mesh_beta = mesh_beta or (1,) * len(mesh_shape)
        elif mesh_topology == "tree":
            assert mesh_alpha is None
            assert mesh_beta is None
            mesh_alpha = [1] * 2
            mesh_beta = [None] * 2
            host_ids = np.tile(np.arange(self.num_hosts).reshape(-1, 1),
                               self.num_devices_per_host)
            host_ids = host_ids.reshape(mesh_shape)

            # Compute bandwidth of doing communication along dim 0.
            # 1. Compute the number of links between each host pairs.
            #    Assume using ring-based algorithms.
            host_link_ct = defaultdict(int)
            for j in range(mesh_shape[1]):
                for i in range(mesh_shape[0]):
                    left = host_ids[i][j]
                    right = host_ids[(i+1) % mesh_shape[0]][j]
                    if left != right:
                        if left > right:
                            left, right = right, left
                        host_link_ct[(left, right)] += 1

            j = 0
            # 2. Bandwidth between two hosts = total_bandwidth / number_of_links.
            #    Bandwdith along a communication dimension = min bandwidth of all links.
            bandwidth = intra_host_bandwidth
            for i in range(mesh_shape[0]):
                left = host_ids[i][j]
                right = host_ids[(i+1) % mesh_shape[0]][j]
                if left != right:
                    if left > right:
                        left, right = right, left
                    bandwidth = min(bandwidth,
                                    inter_host_bandwidth / host_link_ct[(left, right)])
            mesh_beta[0] = 1 / bandwidth

            # Compute bandwidth of doing communication along dim 1.
            host_link_ct = defaultdict(int)
            for i in range(mesh_shape[0]):
                for j in range(mesh_shape[1]):
                    left = host_ids[i][j]
                    right = host_ids[i][(j+1) % mesh_shape[1]]
                    if left != right:
                        if left > right:
                            left, right = right, left
                        host_link_ct[(left, right)] += 1

            i = 0
            bandwidth = intra_host_bandwidth
            for j in range(mesh_shape[1]):
                left = host_ids[i][j]
                right = host_ids[i][(j+1) % mesh_shape[1]]
                if left != right:
                    if left > right:
                        left, right = right, left
                    bandwidth = min(bandwidth,
                                    inter_host_bandwidth / host_link_ct[(left, right)])
            mesh_beta[1] = 1 / bandwidth

        return LogicalDeviceMesh(self, id_mesh, mesh_alpha, mesh_beta)

    def get_default_logical_mesh(self):
        """Return the default logical mesh."""
        if self.num_hosts == 1:
            return self.get_logical_mesh((self.num_hosts, self.num_devices_per_host),
                                         [1, 1], [1, 1])
        else:
            return self.get_logical_mesh((self.num_hosts, self.num_devices_per_host),
                                         [1, 1], [1, 0.01])

    ##### Buffer Related Functions #####
    def get_remote_buffers(self, buf_refs: List[RemoteBufferRef]):
        obj_refs = []
        for buf_ref in buf_refs:
            obj_refs.append(self.workers[buf_ref.host_id].
                            get_buffers.remote(buf_ref.uuid))

        return ray.get(obj_refs)

    def delete_remote_buffers(self, buf_refs: List[RemoteBufferRef]):
        if self.workers is None or not ray.is_initialized():
            return

        for buf_ref in buf_refs:
            self.workers[buf_ref.host_id].delete_buffers.remote(buf_ref.uuid)

    def block_until_ready_remote_buffers(self, buf_refs: List[RemoteBufferRef]):
        tasks = []
        for buf_ref in buf_refs:
            tasks.append(self.workers[buf_ref.host_id].
                         block_until_ready_buffers.remote(buf_ref.uuid))
        ray.get(tasks)

    ##### Executable Related Functions #####
    def compile_remote_executable(self,
                                  hlo_proto: bytes,
                                  logical_mesh_shape: Tuple[int],
                                  auto_sharding_strategy_vector: np.ndarray,
                                  is_tuple_args: bool,
                                  build_random_seed: int):
        """Compile the remote executable."""
        executable = RemoteExecutableRef(self)
        for w in self.workers:
            w.compile_executable.remote(
                executable.uuid,
                hlo_proto,
                logical_mesh_shape,
                auto_sharding_strategy_vector,
                is_tuple_args,
                build_random_seed)
        return executable

    def delete_remote_executable(self, exe_ref: RemoteExecutableRef):
        if self.workers is None or not ray.is_initialized():
            return

        for i in range(self.num_hosts):
            self.workers[i].delete_executable.remote(exe_ref.uuid)

    def get_callable_with_arg_handler(self, compiled_executable, avals, out_avals,
                                      input_sharding_specs, output_sharding_specs,
                                      donated_invars):
        # pylint: disable=too-many-arguments
        """Get a callable after sharding optimization."""
        input_indices = [pxla.spec_to_indices(aval.shape, spec)
                         for aval, spec in zip(avals, input_sharding_specs)]

        args_handler = partial(self._shard_args, input_indices, donated_invars)
        if not self.is_distributed:
            outs_handler = pxla.avals_to_results_handler(1, len(self.devices),
                                                         output_sharding_specs, out_avals)
        else:
            output_indices = [pxla.spec_to_indices(aval.shape, spec) for
                              aval, spec in zip(out_avals, output_sharding_specs)]
            outs_handler = partial(self._gather_outs, out_avals, output_sharding_specs,
                                   output_indices)
        ret = partial(self._execute_with_handler, compiled_executable, args_handler,
                      outs_handler, len(out_avals), donated_invars)
        ret.shard_args_only = partial(self.preshard_args, args_handler, avals,
                                      input_sharding_specs, input_indices)
        return ret

    def _execute_with_handler(self, executable, args_handler, outs_handler,
                              num_outs, donated_invars, *args):
        # pylint: disable=too-many-arguments,too-many-locals
        input_bufs = args_handler(args)
        if not self.is_distributed:
            output_bufs = executable.execute_sharded_on_local_devices(input_bufs)
        else:
            # Donate input buffers
            for bufs, is_donated in zip(input_bufs, donated_invars):
                if is_donated:
                    for buf in bufs:
                        buf.donate()

            # Shape: (num_hosts, num_args, num_devices_per_host)
            input_bufs = np.array(input_bufs) \
                .reshape(len(args), self.num_hosts, self.num_devices_per_host) \
                .transpose([1, 0, 2])
            # Allocate output buffer references
            # Shape: (num_hosts, num_outs, num_devices_per_host)
            output_bufs = np.empty(
                (self.num_hosts, num_outs, self.num_devices_per_host), dtype=object)
            for i in range(self.num_hosts):
                for j in range(num_outs):
                    for k in range(self.num_devices_per_host):
                        output_bufs[i][j][k] = RemoteBufferRef(self, i, k)
            # Execute SPMD binary
            for i in range(self.num_hosts):
                host_inputs = get_uuid_np_array(input_bufs[i])
                host_outputs = get_uuid_np_array(output_bufs[i])
                self.workers[i].execute.remote(executable.uuid, host_inputs, host_outputs)
            # Gather outputs
            # Shape: (num_outs, total_devices)
            output_bufs = output_bufs.transpose([1, 0, 2]).reshape((num_outs, self.total_devices))
        return outs_handler(output_bufs)

    def preshard_args(self, handler, avals, sharding_specs, indices, *args):
        """Pre-shard the input args."""
        input_bufs = handler(args)
        sharded_args = []
        for i in range(len(args)):
            if self.is_distributed:
                array = DistributedArray(self, avals[i], sharding_specs[i], input_bufs[i], indices[i])
            else:
                array = ShardedDeviceArray(avals[i], sharding_specs[i], input_bufs[i], indices[i])
            sharded_args.append(array)
        return sharded_args

    def _shard_args(self, arg_indices, donated_invars, args):
        if not self.is_distributed:
            # single host w/o Ray
            return pxla.shard_args(self.devices, arg_indices, args)
        else:
            input_bufs = []
            for arg, indices, donated in zip(args, arg_indices, donated_invars):
                # Fast path for DistributedArray
                if isinstance(arg, DistributedArray) and arg.indices == indices:
                    input_bufs.append(arg.remote_buffers)
                else:  # Slow path
                    arg = xla.canonicalize_dtype(arg)
                    buf_refs = shard_arg_handlers[type(arg)](arg, self, indices)
                    input_bufs.append(buf_refs)
                    if donated and isinstance(arg, (xla._DeviceArray, xla._CppDeviceArray)):
                        arg.delete()

            return input_bufs

<<<<<<< HEAD
    @property
    def total_devices(self):
        """Return the total number of GPUs on this mesh."""
        return len(self.device_ids)

    @property
    def num_hosts(self):
        """Return the number of hosts in the mesh."""
        return len(self.host_ids)

    @property
    def device_ids(self):
        """Return the device ids (does not distinguish host IPs)."""
        return [device_str_to_id(device_str) for device_str in self.devices_str]

    @property
    def is_distributed(self):
        """Whether this mesh should be considered as a distributed mesh."""
        return not (self.num_hosts == 1 and not self.use_ray)

    def compile_remote_executable(self,
                                  hlo_proto: bytes,
                                  logical_mesh_shape: Tuple[int],
                                  auto_sharding_strategy_vector: np.ndarray,
                                  is_tuple_args: bool,
                                  enable_auto_sharding: bool=True):
        """Compile the remote executable."""
        executable = RemoteExecutableRef(self)
        for w in self.workers:
            w.compile_executable.remote(
                executable.uuid,
                hlo_proto,
                logical_mesh_shape,
                auto_sharding_strategy_vector,
                is_tuple_args,
                enable_auto_sharding=enable_auto_sharding)
        return executable

    def get_remote_buffers(self, buf_refs: List[RemoteBufferRef]):
        obj_refs = []
        for buf_ref in buf_refs:
            obj_refs.append(self.workers[buf_ref.host_id].
                            get_buffers.remote(buf_ref.uuid))

        return ray.get(obj_refs)

    def delete_remote_buffers(self, buf_refs: List[RemoteBufferRef]):
        if self.workers is None or not ray.is_initialized():
            return

        for buf_ref in buf_refs:
            self.workers[buf_ref.host_id].delete_buffers.remote(buf_ref.uuid)

    def block_until_ready_remote_buffers(self, buf_refs: List[RemoteBufferRef]):
        tasks = []
        for buf_ref in buf_refs:
            tasks.append(self.workers[buf_ref.host_id].
                         block_until_ready_buffers.remote(buf_ref.uuid))
        ray.get(tasks)

    def delete_remote_executable(self, exe_ref: RemoteExecutableRef):
        if self.workers is None or not ray.is_initialized():
            return

        for i in range(self.num_hosts):
            self.workers[i].delete_executable.remote(exe_ref.uuid)

    def sync_workers(self):
        ray.get([w.sync.remote() for w in self.workers])

    def shutdown(self):
        """Shut down the mesh."""
        ray.get([w.shutdown.remote() for w in self.workers])
        for worker in self.workers:
            ray.kill(worker)
        self.workers = None

=======
>>>>>>> 33f2d5f0
    def _gather_outs(self, avals, sharding_specs, indices, bufs):
        ret = []
        for i, _ in enumerate(avals):
            dis_array = DistributedArray(
                device_mesh=self,
                aval=avals[i],
                sharding_spec=sharding_specs[i],
                remote_buffers=bufs[i],
                indices=indices[i]
            )
            ret.append(dis_array)

        return ret

    ##### Profling related Functions #####
    def profile_collective(self, primitive_name, size_range=None, number="auto", verbose=1):
        """Profile the time cost of collective communication primitive (all-reduce, all-gather)."""
        tasks = []
        for worker in self.workers:
            tasks.append(worker.profile_collective.remote(
                primitive_name, size_range, number, verbose))
        prof_result = ray.get(tasks)[0]
        if primitive_name == "all-reduce":
            self.prof_result.all_reduce_cost_dict = prof_result.all_reduce_cost_dict
        elif primitive_name == "all-gather":
            self.prof_result.all_gather_cost_dict = prof_result.all_gather_cost_dict
        else:
            raise ValueError("Invalid primitive_name: " + primitive_name)

    def load_profiling_result(self, filename):
        self.prof_result = pickle.load(open(filename, "rb"))

    def save_profiling_result(self, filename):
        pickle.dump(self.prof_result, open(filename, "wb"))

    ##### Other Functions #####
    def sync_workers(self):
        if self.is_distributed:
            ray.get([w.sync.remote() for w in self.workers])
        else:
            for device in self.devices:
                device.synchronize_all_activity()

    def shutdown(self):
        """Shut down the mesh."""
        if self.is_distributed:
            ray.get([w.shutdown.remote() for w in self.workers])
            for worker in self.workers:
                ray.kill(worker)
            self.workers = None
        else:
            self.sync_workers()


# TODO (Hao): merge VirtualMesh into PhysicalMesh by adding a start_cluster attribute.
class VirtualMesh:
    """A virtual mesh used to instantiate a Physical Mesh in the future."""

    def __init__(self,
                 *,
                 host_ids=None,
                 host_info=None,
                 head_ip=None,
                 num_devices_per_host=1):
        self.host_ids = host_ids
        self.host_info = host_info
        self.head_ip = head_ip
        self.num_devices_per_host = num_devices_per_host

        self.devices_str = []
        for i, _ in enumerate(self.host_ids):
            ip = self.host_info[i]["NodeManagerAddress"]
            self.devices_str.extend([device_id_to_str(ip, i)
                                     for i in range(self.num_devices_per_host)])

    def slice(self, dim, indices):
        """
        Slice a mesh given the slicing config.

        Args:
            dim (int): which dimension to slice from, num_host or num_gpu
            indices (List[int]):

        Returns:
            mesh (PhysicalDeviceMesh)
        """
        if dim == 0:
            # slicing along the host dimension
            host_ids = [self.host_ids[x] for x in indices]
            host_info = [self.host_info[x] for x in host_ids]
            return VirtualMesh(host_ids=host_ids, host_info=host_info,
                               head_ip=self.head_ip, num_devices_per_host=self.num_devices_per_host)
        else:
            # slicing along the device dimension
            return VirtualMesh(host_ids=self.host_ids, host_info=self.host_info,
                               head_ip=self.head_ip, num_devices_per_host=len(indices))

    @property
    def total_devices(self):
        """Return the total number of GPUs on this mesh."""
        return len(self.device_ids)

    @property
    def num_hosts(self):
        """Return the number of hosts in the mesh."""
        return len(self.host_ids)

    @property
    def device_ids(self):
        """Return the device ids (does not distinguish host IPs)."""
        return [device_str_to_id(device_str) for device_str in self.devices_str]

    @property
    def is_distributed(self):
        """Whether this mesh should be considered as a distributed mesh."""
        return True

    def get_physical_mesh(self):
        """Convert to a physical mesh (which will request resources from Ray)."""
        return PhysicalDeviceMesh(host_ids=self.host_ids,
                                  host_info=self.host_info,
                                  head_ip=self.head_ip,
                                  num_devices_per_host=self.num_devices_per_host,
                                  use_ray=True)

    def get_logical_mesh(self, mesh_shape, mesh_alpha=None, mesh_beta=None):
        """Generate a logical mesh."""
        id_mesh = np.arange(self.total_devices).reshape(mesh_shape)
        mesh_alpha = mesh_alpha or (1.0,) * len(mesh_shape)
        mesh_beta = mesh_beta or (1.0,) * len(mesh_shape)
        return LogicalDeviceMesh(self, id_mesh, mesh_alpha, mesh_beta)

    def get_default_logical_mesh(self):
        """Return the default logical mesh."""
        if self.num_hosts == 1:
            return self.get_logical_mesh((self.num_hosts, self.num_devices_per_host),
                                         [1, 1], [1, 1])
        else:
            return self.get_logical_mesh((self.num_hosts, self.num_devices_per_host),
                                         [1, 1], [1, 0.01])


class DeviceCluster:
    """A ray cluster with GPU devices."""

    def __init__(self):
        from ray.worker import _global_node as ray_global_node  # pylint: disable=import-outside-toplevel
        self.head_info = ray_global_node.address_info
        self.head_ip = self.head_info['node_ip_address']

        # Gather host ids
        self.host_info = []
        for node in ray.nodes():
            for key in node["Resources"]:
                if key.startswith("node:"):
                    self.host_info.append(node)

        # Gather device info
        self.num_devices = []
        for host_info in self.host_info:
            number = host_info["Resources"]["GPU"]
            assert number.is_integer()
            self.num_devices.append(int(number))

    def get_physical_mesh(self, host_ids=None, num_devices_per_host=None):
        """
        Slice a subset of hosts and devices to form a physical device mesh.

        Args:
            host_ids: List[int]. The index of host nodes.
                'None' means using all hosts
            num_devices_per_host: int. The number of devices per host.
                'None' means using all devices

        Return:
            A physical multi-host device mesh
        """
        host_ids = host_ids or np.arange(len(self.host_info))
        host_info = [self.host_info[x] for x in host_ids]

        num_devices_per_host = num_devices_per_host or self.num_devices[host_ids[0]]
        for host_id in host_ids:
            assert self.num_devices[host_id] >= num_devices_per_host

        # return MultiHostDeviceMesh(host_ids, host_info, num_devices_per_host, self.head_ip)
        return PhysicalDeviceMesh(host_ids=host_ids,
                                  host_info=host_info,
                                  num_devices_per_host=num_devices_per_host,
                                  head_ip=self.head_ip,
                                  use_ray=True)

    def get_virtual_mesh(self,
                         host_ids=None,
                         num_devices_per_host=None):
        """
        Slice a subset of hosts and devices to form a virtual device mesh.

        The only difference between a virtual and a physical mesh is that a virtual
        mesh does not request cluster resources.
        """
        host_ids = host_ids or np.arange(len(self.host_info))
        host_info = [self.host_info[x] for x in host_ids]

        num_devices_per_host = num_devices_per_host or self.num_devices[host_ids[0]]
        for host_id in host_ids:
            assert self.num_devices[host_id] >= num_devices_per_host

        # return MultiHostDeviceMesh(host_ids, host_info, num_devices_per_host, self.head_ip)
        return VirtualMesh(host_ids=host_ids,
                           host_info=host_info,
                           num_devices_per_host=num_devices_per_host,
                           head_ip=self.head_ip)


########################################
# Register ShardArg Handler
########################################
def _device_mesh_put(device_mesh, shards):
    # Put shards to the distributed device
    buf_refs = []
    pt = 0
    for host_id in range(device_mesh.num_hosts):
        for device_id in range(device_mesh.num_devices_per_host):
            buf_ref = RemoteBufferRef(device_mesh, host_id, device_id)
            if global_config.use_dummy_value_for_benchmarking:
                device_mesh.workers[host_id].put_dummy_buffer.remote(
                    buf_ref.uuid, device_id, shards[pt].shape, shards[pt].dtype)
            else:
                device_mesh.workers[host_id].put_buffer.remote(
                    buf_ref.uuid, device_id, shards[pt])
            buf_refs.append(buf_ref)
            pt += 1
    return buf_refs


def _shard_array(x, device_mesh, indices):
    # Create shards according to indices for a numpy array
    return _device_mesh_put(device_mesh, [x[i] for i in indices])


def _shard_device_array(array, device_mesh, indices):
    # Create shards according to indices for a DeviceArray
    start_indices, limit_indices, removed_dims = map(tuple, unzip3(
        _as_slice_indices(array, idx) for idx in indices))
    shards = array._multi_slice(start_indices, limit_indices, removed_dims)

    return _device_mesh_put(device_mesh, shards)


def _shard_distributed_array(array, device_mesh, indices):
    # Create shards according to indices for a DistributedArray
    return shard_arg_handlers[type(array._value)](array._value, device_mesh, indices)


shard_arg_handlers = {}  # Shard an argument to a distributed device mesh
for t in array_types:
    shard_arg_handlers[t] = _shard_array
shard_arg_handlers[xla._DeviceArray] = _shard_device_array
shard_arg_handlers[xla._CppDeviceArray] = _shard_device_array
shard_arg_handlers[DistributedArray] = _shard_distributed_array
shard_arg_handlers[ShardedDeviceArray] = _shard_distributed_array


########################################
# To be Deprecated
########################################
class SingleHostDeviceMesh:
    """A physical device mesh that presents devices on a single node."""

    def __init__(self, devices):
        self.devices = devices
        logger.warning("`SingleHostDeviceMesh` has been deprecated, "
                       "use `PhysicalDeviceMesh` instead.")

    def get_logical_mesh(self, mesh_shape, mesh_alpha=None, mesh_beta=None):
        """Get a mapping to logoical mesh."""
        device_ids = np.array([d.id for d in self.devices])
        device_ids = device_ids.reshape(mesh_shape)
        mesh_alpha = mesh_alpha or (1.0,) * len(mesh_shape)
        mesh_beta = mesh_beta or (1.0,) * len(mesh_shape)
        return LogicalDeviceMesh(self, device_ids, mesh_alpha, mesh_beta)

    def get_default_logical_mesh(self):
        return self.get_logical_mesh((1, len(self.devices)))

    def get_callable_with_arg_handler(self, compiled, avals, out_avals,
                                      input_sharding_specs, output_sharding_specs, donated_invars):
        input_indices = [pxla.spec_to_indices(aval.shape, spec) for
                         aval, spec in zip(avals, input_sharding_specs)]
        args_handler = partial(pxla.shard_args, self.devices, input_indices)
        outs_handler = pxla.avals_to_results_handler(1, len(self.devices),
                                                     output_sharding_specs, out_avals)

        ret = partial(SingleHostDeviceMesh._execute_with_handler,
                      compiled, args_handler, outs_handler)
        ret.shard_args_only = partial(self.preshard_args, args_handler, avals,
                                      input_sharding_specs, input_indices)
        return ret

    @staticmethod
    def preshard_args(handler, avals, sharding_specs, indices, *args):
        input_bufs = handler(args)

        sharded_args = []
        for i in range(len(args)):
            sharded_args.append(ShardedDeviceArray(
                avals[i],
                sharding_specs[i],
                input_bufs[i],
                indices[i],
            ))

        return sharded_args

    @staticmethod
    def _execute_with_handler(compiled, args_handler, outs_handler, *args):
        input_bufs = args_handler(args)
        out_bufs = compiled.execute_sharded_on_local_devices(input_bufs)
        return outs_handler(out_bufs)<|MERGE_RESOLUTION|>--- conflicted
+++ resolved
@@ -298,11 +298,8 @@
                            logical_mesh_shape: Tuple[int],
                            auto_sharding_strategy_vector: np.ndarray,
                            is_tuple_args: bool,
-<<<<<<< HEAD
+                           build_random_seed: int,
                            enable_auto_sharding: bool=False):
-=======
-                           build_random_seed: int):
->>>>>>> 33f2d5f0
         backend = self.backend
         num_devices = np.prod(logical_mesh_shape)
 
@@ -318,12 +315,7 @@
         )
         computation = xla_client.XlaComputation(hlo_proto)
         with XlaPassContext({
-<<<<<<< HEAD
             "auto_sharding::enable": enable_auto_sharding,
-=======
-            # Solver options
-            "auto_sharding::enable": True,
->>>>>>> 33f2d5f0
             "auto_sharding::load_strategy": True,
             "auto_sharding::strategy_vector": to_int_tuple(auto_sharding_strategy_vector),
 
@@ -702,7 +694,8 @@
                                   logical_mesh_shape: Tuple[int],
                                   auto_sharding_strategy_vector: np.ndarray,
                                   is_tuple_args: bool,
-                                  build_random_seed: int):
+                                  build_random_seed: int,
+                                  enable_auto_sharding: bool=True):
         """Compile the remote executable."""
         executable = RemoteExecutableRef(self)
         for w in self.workers:
@@ -712,7 +705,8 @@
                 logical_mesh_shape,
                 auto_sharding_strategy_vector,
                 is_tuple_args,
-                build_random_seed)
+                build_random_seed,
+                enable_auto_sharding)
         return executable
 
     def delete_remote_executable(self, exe_ref: RemoteExecutableRef):
@@ -811,86 +805,6 @@
 
             return input_bufs
 
-<<<<<<< HEAD
-    @property
-    def total_devices(self):
-        """Return the total number of GPUs on this mesh."""
-        return len(self.device_ids)
-
-    @property
-    def num_hosts(self):
-        """Return the number of hosts in the mesh."""
-        return len(self.host_ids)
-
-    @property
-    def device_ids(self):
-        """Return the device ids (does not distinguish host IPs)."""
-        return [device_str_to_id(device_str) for device_str in self.devices_str]
-
-    @property
-    def is_distributed(self):
-        """Whether this mesh should be considered as a distributed mesh."""
-        return not (self.num_hosts == 1 and not self.use_ray)
-
-    def compile_remote_executable(self,
-                                  hlo_proto: bytes,
-                                  logical_mesh_shape: Tuple[int],
-                                  auto_sharding_strategy_vector: np.ndarray,
-                                  is_tuple_args: bool,
-                                  enable_auto_sharding: bool=True):
-        """Compile the remote executable."""
-        executable = RemoteExecutableRef(self)
-        for w in self.workers:
-            w.compile_executable.remote(
-                executable.uuid,
-                hlo_proto,
-                logical_mesh_shape,
-                auto_sharding_strategy_vector,
-                is_tuple_args,
-                enable_auto_sharding=enable_auto_sharding)
-        return executable
-
-    def get_remote_buffers(self, buf_refs: List[RemoteBufferRef]):
-        obj_refs = []
-        for buf_ref in buf_refs:
-            obj_refs.append(self.workers[buf_ref.host_id].
-                            get_buffers.remote(buf_ref.uuid))
-
-        return ray.get(obj_refs)
-
-    def delete_remote_buffers(self, buf_refs: List[RemoteBufferRef]):
-        if self.workers is None or not ray.is_initialized():
-            return
-
-        for buf_ref in buf_refs:
-            self.workers[buf_ref.host_id].delete_buffers.remote(buf_ref.uuid)
-
-    def block_until_ready_remote_buffers(self, buf_refs: List[RemoteBufferRef]):
-        tasks = []
-        for buf_ref in buf_refs:
-            tasks.append(self.workers[buf_ref.host_id].
-                         block_until_ready_buffers.remote(buf_ref.uuid))
-        ray.get(tasks)
-
-    def delete_remote_executable(self, exe_ref: RemoteExecutableRef):
-        if self.workers is None or not ray.is_initialized():
-            return
-
-        for i in range(self.num_hosts):
-            self.workers[i].delete_executable.remote(exe_ref.uuid)
-
-    def sync_workers(self):
-        ray.get([w.sync.remote() for w in self.workers])
-
-    def shutdown(self):
-        """Shut down the mesh."""
-        ray.get([w.shutdown.remote() for w in self.workers])
-        for worker in self.workers:
-            ray.kill(worker)
-        self.workers = None
-
-=======
->>>>>>> 33f2d5f0
     def _gather_outs(self, avals, sharding_specs, indices, bufs):
         ret = []
         for i, _ in enumerate(avals):
