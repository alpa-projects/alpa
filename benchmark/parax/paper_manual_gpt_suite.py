# suite for gpt benchmarking

gpt_specs = {
# Note: that head_size = hidden_size / #head
        # S，    H，    #L,   #head,  V,
"125M": (1024,  768,   12,    12,   51200, ),
"350M": (1024,  1024,  24,    16,   51200, ),
"760M": (1024,  1536,  24,    16,   51200, ),
"1.3B": (1024,  2048,  24,    32,   51200, ),
"2.7B": (1024,  2560,  32,    32,   51200, ),
"6.7B": (1024,  4096,  32,    32,   51200, ),
"15B":  (1024,  5120,  48,    40,   51200, ),
"39B":  (1024,  8192,  48,    64,   51200, ),
"76B":  (1024,  10240, 60,    80,   51200, ),
}


fixed_params = (True, True, False)
max_global_batch_size = 1024

test_gpt_suite = {
    # B,       model,           LD0, LD1, PD0, PD1, PP, NB,   FD,  Remat, Auto-layer, Auto-stage
1: [
],

4: [
],



8: [
<<<<<<< HEAD
    # 3D performance case: we lose 1 tflops.
    # (32,  *gpt_specs["2.7B"],  2,   2,   1,   4,   2,  4,    False,  *fixed_params),

    # memory case. the case below should use peak memory 9.4Gb in Megatron.
    # (16,  1024,  1536 * 2,  6,    32,   51200,  4,   1,   1,   4,   2,  1,    True,  *fixed_params),

    # pure pipeline case, we lose 2 GB memory
    # (1024,   *gpt_specs["2.7B"],  1,   1,   1,   1,   8,  128,    False,  *fixed_params),
=======
    # 3D performance case. Ours: 37 TFLOPS. Megatron: 38 TFLOPS.
    (32,  *gpt_specs["2.7B"],  2,   2,   1,   4,   2,  4,    False,  *fixed_params),
>>>>>>> 5e9baa74
],

16: [

    # dp = 16
    # (256,  *gpt_specs["6.7B"],  16,   1,   1,   16,   1,  1,    True,  *fixed_params),

    # PP = 16
    (8,  *gpt_specs["6.7B"],  1,   1,   1,   1,   16,  2,    1,  *fixed_params),

],

32: [
]

}


paper_gpt_suite = {
    # B,       model,           LD0, LD1, PD0, PD1, PP, NB,   FD,  Remat, RS, Auto-layer-slicing
1: [
    # 125M
    (2,   *gpt_specs["125M"],  1,   1,   1,   1,   1,  1,    1,  *fixed_params),
    (4,   *gpt_specs["125M"],  1,   1,   1,   1,   1,  1,    1,  *fixed_params),
    (8,   *gpt_specs["125M"],  1,   1,   1,   1,   1,  1,    1,  *fixed_params),
    (16,  *gpt_specs["125M"],  1,   1,   1,   1,   1,  1,    1,  *fixed_params),
    (32,  *gpt_specs["125M"],  1,   1,   1,   1,   1,  1,    1,  *fixed_params),
    (64,  *gpt_specs["125M"],  1,   1,   1,   1,   1,  2,    1,  *fixed_params),
    (128,  *gpt_specs["125M"],  1,   1,   1,   1,   1, 4,    1,  *fixed_params),

    # 350M
    (2,   *gpt_specs["350M"],  1,   1,   1,   1,   1,  1,    1,  *fixed_params),
    (4,   *gpt_specs["350M"],  1,   1,   1,   1,   1,  1,    1,  *fixed_params),
    (8,   *gpt_specs["350M"],  1,   1,   1,   1,   1,  1,    1,  *fixed_params),
    (16,  *gpt_specs["350M"],  1,   1,   1,   1,   1,  1,    1,  *fixed_params),
    (32,  *gpt_specs["350M"],  1,   1,   1,   1,   1,  2,    1,  *fixed_params),
    (64,  *gpt_specs["350M"],  1,   1,   1,   1,   1,  4,    1,  *fixed_params),
    (128,  *gpt_specs["350M"],  1,   1,   1,   1,   1, 8,    1,  *fixed_params),
],

2: [
    # 350M, max_bs = 8 per gpu (whole model)
    # DP
    # (16,  *gpt_specs["350M"],  2,   1,   1,   1,   1,  1,    1,  *fixed_params),
    # (32,  *gpt_specs["350M"],  2,   1,   1,   1,   1,  1,    True,  *fixed_params),
    # (64,  *gpt_specs["350M"],  2,   1,   1,   1,   1,  2,    1,  *fixed_params),
    # (128,  *gpt_specs["350M"],  2,   1,   1,   1,   1,  4,   1,  *fixed_params),
    # (256,  *gpt_specs["350M"],  2,   1,   1,   1,   1,  8,   True,  *fixed_params),

    # parax-only
    (256,  *gpt_specs["350M"],  2,   1,   1,   1,   1,  4,   True,  *fixed_params),
    (256,  *gpt_specs["350M"],  2,   1,   1,   1,   1,  8,   True,  *fixed_params),

    # MP
    # (16,  *gpt_specs["350M"],  1,   2,   1,   1,   1,  1,    1,  *fixed_params),
    # (32,  *gpt_specs["350M"],  1,   2,   1,   1,   1,  2,    1,  *fixed_params),
    # (64,  *gpt_specs["350M"],  1,   2,   1,   1,   1,  4,    1,  *fixed_params),
    # (128,  *gpt_specs["350M"],  1,   2,   1,   1,   1,  8,    1,  *fixed_params),
    # (256,  *gpt_specs["350M"],  1,   2,   1,   1,   1,  16,    False,  *fixed_params),

    # PP
    # (16,  *gpt_specs["350M"],  1,   1,   1,   1,   2,  1,    False,  *fixed_params),
    # (32,  *gpt_specs["350M"],  1,   1,   1,   1,   2,  2,    False,  *fixed_params),
    # (64,  *gpt_specs["350M"],  1,   1,   1,   1,   2,  4,    False,  *fixed_params),
    # (128,  *gpt_specs["350M"],  1,  1,   1,   1,   2,  8,    False,  *fixed_params),

    #parax
    # (256,  *gpt_specs["350M"],  1,  1,   1,   1,   2,  16,    False,  *fixed_params),
    # (256,  *gpt_specs["350M"],  1,  1,   1,   1,   2,  32,    False,  *fixed_params),
    # (256,  *gpt_specs["350M"],  1,  1,   1,   1,   2,  64,    False,  *fixed_params),

    # (256,  *gpt_specs["350M"],  1,  1,   1,   1,   2,  128,    False,  *fixed_params),

    # 760M, cannot train even with bs = 1 per gpu
    # DP all OOM on megatron

    # parax-only
    (1024,  *gpt_specs["760M"],  2,  1,   1,   1,   1,  64,    True,  *fixed_params),
    (1024,  *gpt_specs["760M"],  2,  1,   1,   1,   1,  32,    True,  *fixed_params),

    # MP, each 1/2 model can have max batch_size = 8
    # (16,  *gpt_specs["760M"],  1,   2,   1,   1,   1,  1,    1,  *fixed_params),
    # (32,  *gpt_specs["760M"],  1,   2,   1,   1,   1,  2,    1,  *fixed_params),
    # (64,  *gpt_specs["760M"],  1,   2,   1,   1,   1,  4,    False,  *fixed_params),
    # (128,  *gpt_specs["760M"],  1,  2,   1,   1,   1,  8,    False,  *fixed_params),

    # parax-only
    # (512,  *gpt_specs["760M"],  1,  2,   1,   1,   1,  32,    False,  *fixed_params),
    # (1024,  *gpt_specs["760M"],  1,  2,   1,   1,   1,  64,    False,  *fixed_params),

    # PP, each 1/2 model can have maax batch_size = 8
    # (16,  *gpt_specs["760M"],  1,   1,   1,   1,   2,  1,    False,  *fixed_params),
    # (32,  *gpt_specs["760M"],  1,   1,   1,   1,   2,  2,    False,  *fixed_params),
    # (32,  *gpt_specs["760M"],  1,   1,   1,   1,   2,  4,    False,  *fixed_params),
    # (64,  *gpt_specs["760M"],  1,   1,   1,   1,   2,  4,    False,  *fixed_params),
    # (64,  *gpt_specs["760M"],  1,   1,   1,   1,   2,  8,    False,  *fixed_params),

    # parax-only
    (128,  *gpt_specs["760M"],  1,  1,   1,   1,   2,  8,    False,  *fixed_params),
    (128,  *gpt_specs["760M"],  1,  1,   1,   1,   2,  16,    False,  *fixed_params),
    (256,  *gpt_specs["760M"],  1,  1,   1,   1,   2,  16,    False,  *fixed_params),
    (256,  *gpt_specs["760M"],  1,  1,   1,   1,   2,  32,    False,  *fixed_params),
    (512,  *gpt_specs["760M"],  1,  1,   1,   1,   2,  32,    False,  *fixed_params),
    (512,  *gpt_specs["760M"],  1,  1,   1,   1,   2,  64,    False,  *fixed_params),
    (1024,  *gpt_specs["760M"],  1,  1,   1,   1,   2,  64,    False,  *fixed_params),
    (1024,  *gpt_specs["760M"],  1,  1,   1,   1,   2,  128,    False,  *fixed_params),
],

4: [
    # 760M, max degree of DP = 2
    # (32,  *gpt_specs["760M"],  2,   2,   1,   1,   1,  1,    1,  *fixed_params),
    # (64,  *gpt_specs["760M"],  2,   2,   1,   1,   1,  2,    1,  *fixed_params),
    # (128,  *gpt_specs["760M"], 2,   2,   1,   1,   1,  4,    1,  *fixed_params),
    # (256,  *gpt_specs["760M"], 2,   2,   1,   1,   1,  8,    1,  *fixed_params),
    # (512,  *gpt_specs["760M"], 2,   2,   1,   1,   1,  16,    1,  *fixed_params),
    # (1024,  *gpt_specs["760M"], 2,   2,   1,   1,   1,  32,    1,  *fixed_params),

    # parax-only
    (1024,  *gpt_specs["760M"], 4,   1,   1,   1,   1,  16,    True,  *fixed_params),


    # MP-only, max per-gpu batch size = 8, but actullay many cases fail.
    # (32,  *gpt_specs["760M"],  1,   4,   1,   1,   1,  1,    1,  *fixed_params),
    # (64,  *gpt_specs["760M"],  1,   4,   1,   1,   1,  2,    1,  *fixed_params), # OOM
    # (128,  *gpt_specs["760M"],  1,   4,   1,   1,   1, 4,    1,  *fixed_params), # OOM
    # (256,  *gpt_specs["760M"],  1,  4,   1,   1,   1,  8,    1,  *fixed_params), # OOM
    # (512,  *gpt_specs["760M"],  1,  4,   1,   1,   1,  16,    1,  *fixed_params),
    # (1024,  *gpt_specs["760M"],  1,  4,   1,   1,   1,  32,    1,  *fixed_params), # OOM

    #parax-only
    (1024,  *gpt_specs["760M"],  1,  4,   1,   1,   1,  32,    False,  *fixed_params),

    # PP-only
    # (32,  *gpt_specs["760M"],  1,   1,   1,   1,   4,  1,    1,  *fixed_params), # OOM
    # (64,  *gpt_specs["760M"],  1,   1,   1,   1,   4,  2,    1,  *fixed_params), # OOM
    # (128,  *gpt_specs["760M"], 1,  1,   1,   1,   4,  4,    1,  *fixed_params), # OOM
    # (128,  *gpt_specs["760M"], 1,  1,   1,   1,   4,  8,    1,  *fixed_params),
    # (256,  *gpt_specs["760M"], 1,  1,   1,   1,   4,  8,    1,  *fixed_params), # OOM
    # (256,  *gpt_specs["760M"], 1,  1,   1,   1,   4,  16,    1,  *fixed_params),
    # (512,  *gpt_specs["760M"], 1,  1,   1,   1,   4,  16,    1,  *fixed_params), # OOM
    # (512,  *gpt_specs["760M"], 1,  1,   1,   1,   4,  32,    1,  *fixed_params),
    # (1024,  *gpt_specs["760M"], 1,  1,   1,   1,   4,  32,    1,  *fixed_params), # OOM
    # (1024,  *gpt_specs["760M"], 1,  1,   1,   1,   4,  64,    1,  *fixed_params),

    # parax-only
    (1024,  *gpt_specs["760M"], 1,  1,   1,   1,   4,  64,    True,  *fixed_params),

    # PP + DP
    # (32,  *gpt_specs["760M"],  2,   1,   1,   1,   2,  1,    1,  *fixed_params),
    # (64,  *gpt_specs["760M"],  2,   1,   1,   1,   2,  2,    1,  *fixed_params),
    # (128,  *gpt_specs["760M"],  2,   1,   1,   1,   2,  4,    1,  *fixed_params),
    # (256,  *gpt_specs["760M"],  2,  1,   1,   1,   2,  8,    1,  *fixed_params),
    # (512,  *gpt_specs["760M"],  2,  1,   1,   1,   2,  16,    1,  *fixed_params),
    # (1024,  *gpt_specs["760M"],  2,  1,   1,   1,   2,  32,    1,  *fixed_params),
    # (1024,  *gpt_specs["760M"],  2,  1,   1,   1,   2,  64,    1,  *fixed_params),

    # parax-only

    (1024,  *gpt_specs["760M"],  2,   1,   1,   2,   2,  32,    True,  *fixed_params),

    # PP + MP
    # max per-gpu batch = 4
    # (32,  *gpt_specs["760M"],  1,   2,   1,   1,   2,  2,    1,  *fixed_params),
    # (64,  *gpt_specs["760M"],  1,   2,   1,   1,   2,  4,    1,  *fixed_params),
    # (128,  *gpt_specs["760M"],  1,   2,   1,   1,   2,  8,    1,  *fixed_params),
    # (256,  *gpt_specs["760M"],  1,  2,   1,   1,   2,  16,    1,  *fixed_params),
    # (512,  *gpt_specs["760M"],  1,  2,   1,   1,   2,  32,    1,  *fixed_params),
    # (1024,  *gpt_specs["760M"],  1,  2,   1,   1,   2,  64,    1,  *fixed_params),

    # parax-only
    (1024,  *gpt_specs["760M"],  1,   2,   1,   2,   2,  32,    False,  *fixed_params),

    # ====================================== 1.3B model

    # parax-only
    # Megatron cannot do DP-only
    (1024,  *gpt_specs["1.3B"],  4,   1,   1,   4,   1,  32,    True,  *fixed_params),

    # DP + MP
    # (32,  *gpt_specs["1.3B"],  2,   2,   1,   1,   1,  4,    1,  *fixed_params),
    # (64,  *gpt_specs["1.3B"],  2,   2,   1,   1,   1,  8,    1,  *fixed_params),
    # (128,  *gpt_specs["1.3B"], 2,   2,   1,   1,   1,  16,    1,  *fixed_params),
    # (256,  *gpt_specs["1.3B"], 2,   2,   1,   1,   1,  32,    1,  *fixed_params),
    # (512,  *gpt_specs["1.3B"], 2,   2,   1,   1,   1,  64,    1,  *fixed_params),
    # (1024,  *gpt_specs["1.3B"], 2,   2,   1,   1,   1,  128,    1,  *fixed_params),

    # parax-only
    (1024,  *gpt_specs["1.3B"], 2,   2,   1,   4,   1,  32,    False,  *fixed_params),

    # MP-only, max per-gpu batch size = 4, parax skips MP-only
    # (32,  *gpt_specs["1.3B"],  1,   4,   1,   1,   1,  2,    1,  *fixed_params),
    # (64,  *gpt_specs["1.3B"],  1,   4,   1,   1,   1,  4,    1,  *fixed_params),
    # (128,  *gpt_specs["1.3B"],  1,   4,   1,   1,   1, 8,    1,  *fixed_params),
    # (256,  *gpt_specs["1.3B"],  1,  4,   1,   1,   1,  16,    1,  *fixed_params),
    # (512,  *gpt_specs["1.3B"],  1,  4,   1,   1,   1,  32,    1,  *fixed_params),
    # (1024,  *gpt_specs["1.3B"],  1,  4,   1,   1,   1,  64,    1,  *fixed_params),


    # PP-only, max per-gpu batch size = 2
    # (32,  *gpt_specs["1.3B"],  1,   1,   1,   1,   4,  4,    1,  *fixed_params),
    # (64,  *gpt_specs["1.3B"],  1,   1,   1,   1,   4,  8,    1,  *fixed_params),
    # (128,  *gpt_specs["1.3B"], 1,  1,   1,   1,   4,  16,    1,  *fixed_params),
    # (256,  *gpt_specs["1.3B"], 1,  1,   1,   1,   4,  32,    1,  *fixed_params),
    # (512,  *gpt_specs["1.3B"], 1,  1,   1,   1,   4,  64,    1,  *fixed_params),
    # parax
    (1024,  *gpt_specs["1.3B"], 1,  1,   1,   1,   4,  128,    True,  *fixed_params),


    # PP + DP, max per-gpu batch size = 2
    # (32,  *gpt_specs["1.3B"],  2,   1,   1,   1,   2,  4,    1,  *fixed_params),
    # (64,  *gpt_specs["1.3B"],  2,   1,   1,   1,   2,  8,    1,  *fixed_params),
    # (128,  *gpt_specs["1.3B"],  2,   1,   1,   1,   2,  16,    1,  *fixed_params),
    # (256,  *gpt_specs["1.3B"],  2,  1,   1,   1,   2,  32,    1,  *fixed_params),
    # (512,  *gpt_specs["1.3B"],  2,  1,   1,   1,   2,  64,    1,  *fixed_params),
    # (1024,  *gpt_specs["1.3B"],  2,  1,   1,   1,   2,  128,    1,  *fixed_params),

    # parax-only
    (1024,  *gpt_specs["1.3B"],  2,  1,   1,   2,   2,  64,    True,  *fixed_params),

    # PP + MP, parax skipls PP+MP
    # max per-gpu batch = 4
    # (32,  *gpt_specs["1.3B"],  1,   2,   1,   1,   2,  2,    1,  *fixed_params),
    # (64,  *gpt_specs["1.3B"],  1,   2,   1,   1,   2,  4,    1,  *fixed_params),
    # (128,  *gpt_specs["1.3B"],  1,   2,   1,   1,   2,  8,    1,  *fixed_params),
    # (256,  *gpt_specs["1.3B"],  1,  2,   1,   1,   2,  16,    1,  *fixed_params),
    # (512,  *gpt_specs["1.3B"],  1,  2,   1,   1,   2,  32,    1,  *fixed_params),
    # (1024,  *gpt_specs["1.3B"],  1,  2,   1,   1,   2,  64,    1,  *fixed_params),
],

8: [
    # 1.3B model

    # DP = 8, Parax-only
    # (1024,  *gpt_specs["1.3B"],  8,   1,   1,   8,   1,   8,    True,  *fixed_params),


    # DP 4 + MP 2, max per-gpu bs = 2
    # (16,  *gpt_specs["1.3B"],  4,   2,   1,   1,   1,  1,    1,  *fixed_params),
    # (32,  *gpt_specs["1.3B"],  4,   2,   1,   1,   1,  2,    1,  *fixed_params),
    # (64,  *gpt_specs["1.3B"],  4,   2,   1,   1,   1,  4,    1,  *fixed_params),
    # (128,  *gpt_specs["1.3B"],  4,   2,   1,   1,   1,  8,    1,  *fixed_params),
    # (256,  *gpt_specs["1.3B"],  4,   2,   1,   1,   1,  16,    1,  *fixed_params),
    # (512,  *gpt_specs["1.3B"],  4,   2,   1,   1,   1,  32,    1,  *fixed_params),
    # (1024,  *gpt_specs["1.3B"],  4,   2,   1,   1,   1,  64,    False,  *fixed_params),

    # parax-only
    # (1024,  *gpt_specs["1.3B"],  4,   2,   1,   1,   1,  8,    False,  *fixed_params),

    # DP 4 + PP 2, max per-gpu bs = 2
    # (16,  *gpt_specs["1.3B"],  4,   1,   1,   1,   2,  1,    1,  *fixed_params),
    # (32,  *gpt_specs["1.3B"],  4,   1,   1,   1,   2,  2,    1,  *fixed_params),
    # (64,  *gpt_specs["1.3B"],  4,   1,   1,   1,   2,  4,    1,  *fixed_params),
    # (128,  *gpt_specs["1.3B"],  4,   1,   1,   1,   2,  8,    1,  *fixed_params),
    # (256,  *gpt_specs["1.3B"],  4,   1,   1,   1,   2,  16,    1,  *fixed_params),
    # (512,  *gpt_specs["1.3B"],  4,   1,   1,   1,   2,  32,    1,  *fixed_params),
    # parax
    # (1024,  *gpt_specs["1.3B"],  4,   1,   1,   4,   2,  64,    True,  *fixed_params),

    # DP2 + MP4
    # (32,  *gpt_specs["1.3B"],  2,   4,   1,   1,   1,  1,    1,  *fixed_params),
    # (64,  *gpt_specs["1.3B"],  2,   4,   1,   1,   1,  2,    1,  *fixed_params),
    # (128,  *gpt_specs["1.3B"],  2,   4,   1,   1,   1,  4,    1,  *fixed_params),
    # (256,  *gpt_specs["1.3B"],  2,   4,   1,   1,   1,  8,    1,  *fixed_params),
    # (512,  *gpt_specs["1.3B"],  2,   4,   1,   1,   1,  16,    1,  *fixed_params),
    # (1024,  *gpt_specs["1.3B"],  2,   4,   1,   1,   1,  32,    1,  *fixed_params),

    # DP2 + PP4
    # (16,  *gpt_specs["1.3B"],  2,   1,   1,   1,   4,  1,    1,  *fixed_params),
    # (32,  *gpt_specs["1.3B"],  2,   1,   1,   1,   4,  2,    1,  *fixed_params),
    # (64,  *gpt_specs["1.3B"],  2,   1,   1,   1,   4,  4,    1,  *fixed_params),
    # (128,  *gpt_specs["1.3B"],  2,   1,   1,   1,   4,  8,    1,  *fixed_params),
    # (256,  *gpt_specs["1.3B"],  2,   1,   1,   1,   4,  16,    1,  *fixed_params),
    # (512,  *gpt_specs["1.3B"],  2,   1,   1,   1,   4,  32,    1,  *fixed_params),
    # parax
    # (1024,  *gpt_specs["1.3B"],  2,   1,   1,   2,   4,  64,    True,  *fixed_params),

    # DP2 + MP2 + PP2
    # (32,  *gpt_specs["1.3B"],  2,   2,   1,   1,   2,  1,    1,  *fixed_params),
    # (64,  *gpt_specs["1.3B"],  2,   2,   1,   1,   2,  2,    1,  *fixed_params),
    # (128,  *gpt_specs["1.3B"],  2,   2,   1,   1,   2,  4,    1,  *fixed_params),
    # (256,  *gpt_specs["1.3B"],  2,   2,   1,   1,   2,  8,    1,  *fixed_params),
    # (512,  *gpt_specs["1.3B"],  2,   2,   1,   1,   2,  16,    1,  *fixed_params),
    # parax
    # (1024,  *gpt_specs["1.3B"],  2,   2,   1,   4,   2,  32,    False,  *fixed_params),


    # MP-only, max per-gpu batch size = 4
    # (32,  *gpt_specs["1.3B"],  1,   8,   1,   1,   1,  1,    1,  *fixed_params),
    # (64,  *gpt_specs["1.3B"],  1,   8,   1,   1,   1,  2,    1,  *fixed_params),
    # (128,  *gpt_specs["1.3B"],  1,   8,   1,   1,   1, 4,    1,  *fixed_params),
    # (256,  *gpt_specs["1.3B"],  1,  8,   1,   1,   1,  8,    1,  *fixed_params),
    # (512,  *gpt_specs["1.3B"],  1,  8,   1,   1,   1,  16,    1,  *fixed_params),
    # (1024,  *gpt_specs["1.3B"],  1,  8,   1,   1,   1,  32,    1,  *fixed_params),

    # MP4 + PP2, max bs = 4
    # (32,  *gpt_specs["1.3B"],  1,   4,   1,   1,   2,  1,    1,  *fixed_params),
    # (64,  *gpt_specs["1.3B"],  1,   4,   1,   1,   2,  2,    1,  *fixed_params),
    # (128,  *gpt_specs["1.3B"],  1,   4,   1,   1,   2,  4,    1,  *fixed_params),
    # (256,  *gpt_specs["1.3B"],  1,   4,   1,   1,   2,  8,    1,  *fixed_params),
    # (512,  *gpt_specs["1.3B"],  1,   4,   1,   1,   2,  16,    1,  *fixed_params),
    # (1024,  *gpt_specs["1.3B"],  1,   4,   1,   1,   2,  32,    1,  *fixed_params),

    # MP2 + PP4, max bs = 4
    # (32,  *gpt_specs["1.3B"],  1,   2,   1,   1,   4,  1,    1,  *fixed_params),
    # (64,  *gpt_specs["1.3B"],  1,   2,   1,   1,   4,  2,    1,  *fixed_params),
    # (128,  *gpt_specs["1.3B"],  1,   2,   1,   1,   4,  4,    1,  *fixed_params),
    # (256,  *gpt_specs["1.3B"],  1,   2,   1,   1,   4,  8,    1,  *fixed_params),
    # (512,  *gpt_specs["1.3B"],  1,   2,   1,   1,   4,  16,    1,  *fixed_params),
    # (1024,  *gpt_specs["1.3B"],  1,   2,   1,   1,   4,  32,    1,  *fixed_params),

    # PP-only, max per-gpu batch size = 2
    # (32,  *gpt_specs["1.3B"],  1,   1,   1,   1,   8,  2,    1,  *fixed_params),
    # (64,  *gpt_specs["1.3B"],  1,   1,   1,   1,   8,  4,    1,  *fixed_params),
    # (128,  *gpt_specs["1.3B"], 1,  1,   1,   1,   8,  8,    1,  *fixed_params),
    # (256,  *gpt_specs["1.3B"], 1,  1,   1,   1,   8,  16,    1,  *fixed_params),
    # (512,  *gpt_specs["1.3B"], 1,  1,   1,   1,   8,  32,    1,  *fixed_params),
    # (1024,  *gpt_specs["1.3B"], 1,  1,   1,   1,   8,  64,    True,  *fixed_params),

    # parax-only
    # (1024,  *gpt_specs["1.3B"], 1,  1,   1,   1,   8,  128,    True,  *fixed_params),

    # ====================
    # 2.7B model
    # Megatron DP maximally can only be 2

    # parax-only, DP = 8 also fails

    # parax-only, DP = 4, MP = 2
    # (1024,  *gpt_specs["2.7B"],  4,   2,   1,   4,   1,   32,    False,  *fixed_params),

    # DP 2 + MP 4, max per-gpu bs = 1
    # (8,  *gpt_specs["2.7B"],  2,   4,   1,   1,   1,  1,    1,  *fixed_params),
    # (16,  *gpt_specs["2.7B"],  2,   4,   1,   1,   1,  2,    1,  *fixed_params),
    # (32,  *gpt_specs["2.7B"],  2,   4,   1,   1,   1,  4,    1,  *fixed_params),
    # (64,  *gpt_specs["2.7B"],  2,   4,   1,   1,   1,  8,    1,  *fixed_params),
    # (128,  *gpt_specs["2.7B"],  2,   4,   1,   1,   1,  16 ,    1,  *fixed_params),
    # (256,  *gpt_specs["2.7B"],  2,   4,   1,   1,   1,  32,    1,  *fixed_params),
    # (512,  *gpt_specs["2.7B"],  2,   4,   1,   1,   1,  64,    1,  *fixed_params),
    # (1024,  *gpt_specs["2.7B"],  2,   4,   1,   1,   1,  128,    1,  *fixed_params),

    # DP 2 + MP2 + PP2, max per-gpu bs = 1
    # (8,  *gpt_specs["2.7B"],  2,   2,   1,   1,   2,  1,    1,  *fixed_params),
    # (16,  *gpt_specs["2.7B"],  2,   2,   1,   1,   2,  2,    1,  *fixed_params),
    # (32,  *gpt_specs["2.7B"],  2,   2,   1,   1,   2,  4,    1,  *fixed_params),
    # (64,  *gpt_specs["2.7B"],  2,   2,   1,   1,   2,  8,    1,  *fixed_params),
    # (128,  *gpt_specs["2.7B"],  2,   2,   1,   1,   2,  16 ,    1,  *fixed_params),
    # (256,  *gpt_specs["2.7B"],  2,   2,   1,   1,   2,  32,    1,  *fixed_params),
    # (512,  *gpt_specs["2.7B"],  2,   2,   1,   1,   2,  64,    1,  *fixed_params),
    # (1024,  *gpt_specs["2.7B"],  2,   2,   1,   1,   2,  128,    1,  *fixed_params),

    # parax-only
    # (1024,  *gpt_specs["2.7B"],  2,   2,   1,   4,   2,  64,    False,  *fixed_params),


    # parax-only DP = 4, PP = 2
    # (1024,  *gpt_specs["2.7B"],  4,   1,   1,   4,   2,   64,    True,  *fixed_params),

    # parax-only DP = 2, PP = 4 ?
    # (1024,  *gpt_specs["2.7B"],  2,   1,   1,   2,   4,   64,    True,  *fixed_params),

    # MP = 8, max bs = 2
    # (16,  *gpt_specs["2.7B"],  1,   8,   1,   1,   1,  1,    1,  *fixed_params),
    # (32,  *gpt_specs["2.7B"],  1,   8,   1,   1,   1,  2,    1,  *fixed_params),
    # (64,  *gpt_specs["2.7B"],  1,   8,   1,   1,   1,  4,    1,  *fixed_params),
    # (128,  *gpt_specs["2.7B"],  1,   8,   1,   1,   1,  8,    1,  *fixed_params),
    # (256,  *gpt_specs["2.7B"],  1,   8,   1,   1,   1,  32,    1,  *fixed_params),
    # (512,  *gpt_specs["2.7B"],  1,   8,   1,   1,   1,  64,    1,  *fixed_params),
    # (1024,  *gpt_specs["2.7B"],  1,   8,   1,   1,   1,  128,    1,  *fixed_params),

    # MP = 4, PP = 2, max bs = 2
    # (16,  *gpt_specs["2.7B"],  1,   4,   1,   1,   2,  1,    1,  *fixed_params),
    # (32,  *gpt_specs["2.7B"],  1,   4,   1,   1,   2,  2,    1,  *fixed_params),
    # (64,  *gpt_specs["2.7B"],  1,   4,   1,   1,   2,  4,    1,  *fixed_params),
    # (128,  *gpt_specs["2.7B"],  1,   4,   1,   1,   2,  8,    1,  *fixed_params),
    # (256,  *gpt_specs["2.7B"],  1,   4,   1,   1,   2,  16,    1,  *fixed_params),
    # (512,  *gpt_specs["2.7B"],  1,   4,   1,   1,   2,  32,    1,  *fixed_params),
    # (1024,  *gpt_specs["2.7B"],  1,   4,   1,   1,   2,  64,    1,  *fixed_params),

    # MP = 2, PP = 4, max bs = 2
    # (16,  *gpt_specs["2.7B"],  1,   2,   1,   1,   4,  1,    1,  *fixed_params),
    # (32,  *gpt_specs["2.7B"],  1,   2,   1,   1,   4,  2,    1,  *fixed_params),
    # (64,  *gpt_specs["2.7B"],  1,   2,   1,   1,   4,  4,    1,  *fixed_params),
    # (128,  *gpt_specs["2.7B"],  1,   2,   1,   1,   4,  8,    1,  *fixed_params),
    # (256,  *gpt_specs["2.7B"],  1,   2,   1,   1,   4,  16,    1,  *fixed_params),
    # (512,  *gpt_specs["2.7B"],  1,   2,   1,   1,   4,  32,    1,  *fixed_params),
    # (1024,  *gpt_specs["2.7B"],  1,   2,   1,   1,   4,  64,    1,  *fixed_params),

    # PP = 8, max bs = 1
    # (8,  *gpt_specs["2.7B"],  1,   1,   1,   1,   8,  1,    1,  *fixed_params),
    # (16,  *gpt_specs["2.7B"],  1,   1,   1,   1,   8,  2,    1,  *fixed_params),
    # (32,  *gpt_specs["2.7B"],  1,   1,   1,   1,   8,  4,    1,  *fixed_params),
    # (64,  *gpt_specs["2.7B"],  1,   1,   1,   1,   8,  8,    1,  *fixed_params),
    # (128,  *gpt_specs["2.7B"],  1,   1,   1,   1,   8,  16,    1,  *fixed_params),
    # (256,  *gpt_specs["2.7B"],  1,   1,   1,   1,   8,  32,    1,  *fixed_params),
    # (512,  *gpt_specs["2.7B"],  1,   1,   1,   1,   8,  64,    1,  *fixed_params),
    # parax
    # (1024,  *gpt_specs["2.7B"],  1,   1,   1,   1,   8,  128,    True,  *fixed_params),
],

16: [
    # 2.7B model
    # DP maximally can only be 4 for Megatron

    # parax-only, DP = 16
    # (1024, *gpt_specs["2.7B"],  16,   1,   2,   8,   1,  64,    True,  *fixed_params),  # autosharding warning

    # parax-only, DP = 8, PP = 2
    # (1024, *gpt_specs["2.7B"],  8,   1,   1,   8,   2,  64,    True,  *fixed_params),
    # (1024, *gpt_specs["2.7B"],  8,   1,   1,   8,   2,  32,    True,  *fixed_params),

    # parax-only, DP = 8, MP = 2
    # (1024, *gpt_specs["2.7B"],  8,   2,   1,   1,   1,  32,    False,  *fixed_params), # autosharding warning

    # DP = 4, MP =4
    # Megatron-only
    # (16,  *gpt_specs["2.7B"],  4,   4,   1,   1,   1,  1,    False,  *fixed_params),
    # (32,  *gpt_specs["2.7B"],  4,   4,   1,   1,   1,  2,    False,  *fixed_params),
    # (64,  *gpt_specs["2.7B"],  4,   4,   1,   1,   1,  4,    False,  *fixed_params),
    # (128,  *gpt_specs["2.7B"],  4,   4,   1,   1,   1,  8,    False,  *fixed_params),
    # (256,  *gpt_specs["2.7B"],  4,   4,   1,   1,   1,  16,    False,  *fixed_params),
    # (512,  *gpt_specs["2.7B"],  4,   4,   1,   1,   1,  32,    False,  *fixed_params),
    # parax
    # (1024,  *gpt_specs["2.7B"],  4,   4,   1,   1,   1,  64,    False,  *fixed_params), # autosharding warning.

    # # DP = 4, MP = 2, PP = 2
    # (16,  *gpt_specs["2.7B"],  4,   2,   1,   8,   2,  1,    False,  *fixed_params),
    # (32,  *gpt_specs["2.7B"],  4,   2,   1,   8,   2,  2,    False,  *fixed_params),
    # (64,  *gpt_specs["2.7B"],  4,   2,   1,   8,   2,  4,    False,  *fixed_params),
    # (128,  *gpt_specs["2.7B"],  4,   2,   1,   8,   2,  8,    False,  *fixed_params),
    # (256,  *gpt_specs["2.7B"],  4,   2,   1,   8,   2,  16,    False,  *fixed_params),
    # (512,  *gpt_specs["2.7B"],  4,   2,   1,   8,   2,  32,    False,  *fixed_params),
    # (1024,  *gpt_specs["2.7B"],  4,   2,   1,   8,   2,  64,    False,  *fixed_params),
    # parax
    # (1024,  *gpt_specs["2.7B"],  4,   2,   1,   8,   2,  32,    False,  *fixed_params), # peak memory only 7.5G
    # (1024,  *gpt_specs["2.7B"],  4,   2,   1,   8,   2,  64,    False,  *fixed_params),

    # DP = 4, PP = 4
    # impossible even when bs = 1 for megatron
    # parax-only
    # (1024,  *gpt_specs["2.7B"],  4,   1,   1,   4,   4,  64,    True,  *fixed_params),
    # (1024,  *gpt_specs["2.7B"],  4,   1,   1,   4,   4,  32,    True,  *fixed_params),
    (1024,  *gpt_specs["2.7B"],  4,   1,   1,   4,   4,  128,    True,  *fixed_params),


    # # DP = 2, MP = 8
    # (32,  *gpt_specs["2.7B"],  2,   8,   1,   1,   1,  1,    1,  *fixed_params),
    # (64,  *gpt_specs["2.7B"],  2,   8,   1,   1,   1,  2,    1,  *fixed_params),
    # (128,  *gpt_specs["2.7B"],  2,   8,   1,   1,   1,  8,    1,  *fixed_params),
    # (256,  *gpt_specs["2.7B"],  2,   8,   1,   1,   1,  16,    1,  *fixed_params),
    # (512,  *gpt_specs["2.7B"],  2,   8,   1,   1,   1,  32,    1,  *fixed_params),
    # parax
    # (1024,  *gpt_specs["2.7B"],  2,   8,   1,   1,   1,  64,    1,  *fixed_params),  # autosharding warning.

    # DP = 2, MP = 4, PP = 2
    # (32,  *gpt_specs["2.7B"],  2,   4,   1,   8,   2,  2,    1,  *fixed_params),
    # (64,  *gpt_specs["2.7B"],  2,   4,   1,   8,   2,  4,    1,  *fixed_params),
    # (128,  *gpt_specs["2.7B"],  2,   4,   1,   8,   2,  8,    1,  *fixed_params),
    # (256,  *gpt_specs["2.7B"],  2,   4,   1,   8,   2,  16,    1,  *fixed_params),
    # (512,  *gpt_specs["2.7B"],  2,   4,   1,   8,   2,  32,    1,  *fixed_params),
    # (1024,  *gpt_specs["2.7B"],  2,   4,   1,   8,   2,  64,    1,  *fixed_params),

    # parax-only
    # (1024,  *gpt_specs["2.7B"],  2,   4,   1,   8,   2,  64,    False,  *fixed_params), # autosharding warning
    # (1024,  *gpt_specs["2.7B"],  2,   4,   1,   8,   2,  32,    False,  *fixed_params), # autosharding warning

    # DP = 2, MP = 2, PP = 4
    # (32,  *gpt_specs["2.7B"],  2,   2,   1,   4,   4,  2,    1,  *fixed_params),
    # (64,  *gpt_specs["2.7B"],  2,   2,   1,   4,   4,  4,    1,  *fixed_params),
    # (128,  *gpt_specs["2.7B"],  2,   2,   1,   4,   4,  8,    1,  *fixed_params),
    # (256,  *gpt_specs["2.7B"],  2,   2,   1,   4,   4,  16,    1,  *fixed_params),
    # (512,  *gpt_specs["2.7B"],  2,   2,   1,   4,   4,  32,    1,  *fixed_params),
    # (1024,  *gpt_specs["2.7B"],  2,   2,   1,   4,   4,  64,    1,  *fixed_params),
    # parax-only
    # (1024,  *gpt_specs["2.7B"],  2,   2,   1,   4,   4,  64,    False,  *fixed_params),
    # (1024,  *gpt_specs["2.7B"],  2,   2,   1,   4,   4,  32,    False,  *fixed_params),

    # DP = 2, PP = 8
    # (16,  *gpt_specs["2.7B"],  2,   1,   1,   2,   8,  1,    1,  *fixed_params),
    # (32,  *gpt_specs["2.7B"],  2,   1,   1,   2,   8,  2,    1,  *fixed_params),
    # (64,  *gpt_specs["2.7B"],  2,   1,   1,   2,   8,  4,    1,  *fixed_params),
    # (128,  *gpt_specs["2.7B"],  2,   1,   1,   2,   8,  8,    1,  *fixed_params),
    # (256,  *gpt_specs["2.7B"],  2,   1,   1,   2,   8,  16,    1,  *fixed_params),
    # (512,  *gpt_specs["2.7B"],  2,   1,   1,   2,   8,  32,    1,  *fixed_params),
    # (1024,  *gpt_specs["2.7B"],  2,   1,   1,   2,   8,  64,    1,  *fixed_params),
    # parax-only
    # (1024,  *gpt_specs["2.7B"],  2,   1,   1,   2,   8,  64,    True,  *fixed_params),
    (1024,  *gpt_specs["2.7B"],  2,   1,   1,   2,   8,  128,    True,  *fixed_params),

    # MP = 8, PP = 2
    # (32,  *gpt_specs["2.7B"],  1,   8,   1,   8,   2,  1,    1,  *fixed_params),
    # (64,  *gpt_specs["2.7B"],  1,   8,   1,   8,   2,  2,    1,  *fixed_params),
    # (128,  *gpt_specs["2.7B"],  1,   8,   1,   8,   2,  4,    1,  *fixed_params),
    # (256,  *gpt_specs["2.7B"],  1,   8,   1,   8,   2,  8,    1,  *fixed_params),
    # (512,  *gpt_specs["2.7B"],  1,   8,   1,   8,   2,  16,    1,  *fixed_params),
    # (1024,  *gpt_specs["2.7B"],  1,   8,   1,   8,   2,  32,    1,  *fixed_params),

    # MP = 4, PP = 4
    # (32,  *gpt_specs["2.7B"],  1,   4,   1,   4,   4,  1,    1,  *fixed_params),
    # (64,  *gpt_specs["2.7B"],  1,   4,   1,   4,   4,  2,    1,  *fixed_params),
    # (128,  *gpt_specs["2.7B"],  1,   4,   1,   4,   4,  8,    1,  *fixed_params),
    # (256,  *gpt_specs["2.7B"],  1,   4,   1,   4,   4,  16,    1,  *fixed_params),
    # (512,  *gpt_specs["2.7B"],  1,   4,   1,   4,   4,  32,    1,  *fixed_params),
    # (1024,  *gpt_specs["2.7B"],  1,   4,   1,   4,   4,  64,    1,  *fixed_params),

    # MP = 2, PP = 8
    # (32,  *gpt_specs["2.7B"],  1,   2,   1,   2,   8,  1,    1,  *fixed_params),
    # (64,  *gpt_specs["2.7B"],  1,   2,   1,   2,   8,  4,    1,  *fixed_params),
    # (128,  *gpt_specs["2.7B"],  1,   2,   1,   2,   8,  8,    1,  *fixed_params),
    # (256,  *gpt_specs["2.7B"],  1,   2,   1,   2,   8,  16,    1,  *fixed_params),
    # (512,  *gpt_specs["2.7B"],  1,   2,   1,   2,   8,  32,    1,  *fixed_params),
    # (1024,  *gpt_specs["2.7B"],  1,   2,   1,   2,   8,  64,    1,  *fixed_params),

    # PP = 16
    # (16,  *gpt_specs["2.7B"],  1,   1,   1,   1,   16,  1,    1,  *fixed_params),
    # (32,  *gpt_specs["2.7B"],  1,   1,   1,   1,   16,  2,    1,  *fixed_params),
    # (64,  *gpt_specs["2.7B"],  1,   1,   1,   1,   16,  4,    1,  *fixed_params),
    # (128,  *gpt_specs["2.7B"],  1,   1,   1,   1,   16,  8,    1,  *fixed_params),
    # (256,  *gpt_specs["2.7B"],  1,   1,   1,   1,   16,  16,    1,  *fixed_params),
    # (512,  *gpt_specs["2.7B"],  1,   1,   1,   1,   16,  32,    1,  *fixed_params),
    # (1024,  *gpt_specs["2.7B"],  1,   1,   1,   1,   16,  64,    1,  *fixed_params),

    # parax-only; parax memory OOM at #mb = 64
    (1024,  *gpt_specs["2.7B"],  1,   1,   1,   1,   16,  128,    1,  *fixed_params),


    # ======================================
    # 6.7B model
    # DP maximally can only be 1

    # parax-only, DP = 16:
    # (256,  *gpt_specs["6.7B"],  16,   1,   1,   16,   1,  1,    True,  *fixed_params), # autosharding warning.

    # parax-only, DP = 8, PP = 2, Parax OOM.
    # parax-only DP = 4, PP = 4, Parax OOM.
    # parax-only DP = 4, MP = 2, PP = 2, Parax OOM

    # parax-only DP = 4, MP = 4
    # DP = 4, MP = 4:
    (32,  *gpt_specs["6.7B"],  4,   4,   1,   16,   1,  2,    False,  *fixed_params), # cannot run because of bugs

    # parax-only DP = 2, MP = 4, PP = 2
    (1024,  *gpt_specs["6.7B"],  2,   4,   1,   8,   2,  64,    False,  *fixed_params), # autosharding warning

    # parax-only DP = 2, MP = 2, PP = 4
    (1024,  *gpt_specs["6.7B"],  2,   2,   1,   4,   4,  64,    False,  *fixed_params), # autosharding warning.

    # parax-only DP = 2, PP =8
    (1024,  *gpt_specs["6.7B"],  2,   1,   1,   2,   8,  128,    True,  *fixed_params),


    # MP = 8, PP = 2
    # (16,  *gpt_specs["6.7B"],  1,   8,   1,   8,   2,  1,    1,  *fixed_params),
    # (32,  *gpt_specs["6.7B"],  1,   8,   1,   8,   2,  2,    1,  *fixed_params),
    # (64,  *gpt_specs["6.7B"],  1,   8,   1,   8,   2,  4,    1,  *fixed_params),
    # (128,  *gpt_specs["6.7B"],  1,   8,   1,   8,   2,  8,    1,  *fixed_params),
    # (256,  *gpt_specs["6.7B"],  1,   8,   1,   8,   2,  16,    1,  *fixed_params),
    # (512,  *gpt_specs["6.7B"],  1,   8,   1,   8,   2,  32,    1,  *fixed_params),
    # (1024,  *gpt_specs["6.7B"],  1,   8,   1,   8,   2,  64,    1,  *fixed_params),

    # MP = 4, PP = 4
    # (8,  *gpt_specs["6.7B"],  1,   4,   1,   4,   4,  1,    1,  *fixed_params),
    # (16,  *gpt_specs["6.7B"],  1,   4,   1,   4,   4,  2,    1,  *fixed_params),
    # (32,  *gpt_specs["6.7B"],  1,   4,   1,   4,   4,  4,    1,  *fixed_params),
    # (64,  *gpt_specs["6.7B"],  1,   4,   1,   4,   4,  8,    1,  *fixed_params),
    # (128,  *gpt_specs["6.7B"],  1,   4,   1,   4,   4,  16,    1,  *fixed_params),
    # (256,  *gpt_specs["6.7B"],  1,   4,   1,   4,   4,  32,    1,  *fixed_params),
    # (512,  *gpt_specs["6.7B"],  1,   4,   1,   4,   4,  64,    1,  *fixed_params),
    # (1024,  *gpt_specs["6.7B"],  1,   4,   1,   4,   4,  128,    1,  *fixed_params),
    # parax only:
    (1024,  *gpt_specs["6.7B"],  1,   4,   1,   4,   4,  256,    False,  *fixed_params),


    # MP = 2, PP = 8
    # (8,  *gpt_specs["6.7B"],  1,   2,   1,   2,   8,  1,    1,  *fixed_params),
    # (16,  *gpt_specs["6.7B"],  1,   2,   1,   2,   8,  2,    1,  *fixed_params),
    # (32,  *gpt_specs["6.7B"],  1,   2,   1,   2,   8,  4,    1,  *fixed_params),
    # (64,  *gpt_specs["6.7B"],  1,   2,   1,   2,   8,  8,    1,  *fixed_params),
    # (128,  *gpt_specs["6.7B"],  1,   2,   1,   2,   8,  16,    1,  *fixed_params),
    # (256,  *gpt_specs["6.7B"],  1,   2,   1,   2,   8,  32,    1,  *fixed_params),
    # (512,  *gpt_specs["6.7B"],  1,   2,   1,   2,   8,  64,    1,  *fixed_params),
    # parax
    (1024,  *gpt_specs["6.7B"],  1,   2,   1,   2,   8,  128,    False,  *fixed_params),

    # MP = 1, PP = 16
    # (8,  *gpt_specs["6.7B"],  1,   1,   1,   1,   16,  1,    1,  *fixed_params),
    # (16,  *gpt_specs["6.7B"],  1,   1,   1,   1,   16,  2,    1,  *fixed_params),
    # (32,  *gpt_specs["6.7B"],  1,   1,   1,   1,   16,  4,    1,  *fixed_params),
    # (64,  *gpt_specs["6.7B"],  1,   1,   1,   1,   16,  8,    1,  *fixed_params),
    # (128,  *gpt_specs["6.7B"],  1,   1,   1,   1,   16,  32,    1,  *fixed_params),
    # (256,  *gpt_specs["6.7B"],  1,   1,   1,   1,   16,  64,    1,  *fixed_params),
    # (512,  *gpt_specs["6.7B"],  1,   1,   1,   1,   16,  128,    1,  *fixed_params),
    # parax
    (1024,  *gpt_specs["6.7B"],  1,   1,   1,   1,   16,  256,    1,  *fixed_params),
],

32: [
    # From now on, we maximize DP if possible.
    #===================
    # 6.7B model, constraints: DP maximally can only be 2, MP maximally can be 8
    # DP = 2, MP = 8, PP = 2
    (32,  *gpt_specs["6.7B"],  2,   8,   2,   8,   2,  1,    False,  *fixed_params),
    (64,  *gpt_specs["6.7B"],  2,   8,   2,   8,   2,  2,    False,  *fixed_params),
    (128,  *gpt_specs["6.7B"],  2,   8,   2,   8,   2,  4,    False,  *fixed_params),
    (256,  *gpt_specs["6.7B"],  2,   8,   2,   8,   2,  8,    False,  *fixed_params),
    (512,  *gpt_specs["6.7B"],  2,   8,   2,   8,   2,  16,    False,  *fixed_params),
    (1024,  *gpt_specs["6.7B"],  2,   8,   2,   8,   2,  32,    False,  *fixed_params),

    # DP = 2, MP = 4, PP = 4
    (32,  *gpt_specs["6.7B"],  2,   4,   1,   8,   4,  1,    False,  *fixed_params),
    (64,  *gpt_specs["6.7B"],  2,   4,   1,   8,   4,  2,    False,  *fixed_params),
    (128,  *gpt_specs["6.7B"],  2,   4,   1,   8,   4,  8,    False,  *fixed_params),
    (256,  *gpt_specs["6.7B"],  2,   4,   1,   8,   4,  16,    False,  *fixed_params),
    (512,  *gpt_specs["6.7B"],  2,   4,   1,   8,   4,  32,    False,  *fixed_params),
    (1024,  *gpt_specs["6.7B"],  2,   4,   1,   8,   4,  64,    False,  *fixed_params),

    # DP = 2, MP = 2, PP = 8
    (32,  *gpt_specs["6.7B"],  2,   2,   1,   4,   8,  2,    False,  *fixed_params),
    (64,  *gpt_specs["6.7B"],  2,   2,   1,   4,   8,  4,    False,  *fixed_params),
    (128,  *gpt_specs["6.7B"],  2,   2,   1,   4,   8,  8,    False,  *fixed_params),
    (256,  *gpt_specs["6.7B"],  2,   2,   1,   4,   8,  16,    False,  *fixed_params),
    (512,  *gpt_specs["6.7B"],  2,   2,   1,   4,   8,  32,    False,  *fixed_params),
    (1024,  *gpt_specs["6.7B"],  2,   2,   1,   4,   8,  64,    False,  *fixed_params),

    # DP = 2， MP = 1, PP = 16
    (64,  *gpt_specs["6.7B"],  2,   1,   1,   2,   16,  8,    True,  *fixed_params),
    (128,  *gpt_specs["6.7B"],  2,   1,   1,   2,   16,  16,    True,  *fixed_params),
    (256,  *gpt_specs["6.7B"],  2,   1,   1,   2,   16,  32,    True,  *fixed_params),
    (512,  *gpt_specs["6.7B"],  2,   1,   1,   2,   16,  64,    True,  *fixed_params),
    (1024,  *gpt_specs["6.7B"],  2,   1,   1,   2,   16,  128,    True,  *fixed_params),

    # DP = 1， MP = 8， PP = 4
    (64,  *gpt_specs["6.7B"],  1,   8,   1,   8,   4,  4,    False,  *fixed_params),
    (128,  *gpt_specs["6.7B"],  1,   8,   1,   8,   4,  8,    False,  *fixed_params),
    (256,  *gpt_specs["6.7B"],  1,   8,   1,   8,   4,  16,    False,  *fixed_params),
    (512,  *gpt_specs["6.7B"],  1,   8,   1,   8,   4,  32,    False,  *fixed_params),
    (1024,  *gpt_specs["6.7B"],  1,   8,   1,   8,   4,  64,    False,  *fixed_params),

    # DP = 1， MP = 4， PP = 8
    (64,  *gpt_specs["6.7B"],  1,   4,   1,   4,   8,  4,    False,  *fixed_params),
    (128,  *gpt_specs["6.7B"],  1,   4,   1,   4,   8,  8,    False,  *fixed_params),
    (256,  *gpt_specs["6.7B"],  1,   4,   1,   4,   8,  16,    False,  *fixed_params),
    (512,  *gpt_specs["6.7B"],  1,   4,   1,   4,   8,  32,    False,  *fixed_params),
    (1024,  *gpt_specs["6.7B"],  1,   4,   1,   4,   8,  64,    False,  *fixed_params),

    # DP = 1， MP = 2， PP = 16
    (64,  *gpt_specs["6.7B"],  1,   2,   1,   2,   16,  4,    False,  *fixed_params),
    (128,  *gpt_specs["6.7B"],  1,   2,   1,   2,   16,  8,    False,  *fixed_params),
    (256,  *gpt_specs["6.7B"],  1,   2,   1,   2,   16,  32,    False,  *fixed_params),
    (512,  *gpt_specs["6.7B"],  1,   2,   1,   2,   16,  64,    False,  *fixed_params),
    (1024,  *gpt_specs["6.7B"],  1,   2,   1,   2,   16,  128,    False,  *fixed_params),

    # DP = 1， MP = 1, PP = 32
    (64,  *gpt_specs["6.7B"],  1,   1,   1,   1,   32,  8,    False,  *fixed_params),
    (128,  *gpt_specs["6.7B"],  1,   1,   1,   1,   32,  16,    False,  *fixed_params),
    (256,  *gpt_specs["6.7B"],  1,   1,   1,   1,   32,  64,    False,  *fixed_params),
    (512,  *gpt_specs["6.7B"],  1,   1,   1,   1,   32,  128,    False,  *fixed_params),
    (1024,  *gpt_specs["6.7B"],  1,   1,   1,   1,   32,  256,    False,  *fixed_params),

    #===================
    # 13B model
    # max(MP) = 8, max(DP) = 1， max(PP) = 16
    # MP = 8, PP = 4
    (8,  *gpt_specs["15B"],  1,   8,   1,   8,   4,  1,    False,  *fixed_params),
    (16,  *gpt_specs["15B"],  1,   8,   1,   8,   4,  2,    False,  *fixed_params),
    (32,  *gpt_specs["15B"],  1,   8,   1,   8,   4,  8,    False,  *fixed_params),
    (64,  *gpt_specs["15B"],  1,   8,   1,   8,   4,  16,    False,  *fixed_params),
    (128,  *gpt_specs["15B"],  1,   8,   1,   8,   4,  32,    False,  *fixed_params),
    (256,  *gpt_specs["15B"],  1,   8,   1,   8,   4,  64,    False,  *fixed_params),
    (512,  *gpt_specs["15B"],  1,   8,   1,   8,   4,  128,    False,  *fixed_params),
    (1024,  *gpt_specs["15B"],  1,   8,   1,   8,   4,  256,    False,  *fixed_params),

    # MP = 4, PP = 8
    # max_bs = 4
    (32,  *gpt_specs["15B"],  1,   4,   1,   4,   8,  8,    False,  *fixed_params),
    (64,  *gpt_specs["15B"],  1,   4,   1,   4,   8,  16,    False,  *fixed_params),
    (128,  *gpt_specs["15B"],  1,   4,   1,   4,   8,  32,    False,  *fixed_params),
    (256,  *gpt_specs["15B"],  1,   4,   1,   4,   8,  64,    False,  *fixed_params),
    (512,  *gpt_specs["15B"],  1,   4,   1,   4,   8,  128,    False,  *fixed_params),
    (1024,  *gpt_specs["15B"],  1,   4,   1,   4,   8,  256,    False,  *fixed_params),

    # MP = 2, PP = 16
    (32,  *gpt_specs["15B"],  1,   2,   1,   2,   16,  8,    False,  *fixed_params),
    (64,  *gpt_specs["15B"],  1,   2,   1,   2,   16,  16,    False,  *fixed_params),
    (128,  *gpt_specs["15B"],  1,   2,   1,   2,   16,  32,    False,  *fixed_params),
    (256,  *gpt_specs["15B"],  1,   2,   1,   2,   16,  64,    False,  *fixed_params),
    (512,  *gpt_specs["15B"],  1,   2,   1,   2,   16,  128,    False,  *fixed_params),
    (1024,  *gpt_specs["15B"],  1,   2,   1,   2,   16,  256,    False,  *fixed_params),
],

64: [
    # 13B model

    #==================
    # 39B model

]
}<|MERGE_RESOLUTION|>--- conflicted
+++ resolved
@@ -29,19 +29,8 @@
 
 
 8: [
-<<<<<<< HEAD
-    # 3D performance case: we lose 1 tflops.
-    # (32,  *gpt_specs["2.7B"],  2,   2,   1,   4,   2,  4,    False,  *fixed_params),
-
-    # memory case. the case below should use peak memory 9.4Gb in Megatron.
-    # (16,  1024,  1536 * 2,  6,    32,   51200,  4,   1,   1,   4,   2,  1,    True,  *fixed_params),
-
-    # pure pipeline case, we lose 2 GB memory
-    # (1024,   *gpt_specs["2.7B"],  1,   1,   1,   1,   8,  128,    False,  *fixed_params),
-=======
     # 3D performance case. Ours: 37 TFLOPS. Megatron: 38 TFLOPS.
     (32,  *gpt_specs["2.7B"],  2,   2,   1,   4,   2,  4,    False,  *fixed_params),
->>>>>>> 5e9baa74
 ],
 
 16: [
