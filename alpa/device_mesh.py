--- conflicted
+++ resolved
@@ -357,11 +357,8 @@
         cupy_buffers = []
         communicators = self.allgather_communicators[repr(sorted(device_ids))]
         relative_idx = dict(zip(sorted(device_ids), range(len(device_ids))))
-<<<<<<< HEAD
         output_idx, _ = infer_offset_and_n_elements(output_slice)
-=======
         is_bool = self.buffers[uuids[0]].dtype == np.bool_
->>>>>>> 3c40daa9
         nccl_util.groupStart()
         for device_id, tensor_slice in zip(device_ids, tensor_slices):
             uuid = uuids[device_id]
