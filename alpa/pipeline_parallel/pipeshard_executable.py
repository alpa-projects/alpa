"""The dirver part and worker part of a pipeshard executable."""
import logging
import time
from typing import Optional, Sequence

from jax.tree_util import tree_map, tree_flatten, tree_unflatten, PyTreeDef
import numpy as np
import ray.exceptions

from alpa.device_mesh import MeshHostWorker
from alpa.global_env import global_config
from alpa.device_mesh import PhysicalDeviceMeshGroup
from alpa.mesh_executable import (
    AllocZeroBufferWorkerExecutable, ConcatMeshWorkerExecutable,
    MemzeroWorkerExecutable, PartialGradAccMeshWorkerExecutable,
    next_mesh_executable_uuid, get_uuid_np_array, next_remote_buffer_uuid,
    RemoteBufferRef, PlacementSpec)
from alpa.pipeline_parallel.runtime_emitter import (
    AllocateZeroWorkerExecutableConfig, ConcatWorkerExecutableConfig,
    ExecutableConfig, MemZeroWorkerExecutableConfig,
    PartialGradWorkerExecutableConfig, PipelineInstType, PipelineInstruction,
    PipeshardConfig)
from alpa.timer import timers
from alpa.util import OrderedSet

logger = logging.getLogger(__name__)
logger.setLevel(logging.INFO)

timer_names = {
    "overall": "average",
    "compute": "sum",
    "resharding_send": "sum",
    "resharding_recv": "sum",
    "free": "sum",
}


class PipeshardDriverExecutable:
    """The driver part of the executable for pipeshard parallel."""

    def __init__(self,
                 mesh_group: PhysicalDeviceMeshGroup,
                 pipeshard_config: PipeshardConfig,
                 num_batch: int,
                 out_tree: Optional[PyTreeDef] = None,
                 static_argnums: Optional[Sequence[int]] = None):
        ##### Input arguments #####
        self.mesh_group = mesh_group
        self.num_mesh = len(mesh_group)
        self.num_batch = num_batch
        self.static_argnums = static_argnums
        self.out_tree = out_tree

        ##### For debugging and serialization #####
        self.stages = pipeshard_config.xla_stages
        self.schedule = pipeshard_config.schedule
        self.flop_count = pipeshard_config.flop_count
        self.load_info = pipeshard_config.load_info
        # List[stage_idx -> str]
        self.hlo_texts_after_spmd_partitioner = []
        self.hlo_texts_before_spmd_partitioner = (
            pipeshard_config.hlo_texts_before_spmd_partitioner)
        # List[stage_idx -> executable_uuid]
        self.executable_uuids = pipeshard_config.executable_uuids

        ##### For handling inputs of the executable #####
        # go to the definition of PipeshardInputConfig for more details.
        input_config = pipeshard_config.input_config
        self.donate_invars = input_config.donate_invars
        self.mesh_arg_indices = input_config.mesh_arg_indices
        self.input_shard_indices = input_config.input_shard_indices
        self.delete_after_shard = input_config.delete_after_shard
        self.batch_invars = input_config.batch_invars

        ##### For handling outputs of the executable #####
        self.output_local_uuid_list = pipeshard_config.output_local_uuid_list
        self.outs_handler = pipeshard_config.outs_handler

        ##### For cross-mesh resharding #####
        self._instantiate_nccl_groups(pipeshard_config.device_str_groups)
        self.resharding_tasks = pipeshard_config.resharding_tasks
        if global_config.eagerly_create_communicators:
            for task in self.resharding_tasks:
                task.create_resharding_communicators()

        self.exec_uuid = next_mesh_executable_uuid()
        # Create a PipeshardMeshWorkerExecuable for each MeshHostWorker
        for mesh_idx, physical_mesh in enumerate(self.mesh_group):
            mesh_grad_uuids = pipeshard_config.grad_uuids[mesh_idx]
            for worker_idx, worker in enumerate(physical_mesh.workers):
                acc_grad_local_uuids = []
                if len(mesh_grad_uuids) > 0:
                    acc_grad_local_uuids = mesh_grad_uuids[worker_idx]
                args = (pipeshard_config.instruction_lists[worker],
                        input_config.input_local_uuid_lists[worker],
                        self.output_local_uuid_list[worker],
                        pipeshard_config.executable_configs[worker],
                        acc_grad_local_uuids,
                        pipeshard_config.reduced_var_uuid_lists[worker],
                        self.donate_invars[mesh_idx])
                worker.put_executable.remote(self.exec_uuid,
                                             PipeshardMeshWorkerExecuable,
                                             *args)

    ##### Compilation Related Functions #####
    def _instantiate_nccl_groups(self, device_str_groups):
        """
        Instantiate NCCL groups between two physical meshes.

        Args:
            device_str_groups (List[List[set]]): a num_mesh x num_mesh matrix.
                Only entries at device_str_groups[i][j] (i < j) are filled,
                entries with i > j are None, because (spec[i][j], spec[j][i])
                will share collective groups.
        """
        start_time = time.time()
        for i in range(self.num_mesh):
            for j in range(i, self.num_mesh):
                if device_str_groups[i][j]:
                    self.mesh_group.instantiate_nccl_group(i, j)
        end_time = time.time()
        logger.debug(
            f"Initialize collective group takes {end_time - start_time:.2f}")

    ##### Execution Related Functions #####
    def launch_on_driver(self, *args):
        """Launch the executable on the driver.

        Args:
            args: The original arguments of the parallelized function.
        """
        input_bufs = [None for _ in range(self.num_mesh)]
        output_bufs = [None for _ in range(self.num_mesh)]
        output_uuids = [None for _ in range(self.num_mesh)]

        num_outs = [
            len(self.output_local_uuid_list[mesh.workers[0]])
            for mesh in self.mesh_group
        ]

        for mesh_idx, physical_mesh in enumerate(self.mesh_group):
            # Shard inputs
            mesh_args = [args[idx] for idx in self.mesh_arg_indices[mesh_idx]]
            tmp_bufs = physical_mesh.shard_args_to_bufs(
                self.input_shard_indices[mesh_idx],
                self.delete_after_shard[mesh_idx], self.batch_invars[mesh_idx],
                self.num_batch, mesh_args)

            # Flatten the batch args in tmp_bufs
            flatten_bufs = []
            for i, is_batch_invar in enumerate(self.batch_invars[mesh_idx]):
                if is_batch_invar:
                    flatten_bufs.extend(tmp_bufs[i])
                else:
                    flatten_bufs.append(tmp_bufs[i])
            input_bufs[mesh_idx] = flatten_bufs

            # Convert bufs to uuids
            num_hosts = physical_mesh.num_hosts
            num_devices_per_host = physical_mesh.num_devices_per_host
            input_uuids = get_uuid_np_array(input_bufs[mesh_idx]).reshape(
                (-1, num_hosts, num_devices_per_host)).transpose([1, 0, 2])
            output_uuids[mesh_idx] = next_remote_buffer_uuid(
                num_hosts * num_outs[mesh_idx] * num_devices_per_host).reshape(
                    num_hosts, num_outs[mesh_idx], num_devices_per_host)

            # Execute
            for i, worker in enumerate(physical_mesh.workers):
                worker.run_executable.remote(
                    self.exec_uuid,
                    input_uuids[i],
                    output_uuids[mesh_idx][i],
                    sync_for_timer=global_config.pipeline_sync_for_timer)

        # Handle donation
        for mesh_idx in range(len(self.mesh_group)):
            inputs = input_bufs[mesh_idx]
            for bufs, donate in zip(inputs, self.donate_invars[mesh_idx]):
                if donate:
                    for buf in bufs:
                        buf.set_deleted_on_workers()

        # Construct output_bufs
        for mesh_idx, physical_mesh in enumerate(self.mesh_group):
            num_devices_per_host = physical_mesh.num_devices_per_host
            output_uuid_transposed = output_uuids[mesh_idx].transpose([1, 0, 2])
            output_bufs[mesh_idx] = np.empty(
                (num_outs[mesh_idx], physical_mesh.num_devices), dtype=object)
            for i in range(num_outs[mesh_idx]):
                for j in range(physical_mesh.num_devices):
                    host_id = j // num_devices_per_host
                    device_id = j % num_devices_per_host
                    output_bufs[mesh_idx][i][j] = RemoteBufferRef(
                        physical_mesh, host_id, device_id,
                        output_uuid_transposed[i][host_id][device_id])

        # Check if there is OOM
        if global_config.pipeline_check_alive:
            self._check_alive()

        return self.outs_handler(self.mesh_group, output_bufs)

    def get_input_placement_specs(self):
        """Return the preferred placement specs for input arguments."""

        def load_info_to_placement_spec(load_info):
            return PlacementSpec([x.mesh_id for x in load_info.meshes],
                                 load_info.specs)

        return tree_map(load_info_to_placement_spec, self.load_info)

    def __call__(self, *args):
        """Fast call without signature matching."""
        if self.static_argnums:
            dyn_args = [
                args[i]
                for i in range(len(args))
                if i not in self.static_argnums
            ]
        else:
            dyn_args = args
        args_flat, _ = tree_flatten(dyn_args)
        out = self.launch_on_driver(*args_flat)
        return tree_unflatten(self.out_tree, out)

    ##### Load/Store Related Functions #####
    def get_load_info(self):
        """Get the load info for model checkpoints."""
        return self.load_info

    ##### Profiling and Debugging Related Functions #####
    def get_execution_time_costs(self,
                                 warmup=2,
                                 timer_name="overall",
                                 return_all_costs=False):
        """Get the execution time costs with internal timers."""
        if timer_name not in timer_names:
            raise RuntimeError(
                f"Unrecognized timer name for pipeline parallel runtime. "
                f"Query timer name from the following: {timer_names.keys()}.")
        mesh_costs = []
        for mesh in self.mesh_group:
            mesh_costs.append(mesh.get_remote_timer(timer_name).costs[warmup:])
        if return_all_costs:
            return mesh_costs

        min_costs = [1.0e9] * len(mesh_costs[0])
        max_costs = [0] * len(mesh_costs[0])
        for mesh_cost in mesh_costs:
            for i, cost in enumerate(mesh_cost):
                if cost > max_costs[i]:
                    max_costs[i] = cost
                if cost < min_costs[i]:
                    min_costs[i] = cost
        return max_costs

    def reset_benchmark_timers(self):
        """Reset all benchmarking timers."""
        for name in timer_names:
            for mesh in self.mesh_group:
                mesh.reset_remote_timer(name)

    def get_hlo_text(self, after_spmd_partitioner=True):
        """Return the HLO text for all stages."""
        if after_spmd_partitioner:
            if self.hlo_texts_after_spmd_partitioner:
                return self.hlo_texts_after_spmd_partitioner

            hlo_texts = []
            for stage_idx in range(len(self.stages)):
                mesh_idx = self.schedule.stage_placement(stage_idx)
                assert len(mesh_idx) == 1
                mesh_idx = list(mesh_idx)[0]
                physical_mesh = self.mesh_group[mesh_idx]
                hlo_text = physical_mesh.workers[0].get_exec_hlo_text.remote(
                    self.executable_uuids[stage_idx])
                hlo_texts.append(hlo_text)
            self.hlo_texts_after_spmd_partitioner = ray.get(hlo_texts)
            return self.hlo_texts_after_spmd_partitioner
        else:
            return self.hlo_texts_before_spmd_partitioner

    def get_total_allocation_size(self):
        """Get the total allocated memory size on each mesh."""
        # TODO: compute the theoretical total allocation size
        raise NotImplementedError()

    def profile_all_executable_with_dummy_inputs(self):
        """Profile all stage executables with dummy inputs."""
        all_profiled_handles = []
        for _, physical_mesh in enumerate(self.mesh_group):
            all_worker_profiled = []
            for _, worker in enumerate(physical_mesh.workers):
                worker: MeshHostWorker
                all_worker_profiled.append(
                    worker.profile_executable_with_dummy_inputs.remote(
                        self.exec_uuid))
            if len(all_worker_profiled) == 1:
                all_worker_profiled = all_worker_profiled[0]
            all_profiled_handles.append(all_worker_profiled)
        all_profiled = [ray.get(handles) for handles in all_profiled_handles]
        return all_profiled

    def print_resharding_tasks(self):
        """Pretty print all compiled resharding tasks."""
        ret = ""
        for task in self.resharding_tasks:
            ret += str(task) + "\n\n"
        return ret

    def _debug_check(self):
        for mesh in self.mesh_group:
            num_outs = -1
            for worker in mesh.workers:
                if num_outs == -1:
                    num_outs = len(self.output_local_uuid_list[worker])
                else:
                    assert len(self.output_local_uuid_list[worker]) == num_outs

    ##### Other Functions #####
    def sync(self):
        """Sync device activities on all workers."""
        self.mesh_group.sync_workers()

    def sync_move_workers(self):
        """Sync moveworkers on all meshes."""
        self.mesh_group.sync_move_workers()

    def _check_alive(self):
        """
        Check whether all workers are alive.
        Shutdown the runtime if any worker dies.
        """
        try:
            rets = [
                worker.check_alive.remote()
                for mesh in self.mesh_group
                for worker in mesh.workers
            ]
            ray.get(rets)
        except ray.exceptions.RayActorError:
            self.mesh_group.exception_shutdown()

    def __del__(self):
<<<<<<< HEAD
        for worker, uuid in self.worker_executable_uuid_mapping.items():
            if worker is None or not ray or not ray.worker or not ray.is_initialized():
                continue
            else:
                worker.delete_executable.remote(uuid)
=======
        for mesh in self.mesh_group:
            mesh.delete_remote_executable(self.exec_uuid)
>>>>>>> c477805b


class PipeshardMeshWorkerExecuable:
    """An executable that executes static pipeline runtime instructions on a
    worker."""

    def __init__(self, worker: MeshHostWorker, uuid: int,
                 instructions: Sequence[PipelineInstruction],
                 input_local_uuids: Sequence[int],
                 output_local_uuids: Sequence[int],
                 executable_configs: Sequence[ExecutableConfig],
                 acc_local_uuids: np.ndarray, acc_out_uuids: np.ndarray,
                 donate_invars: Sequence[bool]):
        # Instruction Lists
        self.exec_uuid = uuid
        self.instructions = instructions
        self.input_local_uuids = input_local_uuids
        self.output_local_uuids = output_local_uuids

        # Buffer management
        self.worker = worker
        self.global_buffers = worker.buffers
        self.acc_grad_buffers = {}
        self.acc_in_uuids = acc_local_uuids
        self.acc_out_uuids = acc_out_uuids
        self.donate_invars = donate_invars

        # Executable management
        self._related_exec_uuids = []
        self.partial_grad_exec_uuids = OrderedSet()
        self.use_memzero = False

        # Compile executables
        for task_config in executable_configs:
            self._related_exec_uuids.append(task_config.exec_uuid)
            if isinstance(task_config, PartialGradWorkerExecutableConfig):
                self.worker.put_executable(task_config.exec_uuid,
                                           PartialGradAccMeshWorkerExecutable,
                                           task_config.hlo_proto,
                                           task_config.strategy_config,
                                           task_config.grad_sync_channel_ids)
                self.partial_grad_exec_uuids.add(task_config.exec_uuid)
            elif isinstance(task_config, MemZeroWorkerExecutableConfig):
                assert len(self.acc_grad_buffers) == 0
                # allocate buffers
                self.use_memzero = True
                self.worker.put_executable(task_config.exec_uuid,
                                           AllocZeroBufferWorkerExecutable,
                                           task_config.grad_shard_shapes,
                                           task_config.grad_shard_dtypes)
                self.worker.buffers = self.acc_grad_buffers
                self.worker.run_executable(task_config.exec_uuid, [],
                                           acc_local_uuids)
                self.worker.buffers = self.global_buffers
                self.worker.delete_executable(task_config.exec_uuid)
                # replace the temp AllocZeroExecutable by Memzero ones
                self.worker.put_executable(task_config.exec_uuid,
                                           MemzeroWorkerExecutable,
                                           task_config.grad_shard_shapes,
                                           task_config.grad_shard_dtypes)
            elif isinstance(task_config, AllocateZeroWorkerExecutableConfig):
                self.worker.put_executable(task_config.exec_uuid,
                                           AllocZeroBufferWorkerExecutable,
                                           task_config.grad_shard_shapes,
                                           task_config.grad_shard_dtypes)
            elif isinstance(task_config, ConcatWorkerExecutableConfig):
                self.worker.put_executable(task_config.exec_uuid,
                                           ConcatMeshWorkerExecutable,
                                           *task_config[1:])
            else:
                raise ValueError(f"Invalid task config {task_config}")
        self.partial_grad_exec_uuids = list(self.partial_grad_exec_uuids)

    def execute_on_worker(self, input_global_uuids, output_global_uuids,
                          sync_for_timer):
        """Execute on the mesh worker given input and output uuids."""
        # create a local buffer environment
        assert len(self.input_local_uuids) == len(input_global_uuids)
        buffers = {}
        for local_ids, global_ids in zip(self.input_local_uuids,
                                         input_global_uuids):
            for local_id, global_id in zip(local_ids, global_ids):
                buffers[local_id] = self.global_buffers[global_id]
        # add preallocated buffers for gradient accumulation
        buffers.update(self.acc_grad_buffers)
        # donate invars
        for global_ids, donate in zip(input_global_uuids, self.donate_invars):
            if donate:
                self.worker.delete_buffers(global_ids)
        # load the local env
        self.worker.buffers = buffers
        sync_func = self.worker.sync if sync_for_timer else None

        # Execute
        timers("overall").start(sync_func=sync_func)
        for instruction in self.instructions:
            # print(f"memory_allocated: "
            #       f"{self.worker.get_memory_allocated()/1024**3:.3f} GB  "
            #       f"max_memory_allocated: "
            #       f"{self.worker.get_max_memory_allocated()/1024**3:.3f} GB "
            #       f"next instruction: {instruction}")
            if instruction.opcode == PipelineInstType.RUN:
                timers("compute").start()
                self.worker.run_executable(instruction.task_uuid,
                                           instruction.input_uuids,
                                           instruction.output_uuids,
                                           **instruction.opaques["kwargs"])
                timers("compute").suspend()
            elif instruction.opcode == PipelineInstType.SEND:
                timers("resharding_send").start()
                self.worker.run_resharding_send_task(instruction.task_uuid,
                                                     instruction.input_uuids)
                timers("resharding_send").suspend()
            elif instruction.opcode == PipelineInstType.RECV:
                timers("resharding_recv").start()
                self.worker.run_resharding_recv_task(
                    instruction.task_uuid, instruction.output_uuids,
                    instruction.opaques["set_empty_buffer"])
                # TODO(lmzheng): move this to run_resharding_recv_task
                if instruction.opaques["allgather_uuid"] is not None:
                    self.worker.run_allgather_task(
                        instruction.opaques["allgather_uuid"],
                        instruction.output_uuids)
                timers("resharding_recv").suspend()
            elif instruction.opcode == PipelineInstType.BROADCAST:
                timers("resharding_broadcast").start()
                self.worker.run_resharding_broadcast_task(
                    instruction.task_uuid,
                    instruction.input_uuids if instruction.input_uuids
                    is not None else instruction.output_uuids)
                timers("resharding_broadcast").suspend()
            elif instruction.opcode == PipelineInstType.FREE:
                timers("free").start()
                self.worker.delete_buffers(instruction.input_uuids)
                timers("free").suspend()

        for timer_name in [
                "compute", "resharding_send", "resharding_recv",
                "resharding_broadcast", "free"
        ]:
            if timer_name in timers:
                timers(timer_name).stop()
                # timers(timer_name).log(mode="sum")
                # timers(timer_name).reset()
        timers("overall").stop(sync_func=sync_func)

        # copy to global env
        assert len(self.output_local_uuids) == len(output_global_uuids)
        for local_ids, global_ids in zip(self.output_local_uuids,
                                         output_global_uuids):
            for local_id, global_id in zip(local_ids, global_ids):
                self.global_buffers[global_id] = buffers[local_id]
        # now acc_grad_buffers are those after grad acc, before apply grad
        # with memzero. These buffers are reused in the next iteration.
        # TODO(yonghao): never donate them
        if self.use_memzero:
            for in_uuids, out_uuids in zip(self.acc_in_uuids,
                                           self.acc_out_uuids):
                for in_uuid, out_uuid in zip(in_uuids, out_uuids):
                    self.acc_grad_buffers[in_uuid] = buffers[out_uuid]
        # restore global environment
        self.worker.buffers = self.global_buffers
        buffers.clear()

    def profile_with_dummy_inputs(self):
        """Profile the executable with dummy inputs."""
        self.worker.reset_memory_stats()
        ret = {
            exec_id:
            (np.mean(
                self.worker.profile_executable_with_dummy_inputs(
                    exec_id, skip_grad_sync=False)),
             self.worker.get_exec_total_allocation_size(exec_id) / 1024**3)
            for exec_id in self.partial_grad_exec_uuids
        }
        self.worker.reset_memory_stats()
        return ret

    def __del__(self):
        for exec_id in self._related_exec_uuids:
            self.worker.delete_executable(exec_id)<|MERGE_RESOLUTION|>--- conflicted
+++ resolved
@@ -342,21 +342,15 @@
             self.mesh_group.exception_shutdown()
 
     def __del__(self):
-<<<<<<< HEAD
-        for worker, uuid in self.worker_executable_uuid_mapping.items():
-            if worker is None or not ray or not ray.worker or not ray.is_initialized():
-                continue
-            else:
-                worker.delete_executable.remote(uuid)
-=======
         for mesh in self.mesh_group:
             mesh.delete_remote_executable(self.exec_uuid)
->>>>>>> c477805b
 
 
 class PipeshardMeshWorkerExecuable:
-    """An executable that executes static pipeline runtime instructions on a
-    worker."""
+    """
+    An executable that executes static pipeline runtime instructions on a
+    worker.
+    """
 
     def __init__(self, worker: MeshHostWorker, uuid: int,
                  instructions: Sequence[PipelineInstruction],
