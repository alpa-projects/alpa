--- conflicted
+++ resolved
@@ -47,11 +47,7 @@
         return x
 
 
-<<<<<<< HEAD
-class TwoLayerBertLayer_Model(nn.Module):
-=======
-class BertLayerModel(nn.Module):
->>>>>>> 27e25bc9
+class TwoLayerBertLayerModel(nn.Module):
     config: BertConfig
     dtype: jnp.dtype = jnp.float32
     manual_pipeline_layer: bool = True
@@ -61,29 +57,17 @@
         self.layer1 = FlaxBertLayer(config=self.config, dtype=self.dtype)
 
     def __call__(self, x, attention_mask):
-<<<<<<< HEAD
         if self.manual_pipeline_layer:
             mark_pipeline(name='1', mark_type='start')
-        layer_outputs = self.layer0(x, attention_mask)
-        x = layer_outputs[0]
+        x = self.layer0(x, attention_mask)
         if self.manual_pipeline_layer:
             mark_pipeline(name='1', mark_type='end')
             mark_pipeline(name='2', mark_type='start')
-        layer_outputs = self.layer1(x, attention_mask)
-        x = layer_outputs[0]
+        x = self.layer1(x, attention_mask)
         return x
-=======
-        mark_pipeline(name='1', mark_type='start')
-        out = x
-        out = self.layer0(out, attention_mask)[0]
-        mark_pipeline(name='1', mark_type='end')
-        mark_pipeline(name='2', mark_type='start')
-        out = self.layer1(out, attention_mask)[0]
-        return out
->>>>>>> 27e25bc9
-
-
-class BertLayer_Model(nn.Module):
+
+
+class BertLayerModel(nn.Module):
     config: BertConfig
     dtype: jnp.dtype = jnp.float32
     manual_pipeline_layer: bool = True
@@ -121,45 +105,28 @@
         batch_size = 256
         hidden_dim = 128
         input_dim = output_dim = hidden_dim
-<<<<<<< HEAD
-        model = MLP_Model(hidden_dim=hidden_dim, output_dim=output_dim,
-                          manual_pipeline_layer=manual_pipeline_layer)
-        x = jnp.array(np.random.rand(batch_size, input_dim))
-        y = jnp.array(np.random.rand(batch_size, output_dim))
-=======
-
-        model = MLPModel(hidden_dim=hidden_dim, output_dim=output_dim)
->>>>>>> 27e25bc9
+
+        model = MLPModel(hidden_dim=hidden_dim, output_dim=output_dim, manual_pipeline_layer=manual_pipeline_layer)
         rngkey = jax.random.PRNGKey(0)
         x = jax.random.normal(rngkey, (batch_size, input_dim))
         y = jax.random.normal(rngkey, (batch_size, output_dim))
         batch = {'x': x, 'y': y}
         state = create_train_state(rngkey, model, [x])
 
-<<<<<<< HEAD
-        def loss_func(params, x, y):
-            out = model.apply(params, x)
-            loss = jnp.mean((out - y)**2)
-            if manual_pipeline_layer:
-                mark_pipeline(name='2', mark_type='end')
-            return loss
-
-        if manual_pipeline_layer:
-            loss_func = manual_layer_slicing(loss_func)
-        else:
-            loss_func = automatic_layer_slicing(loss_func, layer_num=2,
-                                                use_pipeline=True)
-
-=======
->>>>>>> 27e25bc9
         def train_step(state, batch):
 
-            @manual_layer_slicing
             def loss_func(params):
                 out = state.apply_fn(params, batch["x"])
                 loss = jnp.mean((out - batch["y"])**2)
-                mark_pipeline(name='2', mark_type='end')
+                if manual_pipeline_layer:
+                    mark_pipeline(name='2', mark_type='end')
                 return loss
+
+            if manual_pipeline_layer:
+                loss_func = manual_layer_slicing(loss_func)
+            else:
+                loss_func = automatic_layer_slicing(loss_func, layer_num=2,
+                                                    use_pipeline=True)
 
             param_grad = parax.grad(loss_func)(state.params)
             new_state = state.apply_gradients(grads=param_grad)
@@ -196,10 +163,10 @@
 
         def train_step(state, batch, apply_fn):
 
-<<<<<<< HEAD
-            def loss_func(params, x, y, attention_mask):
-                out = apply_fn(params, x, attention_mask)
-                loss = jnp.mean((out - y)**2)
+            def loss_func(params):
+                out = state.apply_fn(params, batch["x"],
+                                     batch["attention_mask"])
+                loss = jnp.mean((out - batch["y"])**2)
                 if manual_pipeline_layer:
                     mark_pipeline(name='2', mark_type='end')
                 return loss
@@ -210,21 +177,7 @@
                 loss_func = automatic_layer_slicing(loss_func, layer_num=2,
                                                     use_pipeline=True)
 
-            grad_param = parax.grad(loss_func)(state.params, batch['x'],
-                                               batch['y'],
-                                               batch['attention_mask'])
-
-=======
-            @manual_layer_slicing
-            def loss_func(params):
-                out = state.apply_fn(params, batch["x"],
-                                     batch["attention_mask"])
-                loss = jnp.mean((out - batch["y"])**2)
-                mark_pipeline(name='2', mark_type='end')
-                return loss
-
             grad_param = parax.grad(loss_func)(state.params)
->>>>>>> 27e25bc9
             new_state = state.apply_gradients(grads=grad_param)
             return new_state
 
@@ -237,7 +190,7 @@
         attention_mask = jnp.ones((batch_size, seq_len), dtype=jnp.float32)
 
         # Init model and optimizer
-        model = TwoLayerBertLayer_Model(
+        model = TwoLayerBertLayerModel(
             config=BertConfig(hidden_size=hidden_size,
                               intermediate_size=hidden_size * 4,
                               num_attention_heads=num_heads),
@@ -253,7 +206,7 @@
         actual_new_state = None
 
         # Test ReplicatedDistributedArray correctness
-        for i in range(5):
+        for i in range(3):
             if i > 0:
                 state = expected_new_state
             expected_new_state = train_step(state, batch, model.apply)
@@ -261,7 +214,7 @@
                 state = actual_new_state
             actual_new_state = parallel_train_step(state, batch, model.apply)
             assert_allclose(expected_new_state.params, actual_new_state.params,
-                            1e-3, 1e-3)
+                            5e-4, 5e-4)
 
         executable.shutdown()
 
@@ -304,20 +257,6 @@
         rngkey = jax.random.PRNGKey(0)
         x = jax.random.normal(rngkey, (batch_size, seq_len, hidden_size),
                               dtype=jnp.float32)
-<<<<<<< HEAD
-        y = jax.random.normal(
-            rngkey, (batch_size, seq_len, hidden_size),
-            dtype=jnp.float32)  # * np.arange(hidden_size)[None, None, :]
-        attention_mask = jnp.ones((batch_size, seq_len), dtype=jnp.float32)
-
-        # Init model and optimizer
-        model = BertLayer_Model(
-            config=BertConfig(hidden_size=hidden_size,
-                              intermediate_size=hidden_size * 4,
-                              num_attention_heads=num_heads,
-                              num_hidden_layers=n_layers),
-            manual_pipeline_layer=manual_pipeline_layer)
-=======
         y = jax.random.normal(rngkey, (batch_size, seq_len, hidden_size),
                               dtype=jnp.float32)
         attention_mask = jnp.ones((batch_size, seq_len), dtype=jnp.float32)
@@ -326,8 +265,8 @@
         model = BertLayerModel(config=BertConfig(hidden_size=hidden_size,
                                                  intermediate_size=hidden_size *
                                                  4,
-                                                 num_attention_heads=num_heads))
->>>>>>> 27e25bc9
+                                                 num_attention_heads=num_heads),
+                               manual_pipeline_layer=manual_pipeline_layer)
         batch = {"x": x, "y": y, "attention_mask": attention_mask}
         state = create_train_state(rngkey, model, [x, attention_mask])
 
@@ -346,11 +285,7 @@
                 state = actual_new_state
             actual_new_state = parallel_train_step(state, batch, model.apply)
             assert_allclose(expected_new_state.params, actual_new_state.params,
-<<<<<<< HEAD
-                            1e-3, 1e-3)
-=======
                             5e-4, 5e-4)
->>>>>>> 27e25bc9
 
         executable.shutdown()
 
@@ -399,7 +334,6 @@
 
 def suite():
     suite = unittest.TestSuite()
-<<<<<<< HEAD
     # suite.addTest(AccumulateGradTest('test_mlp'))
     # suite.addTest(AccumulateGradTest('test_mlp_auto_layer_slicing'))
     # suite.addTest(AccumulateGradTest('test_mlp_auto_stage_clustering'))
@@ -412,10 +346,6 @@
     # suite.addTest(AccumulateGradTest('test_8_layer_bert_auto_layer_slicing'))
     # suite.addTest(AccumulateGradTest('test_8_layer_bert_auto_stage_clustering'))
     suite.addTest(AccumulateGradTest('test_8_layer_bert_auto_layer_and_stage'))
-=======
-    suite.addTest(AccumulateGradTest('test_mlp'))
-    suite.addTest(AccumulateGradTest('test_2_layer_bert'))
->>>>>>> 27e25bc9
     return suite
 
 
