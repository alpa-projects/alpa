--- conflicted
+++ resolved
@@ -12,10 +12,6 @@
 import ray.util.collective as col
 from ray.util import ActorPool
 
-<<<<<<< HEAD
-=======
-import jax.numpy as jnp
->>>>>>> fc5f9d88
 from jax import core, xla, eval_shape, device_put
 from jax._src.util import unzip3
 from jax.abstract_arrays import array_types
@@ -24,28 +20,18 @@
 from jax.interpreters.pxla import (ShardingSpec, Chunked, NoSharding,
                                    Replicated, ShardedAxis, _as_slice_indices,
                                    _hashable_index, ShardedDeviceArray, Index)
-<<<<<<< HEAD
-from jax.lib import xla_client
+from jax.lib import xla_client, xla_bridge
 import jax.numpy as jnp
-=======
-from jax.lib import xla_client, xla_bridge
->>>>>>> fc5f9d88
 
 from parax.global_env import global_config
 from parax.mesh_executable import RemoteBufferRef, MeshDriverExecutable, MeshWorkerExecutable
 from parax.monkey_patch import set_override_backend
 from parax.shard_parallel.profile_communication import profile_collective_one_config, ProfilingResult
 from parax.timer import timers
-<<<<<<< HEAD
-from parax.util import (benchmark_func, get_dim_last_value, list_gpu_info, GB,
-                        to_cupy, to_jax_tensor, jax_buffer_set,
-                        xla_buffer_to_jax_buffer, jax_buffer_to_xla_buffer)
-=======
 from parax.util import (benchmark_func, get_dim_last_value,
                         list_gpu_info, GB, to_cupy,
                         to_jax_tensor, jax_buffer_set, xla_buffer_to_jax_buffer,
                         jax_buffer_to_xla_buffer)
->>>>>>> fc5f9d88
 
 logger = logging.getLogger(__name__)
 logger.setLevel(logging.INFO)
@@ -322,7 +308,6 @@
 
         # TODO(yonghao): the sync function should be carefully reconsidered
 
-<<<<<<< HEAD
     def profile_resharding_send_task(self,
                                      uuid,
                                      buf_uuids,
@@ -330,87 +315,6 @@
                                      repeat=3,
                                      number=3,
                                      sync=False):
-=======
-    # Note: in this device mesh code, we will use 3 types of tensors:
-    # (1) JAX high-level _DeviceArray, which is index-able, has __cuda_array__ interface
-    # (2) XLA low-level PyLocalBuffer, which is not index-able
-    # (3) cupy array, which is an intermediate format for ray collective
-    def send_tile(self, uuid, offset, dst_rank, dst_gpu_idx, group_name):
-        """Send a slice of a source buffer to a target GPU."""
-        src_buffer = xla_buffer_to_jax_buffer(self.buffers[uuid])
-        to_send = to_cupy(src_buffer[tuple(offset)])
-
-        # Note: this logger.debug call affects performance
-        # logger.debug(
-        #     ">>> Send tensor {} to: rank {}, gpu_idx {}, shape: {}, dtype: {}, "
-        #     "Sample value: {}.".format(uuid, dst_rank, dst_gpu_idx,
-        #                                to_send.shape, to_send.dtype,
-        #                                to_send[0]))
-        col.send_multigpu(to_send, dst_rank, dst_gpu_idx, group_name)
-        return True
-
-    def recv_tile(self, uuid, device_id, indices_in_dst_tile, src_rank,
-                  src_gpu_idx, group_name):
-        """Recv a slice from a source GPU and in-place write it on the target buffer."""
-        if uuid not in self.buffers:
-            raise RuntimeError()
-        tileslice_shape = [ind.stop - ind.start for ind in indices_in_dst_tile]
-        tmp_buffer = device_put(
-            jnp.zeros(tileslice_shape, dtype=self.buffers[uuid].dtype),
-            self.local_devices[device_id])
-        to_recv = to_cupy(tmp_buffer)
-        col.recv_multigpu(to_recv, src_rank, src_gpu_idx, group_name)
-
-        # Note(Hao): this logger.debug call affects performance
-        # logger.debug(
-        #     ">>> Recv from: rank {}, gpu_idx {}, shape: {}, dtype: {}, sample value: {}."
-        #         .format(src_rank, src_gpu_idx, to_recv.shape, to_recv.dtype,
-        #                 to_recv[0]))
-        recv_tensor = to_jax_tensor(to_recv)
-        # 0-copy version
-        start_indices = tuple(
-            ind_in_dst.start for ind_in_dst in indices_in_dst_tile)
-        new_buffer = jax_buffer_set(
-            xla_buffer_to_jax_buffer(self.buffers[uuid]), recv_tensor,
-            start_indices)
-        self.buffers[uuid] = jax_buffer_to_xla_buffer(new_buffer)
-        return True
-
-    def put_resharding_send_task(self, uuid, tasks, group_name):
-        self.send_tasks[uuid] = {'tasks': tasks, 'group_name': group_name}
-
-    def put_resharding_recv_task(self, uuid, tasks, group_name):
-        self.recv_tasks[uuid] = {'tasks': tasks, 'group_name': group_name}
-
-    def run_resharding_send_task(self, uuid, buf_uuids):
-        task = self.send_tasks[uuid]
-        for tile_detail, buf_uuid in zip(task['tasks'], buf_uuids):
-            self.send_tile(buf_uuid,
-                           *tile_detail,
-                           group_name=task['group_name'])
-        return True
-
-    def run_resharding_recv_task(self, uuid, buf_uuids, set_empty_buffer=True):
-        task = self.recv_tasks[uuid]
-        for recv_detail, buf_uuid in zip(task['tasks'], buf_uuids):
-            if set_empty_buffer:
-                self.put_empty_buffer(buf_uuid, *(recv_detail[0:-1]))
-            for recv_subtask in recv_detail[-1]:
-                self.recv_tile(buf_uuid,
-                               recv_detail[0],
-                               *recv_subtask,
-                               group_name=task['group_name'])
-        return True
-
-    # TODO(yonghao): the sync function should be carefully reconsidered
-    def run_resharding_send_task_profiling(self,
-                                           uuid,
-                                           buf_uuids,
-                                           warmup=1,
-                                           repeat=3,
-                                           number=3,
-                                           sync=False):
->>>>>>> fc5f9d88
         run_fn = lambda: self.run_resharding_send_task(uuid, buf_uuids)
         sync_fn = self.sync if sync else None
         costs = benchmark_func(run_fn, sync_fn, warmup, repeat, number)
