#!/usr/bin/env python
# coding=utf-8
# Copyright 2021 The HuggingFace Team All rights reserved.
#
# Licensed under the Apache License, Version 2.0 (the "License");
# you may not use this file except in compliance with the License.
# You may obtain a copy of the License at
#
#     http://www.apache.org/licenses/LICENSE-2.0
#
# Unless required by applicable law or agreed to in writing, software
# distributed under the License is distributed on an "AS IS" BASIS,
# WITHOUT WARRANTIES OR CONDITIONS OF ANY KIND, either express or implied.
# See the License for the specific language governing permissions and
# limitations under the License.
"""
Pre-training/Fine-tuning the library models for causal language modeling (GPT, GPT-2, CTRL, ...) on a text file or a dataset.

Here is the full list of checkpoints on the hub that can be fine-tuned by this script:
https://huggingface.co/models?filter=text-generation
"""
# You can also adapt this script on your own causal language modeling task. Pointers for this are left as comments.

import json
import logging
import math
import os
import sys
import time
from dataclasses import asdict, dataclass, field
from enum import Enum
import functools
from itertools import chain
from pathlib import Path
from typing import Callable, Optional, Tuple, Dict
import copy

import datasets
import numpy as np
from datasets import Dataset, load_dataset
from tqdm import tqdm

import alpa
from alpa.model.model_util import DynamicScale, TrainState
from alpa import AutoShardingOption, AutoLayerOption, ManualStageOption, mark_pipeline_boundary, CreateStateParallel
from alpa import global_config
import jax
import jax.numpy as jnp
import optax
import transformers
import tensorflow as tf
from flax import jax_utils, traverse_util
from flax.training import train_state
from flax.training.common_utils import onehot, shard, shard_prng_key
from flax.core.frozen_dict import unfreeze, FrozenDict
from huggingface_hub import Repository
from transformers import (
    CONFIG_MAPPING,
    FLAX_MODEL_FOR_CAUSAL_LM_MAPPING,
    AutoConfig,
    AutoTokenizer,
    FlaxAutoModelForCausalLM,
    HfArgumentParser,
    is_tensorboard_available,
    set_seed,
)

from examples.opt_finetune.load_params import load_params_dis_array

alpa.init(cluster="ray")

from transformers.testing_utils import CaptureLogger
from transformers.utils import get_full_repo_name, send_example_telemetry

tf.config.experimental.set_visible_devices([], 'GPU')

logger = logging.getLogger(__name__)

MODEL_CONFIG_CLASSES = list(FLAX_MODEL_FOR_CAUSAL_LM_MAPPING.keys())
MODEL_TYPES = tuple(conf.model_type for conf in MODEL_CONFIG_CLASSES)


@dataclass
class TrainingArguments:
    output_dir: str = field(
        metadata={"help": "The output directory where the model predictions and checkpoints will be written."},
    )
    overwrite_output_dir: bool = field(
        default=False,
        metadata={
            "help": (
                "Overwrite the content of the output directory. "
                "Use this to continue training if output_dir points to a checkpoint directory."
            )
        },
    )
    do_train: bool = field(default=False, metadata={"help": "Whether to run training."})
    do_eval: bool = field(default=False, metadata={"help": "Whether to run eval on the dev set."})
    use_dummy_value: bool = field(default=False, metadata={"help": "Whether to use dummy values for debugging."})
    use_manual_layer: bool = field(default=False, metadata={"help": "Whether to use manual layer annotation."})
    alpa_init: bool = field(default=False, metadata={"help": "Whether to use Alpa's distributed gpu init."})
    per_device_train_batch_size: int = field(
        default=8, metadata={"help": "Batch size per GPU/TPU core/CPU for training."}
    )
    per_device_eval_batch_size: int = field(
        default=8, metadata={"help": "Batch size per GPU/TPU core/CPU for evaluation."}
    )
    num_micro_batches: int = field(default=1, metadata={"help": "The number of micro batches for gradient accumulation."})
    operator_parallel: int = field(default=1, metadata={"help": "The degree of operator model parallelism."})
    pipeline_parallel: int = field(default=1, metadata={"help": "The degree of pipeline model parallelism."})
    use_remat: bool = field(default=True, metadata={"help": "Whether or not to use gradient rematerilization/gradient checkpointing."})
    learning_rate: float = field(default=5e-5, metadata={"help": "The initial learning rate for AdamW."})
    weight_decay: float = field(default=0.0, metadata={"help": "Weight decay for AdamW if we apply some."})
    adam_beta1: float = field(default=0.9, metadata={"help": "Beta1 for AdamW optimizer"})
    adam_beta2: float = field(default=0.999, metadata={"help": "Beta2 for AdamW optimizer"})
    adam_epsilon: float = field(default=1e-8, metadata={"help": "Epsilon for AdamW optimizer."})
    adafactor: bool = field(default=False, metadata={"help": "Whether or not to replace AdamW by Adafactor."})
    num_train_epochs: float = field(default=3.0, metadata={"help": "Total number of training epochs to perform."})
    warmup_steps: int = field(default=0, metadata={"help": "Linear warmup over warmup_steps."})
    logging_steps: int = field(default=500, metadata={"help": "Log every X updates steps."})
    save_steps: int = field(default=500, metadata={"help": "Save checkpoint every X updates steps."})
    eval_steps: int = field(default=None, metadata={"help": "Run an evaluation every X steps."})
    seed: int = field(default=42, metadata={"help": "Random seed that will be set at the beginning of training."})
    push_to_hub: bool = field(
        default=False, metadata={"help": "Whether or not to upload the trained model to the model hub after training."}
    )
    hub_model_id: str = field(
        default=None, metadata={"help": "The name of the repository to keep in sync with the local `output_dir`."}
    )
    hub_token: str = field(default=None, metadata={"help": "The token to use to push to the Model Hub."})

    def __post_init__(self):
        if self.output_dir is not None:
            self.output_dir = os.path.expanduser(self.output_dir)

    def to_dict(self):
        """
        Serializes this instance while replace `Enum` by their values (for JSON serialization support). It obfuscates
        the token values by removing their value.
        """
        d = asdict(self)
        for k, v in d.items():
            if isinstance(v, Enum):
                d[k] = v.value
            if isinstance(v, list) and len(v) > 0 and isinstance(v[0], Enum):
                d[k] = [x.value for x in v]
            if k.endswith("_token"):
                d[k] = f"<{k.upper()}>"
        return d


@dataclass
class ModelArguments:
    """
    Arguments pertaining to which model/config/tokenizer we are going to fine-tune, or train from scratch.
    """

    model_name_or_path: Optional[str] = field(
        default=None,
        metadata={
            "help": (
                "The model checkpoint for weights initialization.Don't set if you want to train a model from scratch."
            )
        },
    )
    model_type: Optional[str] = field(
        default=None,
        metadata={"help": "If training from scratch, pass a model type from the list: " + ", ".join(MODEL_TYPES)},
    )
    config_name: Optional[str] = field(
        default=None, metadata={"help": "Pretrained config name or path if not the same as model_name"}
    )
    tokenizer_name: Optional[str] = field(
        default=None, metadata={"help": "Pretrained tokenizer name or path if not the same as model_name"}
    )
    cache_dir: Optional[str] = field(
        default=None, metadata={"help": "Where do you want to store the pretrained models downloaded from s3"}
    )
    use_fast_tokenizer: bool = field(
        default=True,
        metadata={"help": "Whether to use one of the fast tokenizer (backed by the tokenizers library) or not."},
    )
    dtype: Optional[str] = field(
        default="float32",
        metadata={
            "help": (
                "Floating-point format in which the model weights should be initialized and trained. Choose one of"
                " `[float32, float16, bfloat16]`."
            )
        },
    )
    use_auth_token: bool = field(
        default=False,
        metadata={
            "help": (
                "Will use the token generated when running `transformers-cli login` (necessary to use this script "
                "with private models)."
            )
        },
    )


@dataclass
class DataTrainingArguments:
    """
    Arguments pertaining to what data we are going to input our model for training and eval.
    """

    dataset_name: Optional[str] = field(
        default=None, metadata={"help": "The name of the dataset to use (via the datasets library)."}
    )
    dataset_config_name: Optional[str] = field(
        default=None, metadata={"help": "The configuration name of the dataset to use (via the datasets library)."}
    )
    train_file: Optional[str] = field(default=None, metadata={"help": "The input training data file (a text file)."})
    validation_file: Optional[str] = field(
        default=None,
        metadata={"help": "An optional input evaluation data file to evaluate the perplexity on (a text file)."},
    )
    max_train_samples: Optional[int] = field(
        default=None,
        metadata={
            "help": (
                "For debugging purposes or quicker training, truncate the number of training examples to this "
                "value if set."
            )
        },
    )
    max_eval_samples: Optional[int] = field(
        default=None,
        metadata={
            "help": (
                "For debugging purposes or quicker training, truncate the number of evaluation examples to this "
                "value if set."
            )
        },
    )
    overwrite_cache: bool = field(
        default=False, metadata={"help": "Overwrite the cached training and evaluation sets"}
    )
    validation_split_percentage: Optional[int] = field(
        default=5,
        metadata={
            "help": "The percentage of the train set used as validation set in case there's no validation split"
        },
    )
    block_size: Optional[int] = field(
        default=None,
        metadata={
            "help": (
                "Optional input sequence length after tokenization. "
                "The training dataset will be truncated in block of this size for training. "
                "Default to the model max input length for single sentence inputs (take into account special tokens)."
            )
        },
    )
    overwrite_cache: bool = field(
        default=False, metadata={"help": "Overwrite the cached training and evaluation sets"}
    )
    preprocessing_num_workers: Optional[int] = field(
        default=None,
        metadata={"help": "The number of processes to use for the preprocessing."},
    )
    keep_linebreaks: bool = field(
        default=True, metadata={"help": "Whether to keep line breaks when using TXT files or not."}
    )

    def __post_init__(self):
        if self.dataset_name is None and self.train_file is None and self.validation_file is None:
            raise ValueError("Need either a dataset name or a training/validation file.")
        else:
            if self.train_file is not None:
                extension = self.train_file.split(".")[-1]
                assert extension in ["csv", "json", "txt"], "`train_file` should be a csv, a json or a txt file."
            if self.validation_file is not None:
                extension = self.validation_file.split(".")[-1]
                assert extension in ["csv", "json", "txt"], "`validation_file` should be a csv, a json or a txt file."


def data_loader(rng: jax.random.PRNGKey, dataset: Dataset, batch_size: int,
                min_batch_size: int, shuffle: bool = False):
    """
    Returns batches of size `batch_size` from truncated `dataset`, sharded over all local devices.
    Shuffle batches if `shuffle` is `True`.
    """
    if len(dataset) < batch_size:
        assert len(dataset) >= min_batch_size
        batch_size = len(dataset) // min_batch_size * min_batch_size

    data_collator = transformers.DefaultDataCollator("np")
    tf_dataset = dataset.to_tf_dataset(batch_size=batch_size,
                                       columns=dataset.column_names,
                                       collate_fn=data_collator,
                                       shuffle=shuffle,
                                       drop_remainder=True)

    for batch in tf_dataset:
        batch = {k: v._numpy() for k, v in batch.items()}
        yield batch


def write_train_metric(summary_writer, train_metrics, train_time, step):
    summary_writer.scalar("train_time", train_time, step)

    train_metrics = alpa.util.get_metrics(train_metrics)
    for key, vals in train_metrics.items():
        tag = f"train_{key}"
        for i, val in enumerate(vals):
            summary_writer.scalar(tag, val, step - len(vals) + i + 1)


def write_eval_metric(summary_writer, eval_metrics, step):
    for metric_name, value in eval_metrics.items():
        summary_writer.scalar(f"eval_{metric_name}", value, step)


def create_learning_rate_fn(
    train_ds_size: int, train_batch_size: int, num_train_epochs: int, num_warmup_steps: int, learning_rate: float
) -> Callable[[int], jnp.array]:
    """Returns a linear warmup, linear_decay learning rate function."""
    steps_per_epoch = train_ds_size // train_batch_size
    num_train_steps = steps_per_epoch * num_train_epochs
    warmup_fn = optax.linear_schedule(init_value=0.0, end_value=learning_rate, transition_steps=num_warmup_steps)
    decay_fn = optax.linear_schedule(
        init_value=learning_rate, end_value=0, transition_steps=num_train_steps - num_warmup_steps
    )
    schedule_fn = optax.join_schedules(schedules=[warmup_fn, decay_fn], boundaries=[num_warmup_steps])
    return schedule_fn


def monkey_patch_remat(use_manual_layer=False):
    # Use monkey patch to add remat for all transformer layers.
    from transformers.models.opt.modeling_flax_opt import FlaxOPTDecoderLayer, FlaxOPTDecoderLayerCollection
    from flax.linen.partitioning import remat
    from flax.linen.module import wrap_method_once
    import flax.linen as nn

    @wrap_method_once
    def setup(self):
        self.layers = [
            remat(FlaxOPTDecoderLayer, static_argnums=(2, 3, 4))(
                self.config, name=str(i), dtype=self.dtype)
            for i in range(self.config.num_hidden_layers)
        ]
        self.layerdrop = self.config.layerdrop

    def call(
        self,
        hidden_states,
        attention_mask,
        deterministic: bool = True,
        init_cache: bool = False,
        output_attentions: bool = False,
        output_hidden_states: bool = False,
    ):
        # decoder layers
        all_hidden_states = () if output_hidden_states else None
        all_self_attns = () if output_attentions else None

        for i, decoder_layer in enumerate(self.layers):
            if output_hidden_states:
                all_hidden_states += (hidden_states,)

            layer_outputs = decoder_layer(
                hidden_states,
                attention_mask,
                init_cache,
                output_attentions,
                deterministic,
            )

            hidden_states = layer_outputs[0]
            if output_attentions:
                all_self_attns += (layer_outputs[1],)

            # add manual layer annotations
            if use_manual_layer and i != len(self.layers) - 1:
                mark_pipeline_boundary()

        outputs = [hidden_states, all_hidden_states, all_self_attns]
        return outputs

    setattr(FlaxOPTDecoderLayerCollection, "setup", setup)
    setattr(FlaxOPTDecoderLayerCollection, "__call__", call)


def main():
    # See all possible arguments in src/transformers/training_args.py
    # or by passing the --help flag to this script.
    # We now keep distinct sets of args, for a cleaner separation of concerns.

    parser = HfArgumentParser((ModelArguments, DataTrainingArguments, TrainingArguments))
    if len(sys.argv) == 2 and sys.argv[1].endswith(".json"):
        # If we pass only one argument to the script and it's the path to a json file,
        # let's parse it to get our arguments.
        model_args, data_args, training_args = parser.parse_json_file(json_file=os.path.abspath(sys.argv[1]))
    else:
        model_args, data_args, training_args = parser.parse_args_into_dataclasses()

    # Sending telemetry. Tracking the example usage helps us better allocate resources to maintain them. The
    # information sent is the one passed as arguments along with your Python/PyTorch versions.
    send_example_telemetry("run_clm", model_args, data_args, framework="flax")

    if (
        os.path.exists(training_args.output_dir)
        and os.listdir(training_args.output_dir)
        and training_args.do_train
        and not training_args.overwrite_output_dir
    ):
        raise ValueError(
            f"Output directory ({training_args.output_dir}) already exists and is not empty."
            "Use --overwrite_output_dir to overcome."
        )

    # Make one log on every process with the configuration for debugging.
    logging.basicConfig(
        format="%(asctime)s - %(levelname)s - %(name)s - %(message)s",
        datefmt="%m/%d/%Y %H:%M:%S",
        level=logging.INFO,
    )
    # Setup logging, we only want one process per machine to log things on the screen.
    logger.setLevel(logging.INFO)
    datasets.utils.logging.set_verbosity_warning()
    transformers.utils.logging.set_verbosity_info()

    # Set the verbosity to info of the Transformers logger (on main process only):
    logger.info(f"Training/evaluation parameters {training_args}")

    # Set seed before initializing model.
    set_seed(training_args.seed)

    # Handle the repository creation
    if training_args.push_to_hub:
        if training_args.hub_model_id is None:
            repo_name = get_full_repo_name(
                Path(training_args.output_dir).absolute().name, token=training_args.hub_token
            )
        else:
            repo_name = training_args.hub_model_id
        repo = Repository(training_args.output_dir, clone_from=repo_name)

    #  Get the datasets: you can either provide your own CSV/JSON/TXT training and evaluation files (see below)
    # or just provide the name of one of the public datasets available on the hub at https://huggingface.co/datasets/
    # (the dataset will be downloaded automatically from the datasets Hub).
    #
    # For CSV/JSON files, this script will use the column called 'text' or the first column if no column called
    # 'text' is found. You can easily tweak this behavior (see below).
    #
    # In distributed training, the load_dataset function guarantees that only one local process can concurrently
    # download the dataset.
    if data_args.dataset_name is not None:
        # Downloading and loading a dataset from the hub.
        dataset = load_dataset(
            data_args.dataset_name,
            data_args.dataset_config_name,
            cache_dir=model_args.cache_dir,
            keep_in_memory=False,
            use_auth_token=True if model_args.use_auth_token else None,
        )

        if "validation" not in dataset.keys():
            dataset["validation"] = load_dataset(
                data_args.dataset_name,
                data_args.dataset_config_name,
                split=f"train[:{data_args.validation_split_percentage}%]",
                cache_dir=model_args.cache_dir,
                use_auth_token=True if model_args.use_auth_token else None,
            )
            dataset["train"] = load_dataset(
                data_args.dataset_name,
                data_args.dataset_config_name,
                split=f"train[{data_args.validation_split_percentage}%:]",
                cache_dir=model_args.cache_dir,
                use_auth_token=True if model_args.use_auth_token else None,
            )
    else:
        data_files = {}
        dataset_args = {}
        if data_args.train_file is not None:
            data_files["train"] = data_args.train_file
        if data_args.validation_file is not None:
            data_files["validation"] = data_args.validation_file
        extension = data_args.train_file.split(".")[-1]
        if extension == "txt":
            extension = "text"
            dataset_args["keep_linebreaks"] = data_args.keep_linebreaks
        dataset = load_dataset(
            extension,
            data_files=data_files,
            cache_dir=model_args.cache_dir,
            **dataset_args,
            use_auth_token=True if model_args.use_auth_token else None,
        )

        if "validation" not in dataset.keys():
            dataset["validation"] = load_dataset(
                extension,
                data_files=data_files,
                split=f"train[:{data_args.validation_split_percentage}%]",
                cache_dir=model_args.cache_dir,
                **dataset_args,
                use_auth_token=True if model_args.use_auth_token else None,
            )
            dataset["train"] = load_dataset(
                extension,
                data_files=data_files,
                split=f"train[{data_args.validation_split_percentage}%:]",
                cache_dir=model_args.cache_dir,
                **dataset_args,
                use_auth_token=True if model_args.use_auth_token else None,
            )
    # See more about loading any type of standard or custom dataset (from files, python dict, pandas DataFrame, etc) at
    # https://huggingface.co/docs/datasets/loading_datasets.html.

    # Load pretrained model and tokenizer

    # Distributed training:
    # The .from_pretrained methods guarantee that only one local process can concurrently
    # download model & vocab.
    if model_args.config_name:
        config = AutoConfig.from_pretrained(
            model_args.config_name,
            cache_dir=model_args.cache_dir,
            use_auth_token=True if model_args.use_auth_token else None,
        )
    elif model_args.model_name_or_path:
        if "175b" in model_args.model_name_or_path.lower():
            raise RuntimeError("HuggingFace hub does not have OPT-175B model. If you want to finetune OPT-175B, "
                               "please pass --config_name instead and set it as the path to the config file "
                               "provided at examples/opt_finetune/config_175b.json. Please obtain the weights"
                               "by contacting Meta Inc.")
        config = AutoConfig.from_pretrained(
            model_args.model_name_or_path,
            cache_dir=model_args.cache_dir,
            use_auth_token=True if model_args.use_auth_token else None,
        )
    else:
        config = CONFIG_MAPPING[model_args.model_type]()
        logger.warning("You are instantiating a new config instance from scratch.")

    if training_args.use_remat:
        monkey_patch_remat(training_args.use_manual_layer)

    if model_args.tokenizer_name:
        tokenizer = AutoTokenizer.from_pretrained(
            model_args.tokenizer_name,
            cache_dir=model_args.cache_dir,
            use_fast=model_args.use_fast_tokenizer,
            use_auth_token=True if model_args.use_auth_token else None,
        )
    elif model_args.model_name_or_path:
        tokenizer = AutoTokenizer.from_pretrained(
            model_args.model_name_or_path,
            cache_dir=model_args.cache_dir,
            #use_fast=model_args.use_fast_tokenizer,
            use_auth_token=True if model_args.use_auth_token else None,
            use_fast=False,
        )
    else:
        raise ValueError(
            "You are instantiating a new tokenizer from scratch. This is not supported by this script."
            "You can do it from another script, save it, and load it from here, using --tokenizer_name."
        )

    do_init = not training_args.alpa_init
    if model_args.model_name_or_path:
        model = FlaxAutoModelForCausalLM.from_pretrained(
            model_args.model_name_or_path,
            config=config,
            seed=training_args.seed,
            dtype=getattr(jnp, model_args.dtype),
            use_auth_token=True if model_args.use_auth_token else None,
            _do_init=do_init
        )
        #from transformers import FlaxOPTForCausalLM
        #config.num_hidden_layers = 2
        #model = FlaxOPTForCausalLM(
        #    config=config,
        #    seed=training_args.seed,
        #    dtype=getattr(jnp, model_args.dtype),
        #)
    else:
        model = FlaxAutoModelForCausalLM.from_config(
            config,
            seed=training_args.seed,
            dtype=getattr(jnp, model_args.dtype),
            _do_init=do_init
        )

    # from jax.tree_util import tree_flatten, tree_unflatten, tree_leaves
    #
    # file_path = "/tmp/66B_np"
    # os.makedirs(file_path, exist_ok=True)
    #
    # def save_to_disk(params, prefix=""):
    #     if isinstance(params, dict):
    #         for key in params:
    #             if key == "model":
    #                 new_prefix = prefix
    #             elif len(prefix) > 0:
    #                 new_prefix = prefix + "." + key
    #             else:
    #                 new_prefix = key
    #             save_to_disk(params[key], new_prefix)
    #     if isinstance(params, jax.numpy.DeviceArray):
    #         print(f"Save the tensor {prefix} to {file_path}")
    #         with open(os.path.join(file_path, prefix), "wb") as g:
    #             jnp.save(g, params)
    #         return
    #
    # save_to_disk(model.params)
    # exit(1)

    # Preprocessing the datasets.
    # First we tokenize all the texts.
    if training_args.do_train:
        column_names = dataset["train"].column_names
    else:
        column_names = dataset["validation"].column_names
    text_column_name = "text" if "text" in column_names else column_names[0]

    # since this will be pickled to avoid _LazyModule error in Hasher force logger loading before tokenize_function
    tok_logger = transformers.utils.logging.get_logger("transformers.tokenization_utils_base")

    def tokenize_function(examples):
        with CaptureLogger(tok_logger) as cl:
            output = tokenizer(examples[text_column_name])
        # clm input could be much much longer than block_size
        if "Token indices sequence length is longer than the" in cl.out:
            tok_logger.warning(
                "^^^^^^^^^^^^^^^^ Please ignore the warning above - this long input will be chunked into smaller bits"
                " before being passed to the model."
            )
        return output

    logger.info("***** Tokenize dataset *****")
    tokenized_datasets = dataset.map(
        tokenize_function,
        batched=True,
        num_proc=data_args.preprocessing_num_workers,
        remove_columns=column_names,
        load_from_cache_file=not data_args.overwrite_cache,
    )

    if data_args.block_size is None:
        block_size = tokenizer.model_max_length
        if block_size > config.max_position_embeddings:
            logger.warning(
                f"The tokenizer picked seems to have a very large `model_max_length` ({tokenizer.model_max_length}). "
                "Picking 1024 instead. You can change that default value by passing --block_size xxx."
            )
            block_size = 1024
    else:
        if data_args.block_size > tokenizer.model_max_length:
            logger.warning(
                f"The block_size passed ({data_args.block_size}) is larger than the maximum length for the model"
                f"({tokenizer.model_max_length}). Using block_size={tokenizer.model_max_length}."
            )
        block_size = min(data_args.block_size, tokenizer.model_max_length)

    # Main data processing function that will concatenate all texts from our dataset and generate chunks of block_size.
    def group_texts(examples):
        # Concatenate all texts.
        concatenated_examples = {k: list(chain(*examples[k])) for k in examples.keys()}
        total_length = len(concatenated_examples[list(examples.keys())[0]])
        # We drop the small remainder, we could add padding if the model supported it instead of this drop, you can
        # customize this part to your needs.
        if total_length >= block_size:
            total_length = (total_length // block_size) * block_size
        # Split by chunks of max_len.
        result = {
            k: [t[i : i + block_size] for i in range(0, total_length, block_size)]
            for k, t in concatenated_examples.items()
        }
        result["labels"] = result["input_ids"].copy()
        return result

    # Note that with `batched=True`, this map processes 1,000 texts together, so group_texts throws away a remainder
    # for each of those groups of 1,000 texts. You can adjust that batch_size here but a higher value might be slower
    # to preprocess.
    #
    # To speed up this part, we use multiprocessing. See the documentation of the map method for more information:
    # https://huggingface.co/docs/datasets/package_reference/main_classes.html#datasets.Dataset.map

    logger.info("***** Build dataset *****")
    lm_datasets = tokenized_datasets.map(
        group_texts,
        batched=True,
        num_proc=data_args.preprocessing_num_workers,
        load_from_cache_file=not data_args.overwrite_cache,
    )

    if training_args.do_train:
        if "train" not in tokenized_datasets:
            raise ValueError("--do_train requires a train dataset")
        train_dataset = lm_datasets["train"]
        if data_args.max_train_samples is not None:
            max_train_samples = min(len(train_dataset), data_args.max_train_samples)
            train_dataset = train_dataset.select(range(max_train_samples))
        new_datasets = []
        for i in range(50):
            new_datasets.append(copy.deepcopy(train_dataset))
        train_dataset = datasets.concatenate_datasets(new_datasets)

    if "validation" not in tokenized_datasets:
        raise ValueError("--do_eval requires a validation dataset")
    eval_dataset = lm_datasets["validation"]
    if data_args.max_eval_samples is not None:
        max_eval_samples = min(len(eval_dataset), data_args.max_eval_samples)
        eval_dataset = eval_dataset.select(range(max_eval_samples))

    # Adjust batch size and num_micro_batches for small datasets
    num_devices = alpa.get_global_num_devices()
    train_min_batch_size = (num_devices // training_args.operator_parallel //
                            training_args.pipeline_parallel * training_args.num_micro_batches)
    eval_num_micro_batches = training_args.num_micro_batches
    eval_min_batch_size = (num_devices // training_args.operator_parallel //
                           training_args.pipeline_parallel * eval_num_micro_batches)
    while len(eval_dataset) < eval_min_batch_size:
        eval_num_micro_batches //= 2
        eval_min_batch_size = (num_devices // training_args.operator_parallel //
                               training_args.pipeline_parallel * eval_num_micro_batches)

    # Enable tensorboard only on the master node
    has_tensorboard = is_tensorboard_available()
    if has_tensorboard:
        try:
            from flax.metrics.tensorboard import SummaryWriter

            summary_writer = SummaryWriter(log_dir=Path(training_args.output_dir))
        except ImportError as ie:
            has_tensorboard = False
            logger.warning(
                f"Unable to display metrics through TensorBoard because some package are not installed: {ie}"
            )
    else:
        logger.warning(
            "Unable to display metrics through TensorBoard because the package is not installed: "
            "Please run pip install tensorboard to enable."
        )

    # Initialize our training
    rng = jax.random.PRNGKey(training_args.seed)
    rng, dropout_rng = jax.random.split(rng)

    # Store some constant
    num_epochs = int(training_args.num_train_epochs)
    # Infer data parallel
    op = training_args.operator_parallel
    pp = training_args.pipeline_parallel
    dp = num_devices // op // pp
    assert dp >= 1, "You settings of `operator_parallel` or `pipeline_parallel` is problematic. " \
                    "Please make sure op * pp is divisible by num_devices"
    # Copy the parallel config into configs
    setattr(config, "op", op)
    setattr(config, "pp", pp)
    setattr(config, "dp", dp)

    train_batch_size = int(training_args.per_device_train_batch_size) * dp
    eval_batch_size = int(training_args.per_device_eval_batch_size) * dp
    steps_per_epoch = len(train_dataset) // train_batch_size
    total_train_steps = steps_per_epoch * num_epochs

    # Create learning rate schedule
    linear_decay_lr_schedule_fn = create_learning_rate_fn(
        len(train_dataset),
        train_batch_size,
        training_args.num_train_epochs,
        training_args.warmup_steps,
        training_args.learning_rate,
    )

    # We use Optax's "masking" functionality to not apply weight decay
    # to bias and LayerNorm scale parameters. decay_mask_fn returns a
    # mask boolean with the same structure as the parameters.
    # The mask is True for parameters that should be decayed.
    # Note that this mask is specifically adapted for FlaxGPT2.
    # For other models, one should correct the layer norm parameter naming
    # accordingly.
    def decay_mask_fn(params):
        flat_params = traverse_util.flatten_dict(params)
        flat_mask = {
            path: (path[-1] != "bias" and path[-2:] not in [("ln_1", "scale"), ("ln_2", "scale"), ("ln_f", "scale")])
            for path in flat_params
        }
        return traverse_util.unflatten_dict(flat_mask)

    # create adam optimizer
    if training_args.adafactor:
        # We use the default parameters here to initialize adafactor,
        # For more details about the parameters please check https://github.com/deepmind/optax/blob/ed02befef9bf81cbbf236be3d2b0e032e9ed4a40/optax/_src/alias.py#L74
        optimizer = optax.adafactor(
            learning_rate=linear_decay_lr_schedule_fn,
        )
    else:
        optimizer = optax.chain(
            optax.clip_by_global_norm(1.0),
            optax.adamw(
                learning_rate=linear_decay_lr_schedule_fn,
                b1=training_args.adam_beta1,
                b2=training_args.adam_beta2,
                eps=training_args.adam_epsilon,
                weight_decay=training_args.weight_decay,
                mask=decay_mask_fn)
        )

    # Setup train state
    if model_args.dtype == "float16":
        use_master_copy = True
        dynamic_scale = DynamicScale()
        # Fix a bug in huggingface's implementation (https://github.com/huggingface/transformers/pull/18462)
        alpa.global_config.flax_always_use_fp16_embedding = True
    else:
        use_master_copy = dynamic_scale = None

    if training_args.use_dummy_value:
        alpa.global_config.use_dummy_value_for_benchmarking = True

    def loss_fn(logits, labels):
        shift_logits = logits[..., :-1, :]
        shift_labels = labels[..., 1:]
        loss = optax.softmax_cross_entropy(
            shift_logits,
            jax.nn.one_hot(shift_labels, logits.shape[-1]))
        return loss.mean()

    # Define gradient update step fn
    def train_step(state, batch):

        def compute_loss(params):
            labels = batch.pop("labels")
            logits = state.apply_fn(**batch, params=params, deterministic=True)[0]
            loss = loss_fn(logits, labels)
            return loss

        dynamic_scale = state.dynamic_scale
        if dynamic_scale:
            grad_fn = dynamic_scale.value_and_grad(compute_loss)
            dynamic_scale, is_fin, loss, grads = grad_fn(state.params)
        else:
            grad_fn = alpa.value_and_grad(compute_loss)
            loss, grads = grad_fn(state.params)

        new_state = state.apply_gradients(grads=grads)

        if dynamic_scale:
            new_state = new_state.replace(
                opt_state=jax.tree_map(
                    functools.partial(jnp.where, is_fin),
                    new_state.opt_state, state.opt_state),
                params=jax.tree_map(
                    functools.partial(jnp.where, is_fin),
                    new_state.params, state.params),
                master_copy=jax.tree_map(
                    functools.partial(jnp.where, is_fin),
                    new_state.master_copy, state.master_copy),
                dynamic_scale=dynamic_scale)

        metrics = {"loss": loss, "learning_rate": linear_decay_lr_schedule_fn(state.step)}

        return new_state, metrics

    # Define eval fn
    def eval_step(params, batch):
        labels = batch.pop("labels")
        logits = model(**batch, params=params, deterministic=True)[0]
        loss = loss_fn(logits, labels)
        # summarize metrics
        metrics = {"loss": loss}
        return metrics

    use_create_state_parallel = True

    if not use_create_state_parallel and training_args.alpa_init:
        # In this case, params are not initialized yet, and we use shaped array to trigger alpa compilation
        rngkey = jax.core.ShapedArray((2,), jnp.uint32)
        input_ids = jax.core.ShapedArray((1, 128), jnp.int32)
        attention_mask = jax.core.ShapedArray((1, 128), jnp.int32)
        position_ids = jax.core.ShapedArray((1, 128), jnp.int32)
        params_aval = unfreeze(jax.eval_shape(model.module.init, rngkey, input_ids, attention_mask, position_ids)["params"])
        state_aval = TrainState.create_aval(apply_fn=model.__call__, params=params_aval, tx=optimizer,
                                            dynamic_scale=dynamic_scale, use_master_copy=use_master_copy)
    elif use_create_state_parallel:
        def create_state():
            model = FlaxAutoModelForCausalLM.from_config(
                config,
                seed=training_args.seed,
                dtype=getattr(jnp, model_args.dtype),
                _do_init=do_init
            )
            optimizer = optax.chain(
                optax.clip_by_global_norm(1.0),
                optax.adamw(
                    learning_rate=linear_decay_lr_schedule_fn,
                    b1=training_args.adam_beta1,
                    b2=training_args.adam_beta2,
                    eps=training_args.adam_epsilon,
                    weight_decay=training_args.weight_decay,
                    mask=decay_mask_fn)
            )
            rngkey = jnp.ones((2,), jnp.uint32)
            input_ids = jnp.ones((1, 128), jnp.int32)
            attention_mask = jnp.ones((1, 128), jnp.int32)
            position_ids = jnp.ones((1, 128), jnp.int32)
            # params_aval = unfreeze(
            #     jax.eval_shape(model.module.init, rngkey, input_ids, attention_mask, position_ids)["params"])
            params = unfreeze(model.module.init(rngkey, input_ids, attention_mask, position_ids)["params"])
            state_aval = TrainState.create(apply_fn=model.__call__, params=params, tx=optimizer,
                                                dynamic_scale=dynamic_scale, use_master_copy=use_master_copy)
            return state_aval
    else:
        # In this case, params have been initialized by HF in the CPU memory of the driver node.
        state = TrainState.create(apply_fn=model.__call__, params=model.params, tx=optimizer,
                                  dynamic_scale=dynamic_scale, use_master_copy=use_master_copy)

    # Create parallel version of the train and eval step
    if training_args.use_manual_layer:
        assert config.num_hidden_layers % pp == 0, f"There are {config.num_hidden_layers} layers but {pp} stages."
        n_layers_per_stage = config.num_hidden_layers // pp
        forward_stage_layer_ids = [list(range(i * n_layers_per_stage, (i + 1) * n_layers_per_stage)) for i in range(pp)]
        print(f"n_layers_per_stage {n_layers_per_stage}, forward_stage_layer_ids {forward_stage_layer_ids}")
        method = alpa.get_3d_parallel_method(
                num_micro_batches=training_args.num_micro_batches,
                data_parallel=-1,
                operator_parallel=training_args.operator_parallel,
                pipeline_parallel=training_args.pipeline_parallel,
                use_manual_layer_option=True,
                forward_stage_layer_ids=forward_stage_layer_ids)
    else:
        method = alpa.get_3d_parallel_method(
                num_micro_batches=training_args.num_micro_batches,
                data_parallel=-1,
                operator_parallel=training_args.operator_parallel,
                pipeline_parallel=training_args.pipeline_parallel)
    p_train_step = alpa.parallelize(train_step,
                                    method=method,
                                    donate_argnums=(0,))
    p_eval_step = alpa.parallelize(eval_step,
                                   method=alpa.FollowParallel(
                                       p_train_step, num_micro_batches=eval_num_micro_batches))

    if training_args.alpa_init:
        print(f" - Compile executables. ", end="", flush=True)
        tic = time.time()
        # trigger compile
        seq_len = data_args.block_size
        train_input_shape = (train_batch_size, seq_len)
        batch_aval = {"input_ids":
                    jax.core.ShapedArray(
                        train_input_shape, jnp.int32),
                 "position_ids":
                    jax.core.ShapedArray(
                        train_input_shape, jnp.int32),
                 "attention_mask":
                   jax.core.ShapedArray(
                        train_input_shape, jnp.int32),
                 "labels":
                     jax.core.ShapedArray(
                         train_input_shape, jnp.int32),
                }

        batch_aval = {
            "input_ids": jnp.ones(train_input_shape, jnp.int32),
            "position_ids": jnp.ones(train_input_shape, jnp.int32),
            "attention_mask": jnp.ones(train_input_shape, jnp.int32),
            "labels": jnp.ones(train_input_shape, jnp.int32),
        }

        if use_create_state_parallel:
            p_create_state = alpa.parallelize(create_state, method=CreateStateParallel(p_train_step, batch_aval))
            state_aval = p_create_state()

        train_executable = p_train_step.get_executable(state_aval, batch_aval)
        eval_executable = p_eval_step.get_executable(state_aval.params, batch_aval)
        train_executable.sync()
        model._is_initialized = True
        print(f" Compilation takes {time.time() - tic:.2f} seconds.")

        if not training_args.use_dummy_value:
            print(" - Load parameters. ", end="", flush=True)
            tic = time.time()
            assert config.weight_path and os.path.exists(config.weight_path), f"Cannot find weight at {config.weight_path}"
            params = load_params_dis_array(config.weight_path, train_executable, state_aval.params, config, dummy=False)
            train_executable.sync()
            print(f" Load parameters takes {time.time() - tic:.2f} seconds.")
            # from alpa.serialization import restore_checkpoint
            # params = restore_checkpoint(path, )
            # Work around the model._initialized in HF
            model._is_initialized = True
            model.params = params
            tic = time.time()
<<<<<<< HEAD
            state = TrainState.create_distributed(apply_fn=model.__call__, params=model.params, tx=optimizer,
                                                  dynamic_scale=dynamic_scale, use_master_copy=use_master_copy)
=======


            state = TrainState.create(apply_fn=model.__call__, params=model.params, tx=optimizer,
                                      dynamic_scale=dynamic_scale, use_master_copy=use_master_copy)
>>>>>>> ce155d49
            print(f" Create train states takes {time.time() - tic:.2f} seconds.")

    dump_debug_info_train_step = dump_debug_info_eval_step = True

    logger.info("***** Running training *****")
    logger.info(f"  Num examples = {len(train_dataset)}")
    logger.info(f"  Num Epochs = {num_epochs}")
    logger.info(f"  Batch size per device (w. accumulation) = {training_args.per_device_train_batch_size}")
    logger.info(f"  Global train batch size (w. parallel & distributed) = {train_batch_size}")
    logger.info(f"  Total optimization steps = {total_train_steps}")

    train_time = 0
    train_metrics = []
    epochs = tqdm(range(num_epochs), desc="Epoch ... ", position=0)

    step_ct = 0
    last_time = time.time()

    epochs.write("Initial compilation. This might take some minutes...")

    for epoch in epochs:
        # ======================== Training ================================
        train_start = time.time()

        # Create sampling rng
        rng, input_rng = jax.random.split(rng)

        # Generate an epoch by shuffling sampling indices from the train dataset
        train_loader = data_loader(input_rng, train_dataset, train_batch_size,
                                   train_min_batch_size, shuffle=True)

        if training_args.use_dummy_value:
            steps_per_epoch = 50
        else:
            steps_per_epoch = len(train_dataset) // train_batch_size
        # train
        for step in tqdm(range(steps_per_epoch), desc="Training...", position=1, leave=False):
            if not training_args.use_dummy_value:
                batch = next(train_loader)
                batch["position_ids"] = (batch["attention_mask"].cumsum(axis=1) *
                                         batch["attention_mask"]) - 1
            else:
                batch = batch_aval
                # batch = next(train_loader)
                # batch["position_ids"] = (batch["attention_mask"].cumsum(axis=1) *
                #                          batch["attention_mask"]) - 1
                # for b in batch:
                #     batch[b] = batch[b].astype(jnp.int32)
            if training_args.use_dummy_value:
                state_aval, train_metric = p_train_step(state_aval, batch)
            else:
                state, train_metric = p_train_step(state, batch)
            train_metrics.append(train_metric)

            cur_step = epoch * (len(train_dataset) // train_batch_size) + step

            if dump_debug_info_train_step:
                dump_debug_info_train_step = False
                executable = p_train_step.get_last_executable()
                executable.sync()
                executable.dump_debug_info("/tmp/alpa_debug_info")
                epochs.write(f"Initial compilation completed. "
                             f"Time elapsed: {time.time() - train_start:.2f} s")

            step_ct += 1
            if cur_step % training_args.logging_steps == 0 and cur_step > 0:
                executable.sync()
                latency = (time.time() - last_time) / step_ct
                throughput_tokens = np.prod(batch["input_ids"].shape) / latency
                throughput_tflops = alpa.util.compute_gpt_tflops(
                    batch_size=batch["input_ids"].shape[0],
                    seq_len=batch["input_ids"].shape[1],
                    num_layers=config.num_hidden_layers,
                    hidden_size=config.hidden_size,
                    vocab_size=config.vocab_size,
                    num_gpus=alpa.get_global_num_devices(),
                    latency=latency)
                step_ct = 0

                # Save metrics
                train_time += time.time() - train_start
                if has_tensorboard:
                    write_train_metric(summary_writer, train_metrics, train_time, cur_step)

                train_metric = jax.tree_map(np.mean, train_metric)

                epochs.write(
                    f"Step... {cur_step} | "
                    f"Loss: {train_metric['loss'].mean():.4f}, "
                    f"Learning Rate: {train_metric['learning_rate'].mean():.8f}, "
                    f"Throughput: {throughput_tokens:.2f} token/s, "
                    f"{throughput_tflops:.2f} TFLOP/s, "
                    f"{throughput_tflops * 4 / 3:.2f} TFLOP/s."
                )

                train_metrics = []
                last_time = time.time()

            if cur_step % training_args.eval_steps == 0 and cur_step > 0:
                # ======================== Evaluating ==============================
                eval_metrics = []
                eval_loader = data_loader(input_rng, eval_dataset, eval_batch_size,
                                          eval_min_batch_size)
                eval_steps = max(len(eval_dataset) // eval_batch_size, 1)
                for _ in tqdm(range(eval_steps), desc="Evaluating...", position=2, leave=False):
                    # Model forward
                    batch = next(eval_loader)
                    batch["position_ids"] = (batch["attention_mask"].cumsum(axis=1) *
                                             batch["attention_mask"]) - 1
                    metrics = p_eval_step(state.params, batch)
                    eval_metrics.append(metrics)

                    if dump_debug_info_eval_step:
                        dump_debug_info_eval_step = False
                        executable = p_eval_step.get_last_executable()
                        executable.dump_debug_info("alpa_debug_info")

                # normalize eval metrics
                eval_metrics = alpa.util.get_metrics(eval_metrics)
                eval_metrics = jax.tree_map(jnp.mean, eval_metrics)

                try:
                    eval_metrics["perplexity"] = math.exp(eval_metrics["loss"])
                except OverflowError:
                    eval_metrics["perplexity"] = float("inf")

                # Print metrics and update progress bar
                desc = (
                    f"Step... ({cur_step} | Eval Loss: {eval_metrics['loss']} | Eval Perplexity:"
                    f" {eval_metrics['perplexity']})"
                )
                epochs.write(desc)

                # Save metrics
                if has_tensorboard:
                    write_eval_metric(summary_writer, eval_metrics, cur_step)

            if cur_step % training_args.save_steps == 0 and cur_step > 0:
                # save checkpoint after each epoch and push checkpoint to the hub
                epochs.write("\nSave checkpoint...")
                alpa.prefetch(state.params)
                params = alpa.util.map_to_nparray(state.params)
                model.save_pretrained(training_args.output_dir, params=params)
                tokenizer.save_pretrained(training_args.output_dir)
                if training_args.push_to_hub:
                    repo.push_to_hub(commit_message=f"Saving weights and logs of step {cur_step}", blocking=False)

    # Eval after training
    if training_args.do_eval:
        eval_metrics = []
        eval_loader = data_loader(input_rng, eval_dataset, eval_batch_size,
                                  eval_min_batch_size)
        eval_steps = max(len(eval_dataset) // eval_batch_size, 1)
        for _ in tqdm(range(eval_steps), desc="Evaluating...", position=2, leave=False):
            # Model forward
            batch = next(eval_loader)
            batch["position_ids"] = (batch["attention_mask"].cumsum(axis=1) *
                                     batch["attention_mask"]) - 1
            metrics = p_eval_step(state.params, batch)
            eval_metrics.append(metrics)

        # normalize eval metrics
        eval_metrics = alpa.util.get_metrics(eval_metrics)
        eval_metrics = jax.tree_map(lambda x: jnp.mean(x).item(), eval_metrics)

        try:
            eval_metrics["perplexity"] = math.exp(eval_metrics["loss"])
        except OverflowError:
            eval_metrics["perplexity"] = float("inf")

        eval_metrics = {f"eval_{metric_name}": value for metric_name, value in eval_metrics.items()}
        path = os.path.join(training_args.output_dir, "eval_results.json")
        with open(path, "w") as f:
            json.dump(eval_metrics, f, indent=4, sort_keys=True)

    # Save the final model
    if not training_args.use_dummy_value:
        epochs.write("\nSave the final model...")
        alpa.prefetch(state.params)
        params = alpa.util.map_to_nparray(state.params)
        model.save_pretrained(training_args.output_dir, params=params)
        tokenizer.save_pretrained(training_args.output_dir)


if __name__ == "__main__":
    main()<|MERGE_RESOLUTION|>--- conflicted
+++ resolved
@@ -989,15 +989,10 @@
             model._is_initialized = True
             model.params = params
             tic = time.time()
-<<<<<<< HEAD
-            state = TrainState.create_distributed(apply_fn=model.__call__, params=model.params, tx=optimizer,
-                                                  dynamic_scale=dynamic_scale, use_master_copy=use_master_copy)
-=======
-
-
+            # state = TrainState.create_distributed(apply_fn=model.__call__, params=model.params, tx=optimizer,
+            #                                       dynamic_scale=dynamic_scale, use_master_copy=use_master_copy)
             state = TrainState.create(apply_fn=model.__call__, params=model.params, tx=optimizer,
                                       dynamic_scale=dynamic_scale, use_master_copy=use_master_copy)
->>>>>>> ce155d49
             print(f" Create train states takes {time.time() - tic:.2f} seconds.")
 
     dump_debug_info_train_step = dump_debug_info_eval_step = True
