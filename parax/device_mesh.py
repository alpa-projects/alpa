--- conflicted
+++ resolved
@@ -5,13 +5,8 @@
 
 import numpy as np
 import ray
-<<<<<<< HEAD
 from jax import core, xla
 from jax._src.util import (partial, unzip3)
-=======
-import jax
-from jax import core, numpy as jnp, pmap, tree_util, xla
->>>>>>> b3d9d27b
 from jax.abstract_arrays import array_types
 from jax.interpreters import pxla
 from jax.interpreters.pxla import (ShardingSpec, Chunked, NoSharding, Replicated,
@@ -19,12 +14,8 @@
 from jax.lib import xla_client, xla_bridge
 from operator import attrgetter
 
-<<<<<<< HEAD
+from parax.global_env import global_config
 from parax.util import get_dim_last_value, to_int_tuple
-=======
-from parax.global_env import global_config
-from parax.util import get_dim_last_value, to_int_tuple, run_cmd
->>>>>>> b3d9d27b
 from parax.xla_pass_context import XlaPassContext
 
 
@@ -322,7 +313,7 @@
             cls = ray.remote(num_gpus=self.num_devices_per_host,
                              resources={node_resource: 1e-3})(MeshHostWorker)
             worker = cls.options(override_environment_variables=env_vars).remote(
-                                 self.server_address, self.num_hosts, i)
+                self.server_address, self.num_hosts, i)
             self.workers.append(worker)
         self.sync_workers()
 
@@ -335,17 +326,12 @@
         return LogicalDeviceMesh(self, id_mesh, mesh_alpha, mesh_beta)
 
     def get_default_logical_mesh(self):
-<<<<<<< HEAD
-        return self.get_logical_mesh((self.num_hosts, self.num_devices_per_host),
-                                     [1, 1], [1, 0.01])
-=======
         if self.num_hosts == 1:
             return self.get_logical_mesh((self.num_hosts, self.num_devices_per_host),
-                [1, 1], [1, 1])
+                                         [1, 1], [1, 1])
         else:
             return self.get_logical_mesh((self.num_hosts, self.num_devices_per_host),
-                [1, 1], [1, 0.01])
->>>>>>> b3d9d27b
+                                         [1, 1], [1, 0.01])
 
     def compile_remote_executable(self,
                                   hlo_proto: bytes,
@@ -405,11 +391,7 @@
         outs_handler = partial(self._gather_outs, out_avals, output_sharding_specs, output_indices)
 
         ret = partial(self._execute_with_handler, remote_executable, args_handler,
-<<<<<<< HEAD
-                      outs_handler, len(out_avals))
-=======
-            outs_handler, len(out_avals), donated_invars)
->>>>>>> b3d9d27b
+                      outs_handler, len(out_avals), donated_invars)
         ret.shard_args_only = partial(self.preshard_args, args_handler, avals,
                                       input_sharding_specs, input_indices)
         return ret
@@ -527,7 +509,7 @@
     def put_dummy_buffer(self, uuid: int, device_id: int, shape, dtype):
         self.local_buffers[uuid] = \
             self.backend.buffer_from_pyval(np.ones(shape, dtype),
-                self.local_devices[device_id])
+                                           self.local_devices[device_id])
 
     def get_buffers(self, uuids: Union[List[int], int]):
         if isinstance(uuids, Iterable):
@@ -677,13 +659,18 @@
         # Launch workers
         self.workers = []
         for i in range(self.num_hosts):
+            # Set XLA environment variables
+            env_vars = {
+                "XLA_FLAGS": "--xla_gpu_autotune_level=0",
+            }
+
+            # Launch a ray actor
             node_resource = "node:" + self.host_info[i]["NodeManagerAddress"]
             cls = ray.remote(num_gpus=self.num_devices_per_host,
                              resources={node_resource: 1e-3})(MeshHostWorker)
-            self.workers.append(cls.options(
-                override_environment_variables={
-                    "XLA_FLAGS": "--xla_gpu_autotune_level=0"
-                }).remote(self.server_address, self.num_hosts, i))
+            worker = cls.options(override_environment_variables=env_vars).remote(
+                self.server_address, self.num_hosts, i)
+            self.workers.append(worker)
         self.sync_workers()
 
     def get_logical_mesh(self, mesh_shape, mesh_alpha=None, mesh_beta=None):
@@ -694,8 +681,12 @@
         return LogicalDeviceMesh(self, id_mesh, mesh_alpha, mesh_beta)
 
     def get_default_logical_mesh(self):
-        return self.get_logical_mesh((self.num_hosts, self.num_devices_per_host),
-                                     [1, 1], [1, 0.01])
+        if self.num_hosts == 1:
+            return self.get_logical_mesh((self.num_hosts, self.num_devices_per_host),
+                                         [1, 1], [1, 1])
+        else:
+            return self.get_logical_mesh((self.num_hosts, self.num_devices_per_host),
+                                         [1, 1], [1, 0.01])
 
     def get_callable_with_arg_handler(self, compiled_executable, avals, out_avals,
                                       input_sharding_specs, output_sharding_specs,
@@ -713,17 +704,23 @@
             outs_handler = partial(self._gather_outs, out_avals, output_sharding_specs,
                                    output_indices)
         ret = partial(self._execute_with_handler, compiled_executable, args_handler,
-                      outs_handler, len(out_avals))
+                      outs_handler, len(out_avals), donated_invars)
         ret.shard_args_only = partial(self.preshard_args, args_handler, avals,
                                       input_sharding_specs, input_indices)
         return ret
 
     def _execute_with_handler(self, executable, args_handler, outs_handler,
-                              num_outs, *args):
+                              num_outs, donated_invars, *args):
         input_bufs = args_handler(args)
         if not self.is_distributed:
             output_bufs = executable.execute_sharded_on_local_devices(input_bufs)
         else:
+            # Donate input buffers
+            for bufs, is_donated in zip(input_bufs, donated_invars):
+                if is_donated:
+                    for buf in bufs:
+                        buf.donate()
+
             # Shape: (num_hosts, num_args, num_devices_per_host)
             input_bufs = np.array(input_bufs) \
                 .reshape(len(args), self.num_hosts, self.num_devices_per_host) \
@@ -817,7 +814,7 @@
         return ray.get(obj_refs)
 
     def delete_remote_buffers(self, buf_refs: List[RemoteBufferRef]):
-        if self.workers is None:
+        if self.workers is None or not ray.is_initialized():
             return
 
         for buf_ref in buf_refs:
@@ -831,7 +828,7 @@
         ray.get(tasks)
 
     def delete_remote_executable(self, exe_ref: RemoteExecutableRef):
-        if self.workers is None:
+        if self.workers is None or not ray.is_initialized():
             return
 
         for i in range(self.num_hosts):
