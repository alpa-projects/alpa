--- conflicted
+++ resolved
@@ -578,12 +578,8 @@
                     cache_filename, single_timeout):
     """Profile a list of HLO operators on a worker."""
     results = []
-<<<<<<< HEAD
     save_every = 15
-=======
-    save_every = 20
     barrier_every = 5
->>>>>>> 62d2abee
 
     if os.path.exists(cache_filename):
         rank_0_print(host_id,
@@ -786,11 +782,7 @@
                     batch_result = physical_mesh.profile_hlo_ops(
                         op_infos[s:s + batch_size],
                         cache_filename,
-<<<<<<< HEAD
                         single_timeout=bound(fail_ct * 100, 100, 400),
-=======
-                        single_timeout=bound(fail_ct * 100, 100, 300),
->>>>>>> 62d2abee
                         batch_timeout=batch_size * 100)
                 except ray.exceptions.RayError:
                     batch_result = None
