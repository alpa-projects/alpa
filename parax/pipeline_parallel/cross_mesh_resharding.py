"""Cross mesh resharding for pipeline parallelism."""
from collections.abc import Iterable
from dataclasses import dataclass
import logging
from typing import List

import numpy as np
import ray
import ray.util.collective as col
import jax.linear_util as lu
from jax.interpreters import pxla
from jax.interpreters.pxla import Replicated

from parax.device_mesh import DistributedArray, RemoteBufferRef
from parax.pipeline_parallel.stage import XlaShardedPipelineStage
from parax.global_env import global_config

logger = logging.getLogger(__name__)
logger.setLevel(logging.INFO)

resharding_task_counter = 0


def next_resharding_task_uuid():
    global resharding_task_counter
    resharding_task_counter = (resharding_task_counter + 1) % (1 << 60)
    return resharding_task_counter


class VirtualDistributedArray:
    """
    Distributed Array without allocating remote buffers.

    VDA wrapper differs from DistributedArray (DA) in that:
    (1) it does not allocate a remote buffer at construction;
    (2) its device_mesh attribute is a virtual mesh (not physical).

    Args:
        device_mesh (VirtualMesh): the virtual mesh this VDA locates on.
        aval (aval): shape information about the array.
        sharding_spec (ShardingSpec): sharding spec of this array.
    """

    def __init__(self, *, device_mesh, aval, sharding_spec):
        self.device_mesh = device_mesh
        self.aval = aval
        self.sharding_spec = sharding_spec

        self._indices = None
        self._one_replica_buffer_indices = None
        self._tile_assignments = None
        self._tiles = None

        self._sharding_spec_proto = self.sharding_spec.sharding_proto()

    @property
    def tensor_shape(self):
        """Return the shape of the original tensor."""
        return self.aval.shape

    @property
    def tensor_rank(self):
        """Return the rank of the original tensor."""
        return len(self.tensor_shape)

    @property
    def indices(self):
        """Return the indices of the sharded tensor."""
        if not self._indices:
            self._indices = pxla.spec_to_indices(self.tensor_shape,
                                                 self.sharding_spec)
        return self._indices

    @property
    def tile_assignments(self):
        """Return the device assignment of each tile."""
        if self._tile_assignments is None:
            if self.replicated:
                mesh_flat = np.arange(self.device_mesh.total_devices)
                self._tile_assignments = np.reshape(
                    mesh_flat,
                    self.tile_shape + [self.device_mesh.total_devices])
            else:
                # Generate tile assignments using proto
                proto = self._sharding_spec_proto
                shape = proto.tile_assignment_dimensions
                devices_flat = proto.tile_assignment_devices
                self._tile_assignments = np.reshape(devices_flat, shape)
        return self._tile_assignments

    @property
    def replicated_maxes(self):
        """Return the list of mesh axes for replication."""
        replicated_maxes = []
        for maxis, assignment in enumerate(self.sharding_spec.mesh_mapping):
            if isinstance(assignment, Replicated):
                replicated_maxes.append(maxis)
        return replicated_maxes

    @property
    def tiled(self):
        """Whether this distributed array is fully tiled."""
        if not self.replicated_maxes:
            return True
        return False

    @property
    def replicated(self):
        """Whether this distributed array is fully replicated."""
        if len(self.replicated_maxes) == len(self.sharding_spec.mesh_mapping):
            return True
        return False

    @property
    def partial_tiled(self):
        """Whether this distributed array is mixed sharded and replicated."""
        if self.replicated_maxes and len(self.replicated_maxes) \
                < len(self.sharding_spec.mesh_mapping):
            return True
        return False

    @property
    def tile_shape(self):
        """
        Return the shape of the tiles.

        Each dim of the tile_shape is an integer representing how many tiles are along this dim.
        """
        if self.tiled:
            return self.tile_assignments.shape
        elif self.partial_tiled:
            return self.tile_assignments.shape[:-1]
        else:
            # when fully replicated, the tile shape should be [1, ..., 1, num_devices],
            # with rank = rank(array) + 1
            return [1] * len(self.sharding_spec.sharding)

    @property
    def num_tiles(self):
        """Return the number of tiles of the VDA."""
        return np.prod(self.tile_shape)

    @property
    def tiles(self):
        """Return all the shards of the VDA following their orders."""
        if self._tiles is None:
            # Below are for tiled or partial_tiled.
            num_tiles = np.prod(self.tile_shape)
            # unique tiles (not counting those replicated)
            self._tiles = np.empty(self.tile_shape, dtype=object)
            for tile_index_flat in range(num_tiles):
                # get its index
                tile_index = unflatten_tile_index(tile_index_flat,
                                                  self.tile_shape)
                indices = [None] * len(self.tensor_shape)
                for i, dim in enumerate(self.tensor_shape):
                    tile_size, ragged = divmod(dim, self.tile_shape[i])
                    assert not ragged
                    indices[i] = slice(tile_size * tile_index[i],
                                       tile_size * (tile_index[i] + 1))
                device_ids = self.tile_assignments[tuple(tile_index)]
                if not isinstance(device_ids, Iterable):
                    device_ids = [device_ids]
                else:
                    device_ids = list(device_ids)
                device_strs = [
                    self.device_mesh.device_strs[d] for d in device_ids
                ]
                dst_tile = Tile(index=tile_index,
                                index_flat=tile_index_flat,
                                replica_device_ids=device_ids,
                                replica_device_strs=device_strs,
                                indices=indices)
                self._tiles[tuple(tile_index)] = dst_tile
        return self._tiles

    @property
    def device_str_to_flat_index(self):
        """Maps a device_str to its index in the flattened .indices object."""
        device_str_to_flat_index_map = dict()
        for i, device_str in enumerate(self.device_mesh.device_strs):
            device_str_to_flat_index_map[device_str] = i
        return device_str_to_flat_index_map


VDA = VirtualDistributedArray


# TODO(Hao): maybe we should derive two classes: Eager and Lazy Resharding tasks.
class ReshardingTask:
    """
    A helper class that launch the NCCL communication based on a resharding task spec.

    Args:
        task_spec (ReshardingTaskSpec): the task spec of this task.
        collective_group (CollectiveGroup): the collective group information.
        src_mesh (PhysicalMesh): the source mesh to send.
        dst_mesh (PhysicalMesh): the destiantion mesh to receive.
    """

    def __init__(self, task_spec, collective_group, src_mesh, dst_mesh):
        self.task_spec = task_spec
        self.collective_group = collective_group
        self.src_mesh = src_mesh
        self.dst_mesh = dst_mesh

        # internal states
        self._sender_tasks = None
        self._receiver_tasks = None
        self._has_put_send_recv_tasks = False

    @property
    def has_initialized_send_recv_tasks(self):
        if self._sender_tasks is not None and self._receiver_tasks is not None:
            return True
        return False

    @property
    def has_put_send_recv_tasks(self):
        return self._has_put_send_recv_tasks

    @property
    def sender_tasks(self):
        if not self.has_initialized_send_recv_tasks:
            raise RuntimeError("Sender tasks have not been initialized.")
        return self._sender_tasks

    @property
    def receiver_tasks(self):
        if not self.has_initialized_send_recv_tasks:
            raise RuntimeError("Receiver tasks have not been initialized.")
        return self._receiver_tasks

    def do(self, src_array):
        """According to the task_spec, launch send/recv operations.

        Used in dynamic mode.

        Args:
            src_array (DistributedArray): the source array to be resharded.
        """
        if src_array.device_mesh != self.src_mesh:
            raise RuntimeError("The src array locates on a different mesh `{}` "
                               "than self.src_mesh `{}`.".format(
                                   src_array.device_mesh, self.src_mesh))

        bufs = [None] * len(self.task_spec.dst_indices)
        device_str_to_buf_map = dict()
        for i, (dst_tile, src_tiles, indices_in_dst_tiles) in enumerate(
                self.task_spec.dst_tile_to_src_tiles_map):
            # Loop over each dst tile for this shard
            s = self.task_spec.strategy[i]
            # strategy is len(dst_tile.device_strs) by len(src_tiles)
            for replica_index, receiver in enumerate(
                    dst_tile.replica_device_strs):
                # loop over this replica (hence a specific destination gpu device)
                senders = [
                    s[replica_index][src_tile_index]
                    for src_tile_index, src_tile in enumerate(src_tiles)
                ]
                device_str_to_buf_map[
                    receiver] = self.same_destination_group_send_recv(
                        src_array, senders, src_tiles, dst_tile,
                        indices_in_dst_tiles, receiver)
        # Assemble the buffer based on the order present in indices
        for i, device_str in enumerate(
                self.task_spec.dst.device_mesh.device_strs):
            # for each replica
            bufs[self.task_spec.dst.device_str_to_flat_index[
                device_str]] = device_str_to_buf_map[device_str]

        # Now construct the distributed array
        dst_array = DistributedArray(self.dst_mesh, src_array.aval,
                                     self.task_spec.dst_sharding_spec, bufs,
                                     self.task_spec.dst_indices)
        return dst_array

    def same_destination_group_send_recv(self, src_array, senders, src_tiles,
                                         dst_tile, indices_in_dst_tiles,
                                         receiver):
        """P2P Communication accounting for multiple senders and one receiver (a destination tile)."""
        # construct a remote buf for this tile
        receiver_host_id = self.collective_group.device_str_to_host_id_map[
            receiver]
        receiver_device_id = self.collective_group.device_str_to_device_id_map[
            receiver]
        receiver_worker = self.collective_group.device_str_to_mesh_worker_map[
            receiver]

        dtype = src_array.remote_buffers[0].dtype
        result_buf = RemoteBufferRef(self.dst_mesh,
                                     receiver_host_id,
                                     receiver_device_id,
                                     dtype=dtype)
        # Put an empty buffer first.
        if global_config.pipeline_aggressively_sync:
            ray.get(
                receiver_worker.put_non_zero_buffer.remote(
                    result_buf.uuid, result_buf.device_id, dst_tile.tile_shape,
                    result_buf.dtype))
            logger.debug("We are synchronizing for `put_empty_buffer`.")
        else:
            receiver_worker.put_non_zero_buffer.remote(result_buf.uuid,
                                                       result_buf.device_id,
                                                       dst_tile.tile_shape,
                                                       result_buf.dtype)
            logger.debug("We are NOT synchronizing for `put_empty_buffer`.")

        receiver_rank, receiver_gpu_idx = self.collective_group.device_str_to_rank_map[
            receiver]
        for i, sender in enumerate(senders):
            # send is a device_str in src_mesh
            # we need to find out its mesh_worker, and the corresponded sender remotebuf (uuid-indexed).
            sender_buf = src_array.remote_buffers[
                self.task_spec.src.device_str_to_flat_index[sender]]
            sender_worker = self.collective_group.device_str_to_mesh_worker_map[
                sender]
            # assert sender_buf.device_id == i
            sender_rank, sender_gpu_idx = self.collective_group.device_str_to_rank_map[
                sender]
            # launch NCCL send/recv
            tile = src_tiles[i]
            indices_in_dst_tile = indices_in_dst_tiles[i]
            send_done_ref = sender_worker.send_tile.remote(
                sender_buf.uuid, tile.offset, receiver_rank, receiver_gpu_idx,
                self.collective_group.group_name)
            recv_done_ref = receiver_worker.recv_tile.remote(
                result_buf.uuid, result_buf.device_id, indices_in_dst_tile,
                sender_rank, sender_gpu_idx, self.collective_group.group_name)

            if global_config.pipeline_aggressively_sync:
                ray.get([send_done_ref, recv_done_ref])
                logger.debug(
                    "We are synchronizing for `send_tile`/`recv_tile`.")
            else:
                logger.debug(
                    "We are NOT synchronizing for `send_tile`/`recv_tile`.")
        return result_buf

    def get_send_recv_tasks(self):
        """Init send/recv tasks if not yet."""
        if self.has_initialized_send_recv_tasks:
            return self.sender_tasks, self.receiver_tasks

        self._sender_tasks = {host: list() for host in self.src_mesh.workers}
        self._receiver_tasks = {host: list() for host in self.dst_mesh.workers}

        self.sender_uuid_plan = []
        self.receiver_uuid_plan = []
        for i, (dst_tile, src_tiles, indices_in_dst_tiles) in enumerate(
                self.task_spec.dst_tile_to_src_tiles_map):
            s = self.task_spec.strategy[i]
            for replica_index, receiver in enumerate(
                    dst_tile.replica_device_strs):
                # Get args for an empty buffer
                receiver_device_id = \
                    self.collective_group.device_str_to_device_id_map[receiver]
                receiver_worker = \
                    self.collective_group.device_str_to_mesh_worker_map[receiver]
                dtype = self.task_spec.src.aval.dtype
                receiver_task = [receiver_device_id, dst_tile.tile_shape, dtype]
                # Get args for send/recv
                senders = [
                    s[replica_index][src_tile_index]
                    for src_tile_index, _ in enumerate(src_tiles)
                ]
                self.receiver_uuid_plan.append(receiver)
                receiver_rank, receiver_gpu_idx = \
                    self.collective_group.device_str_to_rank_map[receiver]
                receiver_subtasks = []
                for i, sender in enumerate(senders):
                    # Sender's task
                    tile = src_tiles[i]
                    sender_worker = self.collective_group.device_str_to_mesh_worker_map[
                        sender]
                    self._sender_tasks[sender_worker].append(
                        (tile.offset, receiver_rank, receiver_gpu_idx))
                    self.sender_uuid_plan.append(sender)
                    # Receiver's task
                    sender_rank, sender_gpu_idx = \
                        self.collective_group.device_str_to_rank_map[sender]

                    indices_in_dst_tile = indices_in_dst_tiles[i]
                    receiver_subtasks.append(
                        (indices_in_dst_tile, sender_rank, sender_gpu_idx))
                receiver_task.append(receiver_subtasks)

                self._receiver_tasks[receiver_worker].append(receiver_task)

        # return read-only
        return self.sender_tasks, self.receiver_tasks

    def put_send_recv_tasks(self):
        """Put send recv tasks to remote worker."""
        if self.has_put_send_recv_tasks:
            return
        sender_tasks, receiver_tasks = self.get_send_recv_tasks()
        group_name = self.collective_group.group_name
        self.send_worker_task_ids = dict()
        task_dones = []
        for worker, task in sender_tasks.items():
            uuid = next_resharding_task_uuid()
            self.send_worker_task_ids[worker] = uuid
            task_dones.append(
                worker.put_resharding_send_task.remote(uuid, task, group_name))
        self.recv_worker_task_ids = dict()
        for worker, task in receiver_tasks.items():
            uuid = next_resharding_task_uuid()
            self.recv_worker_task_ids[worker] = uuid
            task_dones.append(
                worker.put_resharding_recv_task.remote(uuid, task, group_name))
        ray.get(task_dones)
        self._has_put_send_recv_tasks = True

    def do_prepared(self, src_array, profiling=False):
        send_buf_uuids = {host: list() for host in self.src_mesh.workers}
        recv_buf_uuids = {host: list() for host in self.dst_mesh.workers}

        bufs = [None] * len(self.task_spec.dst_indices)
        device_str_to_buf_map = dict()

        dtype = self.task_spec.src.aval.dtype
        for receiver in self.receiver_uuid_plan:
            receiver_host_id = self.collective_group.device_str_to_host_id_map[
                receiver]
            receiver_device_id = self.collective_group.device_str_to_device_id_map[
                receiver]
            receiver_worker = self.collective_group.device_str_to_mesh_worker_map[
                receiver]
            result_buf = RemoteBufferRef(self.dst_mesh,
                                         receiver_host_id,
                                         receiver_device_id,
                                         dtype=dtype)
            recv_buf_uuids[receiver_worker].append(result_buf.uuid)
            device_str_to_buf_map[receiver] = result_buf

        for sender in self.sender_uuid_plan:
            sender_worker = self.collective_group.device_str_to_mesh_worker_map[
                sender]
            send_buf = src_array.remote_buffers[
                self.task_spec.src.device_str_to_flat_index[sender]]
            send_buf_uuids[sender_worker].append(send_buf.uuid)

        results = []
        if profiling:
            for worker, uuid in self.send_worker_task_ids.items():
                results.append(
                    worker.profile_resharding_send_task.remote(
                        uuid, send_buf_uuids[worker]))
            for worker, uuid in self.recv_worker_task_ids.items():
                results.append(
                    worker.profile_resharding_recv_task.remote(
                        uuid, recv_buf_uuids[worker]))
            ray.get(results)
        else:
            for worker, uuid in self.send_worker_task_ids.items():
                results.append(
                    worker.run_resharding_send_task.remote(
                        uuid, send_buf_uuids[worker]))
            for worker, uuid in self.recv_worker_task_ids.items():
                results.append(
                    worker.run_resharding_recv_task.remote(
                        uuid, recv_buf_uuids[worker]))
            logger.debug("Precompiled tasks launched.")
            if global_config.pipeline_aggressively_sync:
                ray.get(results)
                logger.debug("Using precompiled tasks in sync mode.")
            else:
                logger.debug("Using precomipled tasks in async mode.")

        for i, device_str in enumerate(
                self.task_spec.dst.device_mesh.device_strs):
            # for each replica
            bufs[self.task_spec.dst.device_str_to_flat_index[
                device_str]] = device_str_to_buf_map[device_str]

        # Now construct the distributed array
        dst_array = DistributedArray(self.dst_mesh, src_array.aval,
                                     self.task_spec.dst_sharding_spec, bufs,
                                     self.task_spec.dst_indices)
        if profiling:
            return results
        return dst_array


@dataclass
class Tile:
    """
    Representing a full tile (shard) on the original distributed array.

    Args:
        index (List[int]): the index of this shard in the tile_assignments matrix of the VDA.
        index_flat (int): flattend index, row-majored.
        replica_device_ids (List[int]): the device ids this shard is replicated on.
        replica_device_strs (List[str]): the device strs this shard is replicated on.
        indices (List[slice]): a list of slices that expresses its indices in the original array.
    """

    index: List[int]
    index_flat: int
    replica_device_ids: List[int]
    replica_device_strs: List[str]
    indices: List[slice]

    @property
    def tile_size(self):
        """Return the size (number of elements) of the tile."""
        size = 1
        for s in self.indices:
            size = size * (s.stop - s.start)
        return size

    @property
    def tile_shape(self):
        """Return the shape of the tile."""
        return [s.stop - s.start for s in self.indices]


@dataclass
class TileSlice(Tile):
    """
    Representing a slice of a tile of the array using an offset.

    TileSlice subsets Tile, and Tile subsets VDA.

    Args:
        offset (List[slice]): a list of slice objects to represent the offset made on the shard.
    """

    offset: List[slice]

    def __init__(self, tile, offset):
        self.index = tile.index
        self.index_flat = tile.index
        self.replica_device_ids = tile.replica_device_ids
        self.replica_device_strs = tile.replica_device_strs
        self.indices = tile.indices
        self.offset = offset

    @property
    def slice_size(self):
        """Return the size (number of elements) of this tile slice."""
        size = 1
        for o in self.offset:
            size = size * (o.stop - o.start)
        return size


class CollectiveGroup:
    """
    A class for setting up real NCCL groups.

    Args:
        device_strs (List[str]): list of device strs in this group.
        src_mesh (PhysicalDeviceMesh): the source physical mesh.
        dst_mesh (PhysicalDeviceMesh): the destination physical mesh.
    """

    def __init__(self, device_strs, src_mesh, dst_mesh):
        self.device_strs = device_strs
        self.src_mesh = src_mesh
        self.dst_mesh = dst_mesh

        # generate a group name
        self.group_name = ",".join(self.device_strs)

        # construct a device str -> rank: (process_rank, gpu_index) map
        self.device_str_to_rank_map = dict()
        self.device_str_to_mesh_worker_map = dict()
        self.device_str_to_host_id_map = dict()
        self.device_str_to_device_id_map = dict()

        # arranged following the rank order
        num_host = len(self.src_mesh.host_ips) + len(self.dst_mesh.host_ips)
        self.mesh_workers = [None] * num_host
        for i, _ in enumerate(src_mesh.host_ips):
            self.mesh_workers[i] = self.src_mesh.workers[i]
            for j in range(src_mesh.num_devices_per_host):
                device_str = self.src_mesh.device_strs[
                    i * src_mesh.num_devices_per_host + j]
                self.device_str_to_rank_map[device_str] = (i, j)
                self.device_str_to_mesh_worker_map[
                    device_str] = self.src_mesh.workers[i]
                self.device_str_to_host_id_map[device_str] = i
                self.device_str_to_device_id_map[device_str] = j
        for i, _ in enumerate(dst_mesh.host_ips):
            self.mesh_workers[
                i + len(self.src_mesh.host_ips)] = self.dst_mesh.workers[i]
            for j in range(dst_mesh.num_devices_per_host):
                device_str = self.dst_mesh.device_strs[
                    i * src_mesh.num_devices_per_host + j]
                self.device_str_to_rank_map[device_str] = (
                    i + len(src_mesh.host_ips), j)
                self.device_str_to_mesh_worker_map[
                    device_str] = self.dst_mesh.workers[i]
                self.device_str_to_host_id_map[device_str] = i
                self.device_str_to_device_id_map[device_str] = j

    def instantiate(self):
        """Instantiate the collective group in Ray."""
        options = {
            "group_name": self.group_name,
            "world_size": len(self.mesh_workers),
            "ranks": [i for i, _ in enumerate(self.mesh_workers)],
            "backend": "nccl"
        }
        col.create_collective_group(self.mesh_workers, **options)

    def destroy(self):
        """Destroy the nccl collective group at exit."""
        logger.debug("Recycling the collective group: {}.".format(
            self.group_name))
        for worker in self.mesh_workers:
            # This remote call will remove ray named actors (hence it is necessary)
<<<<<<< HEAD
            ret = ray.get(
                worker.destroy_collective_group.remote(self.group_name))
=======
            ray.get(worker.destroy_collective_group.remote(self.group_name))
>>>>>>> 27e25bc9
        # Destroy the declared named actor in ray

        # TODO(Hao): move this part of recycling to ray.util.collective instead of here.
        name = "info_" + self.group_name
        try:
            store = ray.get_actor(name)
            ray.kill(store)
        except ValueError:
            pass


class ReshardingTaskSpec:
    """
    A helper class specifies how to perform cross-mesh resharding for two arrays.

    Args:
        src_array (VirtualDistributedArray): the source distributed array, in virtual.
        dst_array (VirtualDistributedArray): the destination distributed array, in virtual.
    """

    def __init__(self, src_array, dst_array):
        self.src = src_array
        self.dst = dst_array
        self._dst_tile_to_src_tiles_map = None
        self._strategy = None

    @property
    def src_sharding_spec(self):
        """Return the sharding spec of the source array."""
        return self.src.sharding_spec

    @property
    def dst_sharding_spec(self):
        """Return the sharding spec of the destination array."""
        return self.dst.sharding_spec

    @property
    def aval(self):
        """Return the abstract value of the array."""
        assert self.src.aval == self.dst.aval
        return self.src.aval

    @property
    def src_indices(self):
        """Return the sharding (flattened) indices of the source array."""
        return self.src.indices

    @property
    def dst_indices(self):
        """Return the sharding (flattened) indices of the destination array."""
        return self.dst.indices

    @property
    def dst_tile_to_src_tiles_map(self):
        """
        Map from dst_tile to all corresponding src TileSlices.

        It is a list of length len(dst.tiles), each element is a 3-element tuple
        (dst_tile, src_tile_slices, indices_in_dst_tile):
        - dst_tile: a tile from dst.tiles
        - src_tile_slices: a list of TileSlice objects from src, corresponding to this dst_tile
        - indices_in_dst_tile: a list of slicers. Each slicer is a list of slice objects, corresponding to
            a TileSlice in src_tile_slices, representing the indices of this TileSlice in dst_tile.
        """
        if not self._dst_tile_to_src_tiles_map:
            self._dst_tile_to_src_tiles_map = self.generate_src_dst_map()
        return self._dst_tile_to_src_tiles_map

    def generate_src_dst_map(self):
        """
        Analyzes the src and dst array and generate the dst_tile_to_src_tiles_map.

        It aims to tell the needed collective group and communication pattern.

        Returns:
            dst_tile_to_src_tiles_map (tuple[tile, tileslices, indices]):
                see the docstring of `dst_tile_to_src_tiles_map`.
        """
        dst_tile_to_src_tiles_map = []
        for tile in self.dst.tiles.flatten():
            # loop over each tile
            src_tile_slices, indices_in_dst_tile = self._look_up_dst_tile_from_src(
                tile)
            dst_tile_to_src_tiles_map.append(
                (tile, src_tile_slices, indices_in_dst_tile))
        return dst_tile_to_src_tiles_map

    def _look_up_dst_tile_from_src(self, tile):
        """
        Look up all related tiles from the source array for a given destination tile.

        See the docstring in dst_tile_to_src_tiles_map() for more details.
        """
        # For each dim in the dst tile, find all the related tiles, and ragged values on that dim in src_tiles.
        # To record that, for each dim, we make a tuple containing the first and last index of tiles in src array
        # that intersects with the dst tile: Shards between [start, end) are involved; Left included, right not
        # included.
        related_tile_start_end = [tuple()] * self.src.tensor_rank

        # Meanwhile, for each dim, for the first and end tile, we make a tuple recording the slicing offset:
        # - start_shard_offset: [start_shard_offset: ] on that dim is activated.
        # - end_shard_offset: [:end_sharding_offset] on that dim is activated.
        related_tile_offset = [tuple()] * self.src.tensor_rank

        for i, dim in enumerate(self.src.tensor_shape):
            tile_length, ragged = divmod(dim, self.src.tile_shape[i])
            assert not ragged
            start_tile, start_tile_offset = divmod(tile.indices[i].start,
                                                   tile_length)
            end_tile, end_tile_offset = divmod(tile.indices[i].stop,
                                               tile_length)
            # if falling on the middle a src tile, increase the index of the final tile by 1.
            if end_tile_offset:
                end_tile = end_tile + 1
            # if falling on the end of a src tile, the offset should be [0: tile_length]
            if end_tile_offset == 0:
                end_tile_offset = tile_length
            related_tile_start_end[i] = (start_tile, end_tile)
            related_tile_offset[i] = (start_tile_offset, end_tile_offset)

        # count the number of tile slices
        num_src_tileslices = 1
        for start, end in related_tile_start_end:
            num_src_tileslices = num_src_tileslices * (end - start)

        src_tileslices = []
        indices_in_dst_tile = []
        for tileslice_index in range(num_src_tileslices):
            tile_index_relative = unflatten_tile_index(
                tileslice_index,
                [end - start for start, end in related_tile_start_end])
            tile_index_absolute = [
                start + tile_index_relative[dim_index]
                for dim_index, (start, end) in enumerate(related_tile_start_end)
            ]
            # depending on its index, calculate a slice for it
            offsets = []
            indices = []
            # loop over each dimension
            for i, r in enumerate(tile_index_absolute):
                start, end = related_tile_start_end[i]
                tile_length_on_this_dim = self.src.tiles[tuple(
                    tile_index_absolute)].tile_shape[i]
                if r == start and r == end - 1:
                    # the dst tile is smaller or equal to the src tile
                    left_offset = related_tile_offset[i][0]
                    right_offset = related_tile_offset[i][1]
                    offsets.append(slice(left_offset, right_offset))
                    indices.append(slice(0, tile.tile_shape[i]))  # all included
                elif r == start:
                    # meaning it is the first involved tile, and not the last
                    offset = related_tile_offset[i][0]
                    offsets.append(slice(offset, tile_length_on_this_dim))
                    indices.append(slice(0, tile_length_on_this_dim - offset))
                elif r == end - 1:
                    # meaning it is the last involved tile, and not the first
                    offset = related_tile_offset[i][1]
                    offsets.append(slice(0, offset))
                    indices.append(
                        slice(tile.tile_shape[i] - offset, tile.tile_shape[i]))
                else:
                    # meaning it is a fully involved tile
                    offset = related_tile_offset[i][0]
                    offsets.append(slice(0, tile_length_on_this_dim))
                    left_in_dst_tile = tile_length_on_this_dim - offset + \
                        (tile_index_relative[i] - 1) * tile_length_on_this_dim
                    right_in_dst_tile = left_in_dst_tile + tile_length_on_this_dim
                    indices.append(slice(left_in_dst_tile, right_in_dst_tile))
            # construct a new tile slice
            this_tileslice = TileSlice(
                self.src.tiles[tuple(tile_index_absolute)], offset=offsets)
            src_tileslices.append(this_tileslice)
            indices_in_dst_tile.append(indices)
        return src_tileslices, indices_in_dst_tile

    def set_resharding_strategy(self, strategy):
        """Now the strategy is an np.array(dtype=str) to specify connections between src tiles and dst tile."""
        # TODO(Hao): extend the strategy to have a schedule
        self._strategy = strategy

    @property
    def strategy(self):
        """Return the communication strategy for this resharding task spec."""
        if not self._strategy:
            raise RuntimeError("Generate and set strategy first.")
        return self._strategy

    def get_participant_device_strs(self):
        """Identify all participant device strs (for NCCL setup) in this task spec."""
        if not self._strategy:
            raise RuntimeError("Generate and set strategy first.")
        device_strs = set()
        # senders
        for tile_strategy in self.strategy:
            device_strs = device_strs | set(tile_strategy.flatten().tolist())
<<<<<<< HEAD
=======
        # receivers
>>>>>>> 27e25bc9
        for tile in self.dst.tiles.flatten():
            device_strs = device_strs | set(tile.replica_device_strs)
        return device_strs

def unflatten_tile_index(index, shape):
    """Unroll a flattend index based on the given shape."""
    unflattened_index = []
    reminder = index
    for i in range(len(shape) - 1):
        cur_index = int(reminder / np.prod(shape[i + 1:]))
        unflattened_index.append(cur_index)
        reminder = reminder - cur_index * np.prod(shape[i + 1:])
    unflattened_index.append(reminder)
    return unflattened_index


class CrossMeshCommunicator:
    """
    Communicator for cross-mesh resharding.

    Given the pipeline schedule and stages, the class analyzes them and generate:
    - resharding specs (see docstring of `ReshardingTaskSpec`)
    - resharding strategies (see docstring of `_generate_resharding_strategy_by_loads()`)

    This communicator only takes care of compilation-time work, and does not get involved
    with physical meshes, buffer creations, or other execution-time work.

    Args:
        sharded_stages (List[XlaShardedPipelineStage]): list of stages to form the pipeline.
        schedule (Any): the pipelining schedule for these stages.
    """

    def __init__(self, sharded_stages, schedule):
        if not isinstance(sharded_stages, list):
            raise RuntimeError("Require a list of stages.")
        if not all(
            [isinstance(s, XlaShardedPipelineStage) for s in sharded_stages]):
            raise RuntimeError("Require a list of sharded stages.")

        # Do not mutate
        self._sharded_stages = sharded_stages
        self._schedule = schedule
        self.resharding_specs = None

        # Loads for load balancing.
        self._sender_loads = {
            device_str: 0 for mesh in self._schedule.meshes
            for device_str in mesh.device_strs
        }
        self._receiver_loads = {
            device_str: 0 for mesh in self._schedule.meshes
            for device_str in mesh.device_strs
        }

        # Initialize all resharding specs
        self._create_resharding_specs()

        # Run a load-balancing algorithm to generate the resharding strategies for each spec
        self._generate_resharding_strategy()

    @property
    def num_mesh(self):
        """Number of meshes in the schedule."""
        return self._schedule.num_mesh

    def _create_resharding_specs(self):
        stages = self._sharded_stages
        meshes = self._schedule.meshes
        num_stage = len(self._sharded_stages)
        stage_placements = [
            list(self._schedule.stage_placement(i))[0] for i in range(num_stage)
        ]
        deps = self._schedule.dependency
        assert deps.shape[0] == num_stage
        assert deps.shape[1] == num_stage

        # Note(Hao): resharding_specs is num_mesh x num_mesh matrix
        # Each element is a dict: the name of variables are keys, ReshardingSpec are values.
        self.resharding_specs = [
            [dict() for _ in range(self.num_mesh)] for _ in range(self.num_mesh)
        ]

        # find stages that will communicate
        pairs = np.argwhere(deps > 0)
        for i in range(pairs.shape[0]):
            # for each pair of stages that are dependent,
            src_stage_index = pairs[i][1]
            src_stage = stages[src_stage_index]
            dst_stage_index = pairs[i][0]
            dst_stage = stages[dst_stage_index]
            src_mesh_index = stage_placements[src_stage_index]
            dst_mesh_index = stage_placements[dst_stage_index]
            src_mesh = meshes[src_mesh_index]
            dst_mesh = meshes[dst_mesh_index]

            # we only take care of cross-mesh sharding.
            if src_mesh_index == dst_mesh_index:
                continue

            # find out variables that need resharding, and get their
            # (1) out_sharding_spec in the src stage
            # (2) in_sharding_spec in the destination stage.
            resharding_vars, out_var_indices, in_var_indices = \
                self._args_between(src_stage, dst_stage)
            out_sharding_specs = src_stage.output_sharding_specs
            in_sharding_specs = dst_stage.input_sharding_specs

            # Make a ReshardSpec for each VDA
            for var, out_var_index, in_var_index in \
                    zip(resharding_vars, out_var_indices, in_var_indices):
                src_sharding_spec = out_sharding_specs[out_var_index]
                dst_sharding_spec = in_sharding_specs[in_var_index]
                src_array = VDA(device_mesh=src_mesh,
                                aval=var.aval,
                                sharding_spec=src_sharding_spec)
                dst_array = VDA(device_mesh=dst_mesh,
                                aval=var.aval,
                                sharding_spec=dst_sharding_spec)
                task_spec = ReshardingTaskSpec(src_array, dst_array)
                self.resharding_specs[src_mesh_index][dst_mesh_index][repr(
                    var)] = task_spec

    def _generate_resharding_strategy(self):
        """
        Generate a send/recv strategies for all resharding tasks by looking at their load.

        For now I simply run a greedy algorithm from the 1st resharding spec to the last.
        """
        for _, _, var_spec_map in self.task_spec_iter():
            for _, spec in var_spec_map.items():
                strategy = self._generate_resharding_strategy_by_loads(spec)
                spec.set_resharding_strategy(strategy)

    def task_spec_iter(self):
        """A convenient iterator over all activated task specs."""
        for i in range(self.num_mesh):
            for j in range(self.num_mesh):
                if not self.resharding_specs[i][j]:
                    continue
                yield i, j, self.resharding_specs[i][j]

    # TODO(Hao): implement another send/recv strategy similar to the scatter-gather optimization in megatron.
    def _generate_resharding_strategy_by_loads(self, spec):
        """
        Generate the resharding strategy for a resharding task spec.

        Strategy is a list a np array, with length as len(spec.dst_tile_to_src_tiles_map)
        each array is with shape [len(dst_tile.devices), len(src_tiles)]; it specifies for each
        replica of a dst tile, how (src tile replicas) it should get the data from src_tiles.
        """
        strategy = []
        for dst_tile, src_tileslices, _ in spec.dst_tile_to_src_tiles_map:
            # plan is a 2D array
            per_spec_plan = np.empty(
                (len(dst_tile.replica_device_strs), len(src_tileslices)),
                dtype=object)
            for receiver_idx, receiver in enumerate(
                    dst_tile.replica_device_strs):
                for src_tileslice_idx, src_tileslice in enumerate(
                        src_tileslices):
                    loads = {
                        sender: self._sender_loads[sender]
                        for sender in src_tileslice.replica_device_strs
                    }
                    sender = min(loads, key=loads.get)
                    per_spec_plan[receiver_idx][src_tileslice_idx] = sender
                    # upload load on-the-fly
                    self._sender_loads[sender] += src_tileslice.slice_size
                    self._receiver_loads[receiver] += src_tileslice.slice_size
            strategy.append(per_spec_plan)
        return strategy

    @staticmethod
    def _args_between(src_stage, dst_stage):
        """Find the variable exchanged between stages."""
        resharding_vars = []
        src_indices = []
        dst_indices = []
        for i, var in enumerate(src_stage.outvars):
            if var in dst_stage.invars:
                resharding_vars.append(var)
                src_indices.append(i)
                dst_indices.append(dst_stage.invars.index(var))
        return resharding_vars, src_indices, dst_indices<|MERGE_RESOLUTION|>--- conflicted
+++ resolved
@@ -612,12 +612,7 @@
             self.group_name))
         for worker in self.mesh_workers:
             # This remote call will remove ray named actors (hence it is necessary)
-<<<<<<< HEAD
-            ret = ray.get(
-                worker.destroy_collective_group.remote(self.group_name))
-=======
             ray.get(worker.destroy_collective_group.remote(self.group_name))
->>>>>>> 27e25bc9
         # Destroy the declared named actor in ray
 
         # TODO(Hao): move this part of recycling to ray.util.collective instead of here.
@@ -813,10 +808,7 @@
         # senders
         for tile_strategy in self.strategy:
             device_strs = device_strs | set(tile_strategy.flatten().tolist())
-<<<<<<< HEAD
-=======
         # receivers
->>>>>>> 27e25bc9
         for tile in self.dst.tiles.flatten():
             device_strs = device_strs | set(tile.replica_device_strs)
         return device_strs
