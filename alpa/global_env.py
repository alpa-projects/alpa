"""All global configurations for this project."""
import os


class GlobalConfig:
    """The global configuration of alpa."""

    def __init__(self):
        ########## Options of device mesh ##########
        self.backend = "gpu"
        self.has_cuda = os.system("nvidia-smi > /dev/null 2>&1") == 0

        # See https://jax.readthedocs.io/en/latest/gpu_memory_allocation.html
        self.xla_client_mem_fraction = float(
            os.environ.get("XLA_PYTHON_CLIENT_MEM_FRACTION", 0.9))
<<<<<<< HEAD

=======
        self.xla_client_client_preallocate = os.environ.get(
            "XLA_PYTHON_CLIENT_PREALLOCATE", "true")
        self.xla_gpu_autotune_level = 4
>>>>>>> 1571d61a
        # The threshold to tigger a batched deletion on workers.
        self.delete_remote_arrays_threshold = 50

        # Random seed used for compilation
        self.compile_random_seed = 42
        # Random seed used for runtime
        self.runtime_random_seed = 42

        # XLA server port range
        self.xla_server_port_start = int(
            os.environ.get("XLA_SERVER_PORT_START", "20000").lower())
        self.xla_server_port_end = int(
            os.environ.get("XLA_SERVER_PORT_END", "25000").lower())
        # XLA gpu kernel auto-tuning level
        self.xla_gpu_autotune_level = 4

        # Whether to use AWS EFA network interface
        self.use_aws_efa = os.environ.get("ALPA_USE_AWS_EFA",
                                          "").lower() in ["true", "1"]

        ########## Options of shard_parallel ##########
        # Whether to sync before and after the executable for accurate internal
        # timer
        self.shard_parallel_sync_for_timer = False

        ########## Options of pipeline_parallel ##########
        # Whether to debug with pipeshard runtime. If turned on, no physical
        # resource is required until launching PipeshardExecutable.
        self.debug_with_pipeshard_runtime = False
        # Whether to use the whole cluster for stage profiling. If not, only
        # use the given mesh.
        self.profile_with_whole_ray_cluster = True
        # Stage construction profiling time threshold.
        self.profile_timeout = 500
        # Stage construction profiling retry threshold.
        # Some communication patterns may meet deadlock, so it needs retry.
        self.profile_maximum_retry = 2
        # Whether to forcely set stage construction's submesh choices
        self.overwrite_submesh_choices = None
        self.always_donate_micro_batch_vars = True

        ########## Options of pipeline runtime ##########
        # Whether to sync before and after the executable for accurate internal
        # timer
        self.pipeline_sync_for_timer = False
        # Whether to use distributed compilation in pipeline parallel for
        # each stage. Disabling it helps debug.
        self.pipeline_distributed_compile = True
        self.eagerly_create_communicators = True
        self.pipeline_check_alive = False
        # Whether to use single-byte signal tensor for send/recv.
        # This is a debug option.
        self.pipeline_use_signal_send_recv = False
        # Whether to use the scatter-gater/local-all-gather optimization.
        self.use_local_allgather = True
        # Cross mesh resharding mode. Possible choices: {"send_recv",
        # "broadcast"}
        self.resharding_mode = "send_recv"
        # Which nccl to use. Possible choices: {"cupy",
        # "xla_extension"}
        self.nccl_mode = "cupy"
        self.enable_overlapping = False
        # Cross mesh resharding load balancing mode.
        # Possible choices: {"normal", "no_loadbalance",
        # "loadbalance_size", "loadbalance_order"}
        self.resharding_loadbalance_mode = "normal"
        self.loadbalance_order_algo = "greedy"

        ########## Options of benchmark ##########
        # If true, the system is allowed to use dummy values during
        # tensor creation and copy to reduce the initialization and copy time.
        # This will produce wrong results but is acceptable for
        # data-independent benchmarks.
        self.use_dummy_value_for_benchmarking = False

        ########## Options of monkey patch ##########
        self.flax_always_use_fp16_embedding = False

        ########## Options of logging ##########
        self.print_compilation_time = False
        self.print_auto_layer_stats = False

        # Whether to collect activity trace
        self.collect_trace = False

    @property
    def ray_accelerator_name(self):
        backend_to_ray = {"gpu": "GPU"}
        return backend_to_ray[self.backend]


global_config = GlobalConfig()

# Other environment setup
is_worker = os.environ.get("ALPA_IS_WORKER", "False") == "True"

os.environ["XLA_FLAGS"] = (os.environ.get("XLA_FLAGS", "") +
                           " --xla_gpu_enable_async_all_reduce=false" +
                           " --xla_gpu_force_compilation_parallelism=8")<|MERGE_RESOLUTION|>--- conflicted
+++ resolved
@@ -13,13 +13,8 @@
         # See https://jax.readthedocs.io/en/latest/gpu_memory_allocation.html
         self.xla_client_mem_fraction = float(
             os.environ.get("XLA_PYTHON_CLIENT_MEM_FRACTION", 0.9))
-<<<<<<< HEAD
-
-=======
         self.xla_client_client_preallocate = os.environ.get(
             "XLA_PYTHON_CLIENT_PREALLOCATE", "true")
-        self.xla_gpu_autotune_level = 4
->>>>>>> 1571d61a
         # The threshold to tigger a batched deletion on workers.
         self.delete_remote_arrays_threshold = 50
 
