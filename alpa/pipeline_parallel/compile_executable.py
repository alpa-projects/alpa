"""Compile executables for pipeshard parallelism."""
import dataclasses 
import logging
import time
from typing import Callable, Sequence

from jax import linear_util as lu
from jax._src.lib import xla_extension as xe
from jax.core import gensym, AbstractValue
from jax.tree_util import PyTreeDef

from alpa.device_mesh import VirtualPhysicalMesh
from alpa.global_env import global_config
from alpa.pipeline_parallel.pipeshard_executable import PipeshardDriverExecutable
from alpa.pipeline_parallel.runtime_emitter import PipelineInstEmitter
from alpa.pipeline_parallel.schedules import (GpipeSchedule, PipeDreamFlush,
                                              InferenceSchedule)
from alpa.pipeline_parallel.computation import (
    create_donation_mapping, generate_computations_from_modules,
    generate_sharded_xla_computations,
    generate_sharded_xla_computations_arguments, get_donatable_intermediate,
    mark_missing_vars_in_backward_computation_pipeline_marks, offload_remat,
    pipeline_dce, slice_closed_jaxpr_by_full_pipeline_marks,
    split_donate_invars, XlaShardedPipelineComputation)
from alpa.pipeline_parallel.apply_grad import (
    compute_grad_to_accumulate_grad,
    process_apply_gradient,
    split_compute_grad_and_apply_grad)
from alpa.pipeline_parallel.stage_construction import (
    cluster_layers_and_slice_mesh, StageOption)
from alpa.pipeline_parallel.stage_profiling import CompileWorkerPool
from alpa.shard_parallel.auto_sharding import AutoShardingOption
from alpa.util import get_var_mapping, trace_jaxpr_with_micro_batch, OrderedSet

logger = logging.getLogger(__name__)
logger.setLevel(logging.INFO)


def compile_pipeshard_executable(fun: lu.WrappedFun,
                                 in_tree: PyTreeDef,
                                 out_tree_thunk: Callable[[], PyTreeDef],
                                 static_argnums: Sequence[int],
                                 donated_invars: Sequence[bool],
                                 batch_invars: Sequence[bool],
                                 virtual_mesh: VirtualPhysicalMesh,
                                 num_microbatch: int,
                                 pipeline_schedule: str,
                                 default_as_option: AutoShardingOption,
                                 stage_option: StageOption,
                                 *avals: Sequence[AbstractValue]):
    """
    Compile a callable for pipeshard parallel which combines
    pipeline parallelism and 2d shard parallelsim.
    """
    debug_compilation_time(None)

    # Trace the function to get the jaxpr
    closed_jaxpr, _, batch_size = trace_jaxpr_with_micro_batch(
        fun, batch_invars, num_microbatch, avals)
    gensym_func = gensym([closed_jaxpr.jaxpr])
    debug_compilation_time("trace")

    # Split the jaxpr into compute_grad and apply_grad
    (closed_jaxpr, compute_grad_jaxpr, apply_grad_jaxpr,
     microbatch_bound) = split_compute_grad_and_apply_grad(
         closed_jaxpr, gensym_func, num_microbatch)
    # FIXME(yonghao): use apply grad jaxpr returned by this function
    batch_dim = 0
    (reduction_vector, post_microbatch_bound,
     _apply_grad_jaxpr) = _get_full_batch_apply_grad(fun, avals, batch_invars,
                                                     microbatch_bound,
                                                     num_microbatch, batch_dim)

    if num_microbatch > 1:
        (acc_grad_jaxpr, acc_grad_dict,
         grad_in_to_out) = compute_grad_to_accumulate_grad(
             compute_grad_jaxpr, reduction_vector, gensym_func)
    else:
        acc_grad_jaxpr = compute_grad_jaxpr
        acc_grad_dict = {x: x for x in compute_grad_jaxpr.jaxpr.outvars}
        grad_in_to_out = {}

    # Slice the jaxpr into layers
    acc_grad_invars = acc_grad_jaxpr.jaxpr.invars
    acc_grad_outvars = acc_grad_jaxpr.jaxpr.outvars

    jax_pipeline_layers = slice_closed_jaxpr_by_full_pipeline_marks(
        acc_grad_jaxpr)
    assert (len(jax_pipeline_layers) == len(
        set(layer.name for layer in jax_pipeline_layers))), \
        "All layers must have unique names."
    jax_pipeline_layers = mark_missing_vars_in_backward_computation_pipeline_marks(
        jax_pipeline_layers, acc_grad_invars, acc_grad_outvars, gensym_func)
    # TODO(yonghao): remove this pass. we can clear these vars when rewriting
    # compute grad to accumulate grad
    jax_pipeline_layers = pipeline_dce(jax_pipeline_layers, acc_grad_outvars)
    jax_pipeline_layers = offload_remat(jax_pipeline_layers, gensym_func)

    # Initialize donation map
    global_invars = closed_jaxpr.jaxpr.invars
    global_outvars = closed_jaxpr.jaxpr.outvars
    donation_mapping = dict(grad_in_to_out)

    inference_mode = (pipeline_schedule == "inference")
    (jax_apply_layers,
     apply_grad_global_info) = _slice_apply_grad_for_stage_construction(
         jax_pipeline_layers, apply_grad_jaxpr, microbatch_bound, acc_grad_dict,
         global_invars, global_outvars, donated_invars, donation_mapping,
         reduction_vector, num_microbatch, gensym_func, inference_mode)
    debug_compilation_time("jaxpr operations")

    # Construct pipeline stages by merging layers
    (jax_pipeline_stages, stage_to_mesh, sliced_virtual_meshes,
     logical_mesh_shapes, autosharding_option_dicts) = cluster_layers_and_slice_mesh(
         jax_pipeline_layers, virtual_mesh, donation_mapping,
         acc_grad_outvars, num_microbatch, batch_size,
         jax_apply_layers, apply_grad_global_info, pipeline_schedule,
         default_as_option, stage_option)
    num_meshes = len(sliced_virtual_meshes)
    debug_compilation_time("stage construction")

    # Process apply_gradient and donation
    (sliced_apply_grad_stages, n_stages, dependency, apply_grad_placement,
     global_outvars, donated_invars) = process_apply_gradient(
         apply_grad_jaxpr, microbatch_bound, acc_grad_dict, jax_pipeline_stages,
         stage_to_mesh, gensym_func, num_microbatch, num_meshes, global_invars,
         global_outvars, donated_invars, reduction_vector)
    jax_all_stages = jax_pipeline_stages + sliced_apply_grad_stages

    donation_mapping = create_donation_mapping(donation_mapping, donated_invars,
                                               global_invars, global_outvars)
    donate_invars_dict, jax_all_stages = split_donate_invars(
        donation_mapping, jax_all_stages, gensym_func)
    debug_compilation_time("apply grad")

    # Generate pipeline schedule and placement
    if pipeline_schedule == "gpipe":
        schedule = GpipeSchedule(dependency=dependency,
                                 meshes=sliced_virtual_meshes,
                                 apply_grad_placement=apply_grad_placement,
                                 num_batch=num_microbatch)
    elif pipeline_schedule == "1f1b":
        schedule = PipeDreamFlush(dependency=dependency,
                                  meshes=sliced_virtual_meshes,
                                  apply_grad_placement=apply_grad_placement,
                                  num_batch=num_microbatch)
    elif pipeline_schedule == "inference":
        schedule = InferenceSchedule(dependency=dependency,
                                     meshes=sliced_virtual_meshes,
                                     apply_grad_placement=apply_grad_placement,
                                     num_batch=num_microbatch)
    else:
        raise ValueError(f"Invalid schedule: {pipeline_schedule}")

    # Call auto-sharding pass to shard each stage
    xla_stages, total_flops = shard_each_stage(
        jax_all_stages, sliced_virtual_meshes, schedule, n_stages, num_meshes,
        grad_in_to_out, global_invars, acc_grad_outvars, donate_invars_dict,
        num_microbatch, logical_mesh_shapes, autosharding_option_dicts,
        default_as_option, gensym_func)
    total_flops *= num_microbatch
    debug_compilation_time("shard stages")

    # Launch the physical mesh group
    if virtual_mesh.launched_physical_mesh_group is None:
        virtual_mesh.get_physical_mesh_group(sliced_virtual_meshes)
    debug_compilation_time("launch meshes")

    # Wrap all things into a distributed runtime
    global_outvars, concat_vars_mapping = _rewrite_global_outvars_post_concate(
        global_outvars, reduction_vector, microbatch_bound,
        post_microbatch_bound, gensym_func)

    # TODO(yonghao): use virtual mesh instead of launched physical group
    pipeshard_config = PipelineInstEmitter(
        stages=xla_stages,
        global_invars=global_invars,
        grad_dummy_invars=grad_in_to_out,
        concat_vars_mapping=concat_vars_mapping,
        global_outvars=global_outvars,
        mesh_group=virtual_mesh.launched_physical_mesh_group,
        schedule=schedule,
        is_batch=batch_invars,
        num_batch=num_microbatch,
        in_tree=in_tree).compile()

    executable = PipeshardDriverExecutable(
        stages=xla_stages,
        mesh_group=virtual_mesh.launched_physical_mesh_group,
        pipeshard_config=pipeshard_config,
        schedule=schedule,
        is_batch=batch_invars,
        num_batch=num_microbatch,
        flop_count=total_flops,
<<<<<<< HEAD
        concat_vars_mapping=concat_vars_mapping,
        in_tree=in_tree,
=======
>>>>>>> 99bbfded
        out_tree_thunk=out_tree_thunk,
        static_argnums=static_argnums)
    debug_compilation_time("driver executable")
    return executable


def shard_each_stage(jax_all_stages, virtual_meshes, schedule, n_stages,
                     num_meshes, grad_in_to_out, global_invars,
                     acc_grad_outvars, donate_invars_dict, num_microbatch,
                     logical_mesh_shapes, autosharding_option_dicts,
                     default_as_option, gensym_func):
    """Run intra-op parallelism compilation for a stage."""
    # Initialize donation mapping
    stage_dict = [[] for _ in range(num_meshes)]
    stage_id_dict = [[] for _ in range(num_meshes)]
    dummy_stage_id_dict = [[] for _ in range(num_meshes)]
    donatable_dict = [[] for _ in range(num_meshes)]
    mesh_stage_mapping = schedule.mesh_stage_mapping
    donatable_list = get_donatable_intermediate(
        jax_all_stages, mesh_stage_mapping,
        OrderedSet(global_invars).union(grad_in_to_out.keys()))

    for i, stage in enumerate(jax_all_stages):
        mesh_indices = list(schedule.stage_placement(i))
        assert len(mesh_indices) == 1
        mesh_idx = mesh_indices[0]
        if len(stage.outvars) == 0:
            # This is a dummy stage, we don't need to shard it
            dummy_stage_id_dict[mesh_idx].append(i)
            continue
        stage_id_dict[mesh_idx].append(i)
        stage_dict[mesh_idx].append(stage)
        donatable_dict[mesh_idx].append(donatable_list[i])

    # Call auto-sharding pass on each stage
    distributed_compile = global_config.pipeline_distributed_compile
    xla_stages = [None] * n_stages
    if distributed_compile:
        compile_workers = CompileWorkerPool(num_meshes)
        compile_fn = lambda w, v: w.run_auto_sharding_pass.remote(*v)  # noqa
        compile_intermediate = [None] * num_meshes
    total_flops = 0
    for mesh_idx in range(num_meshes):
        virtual_mesh = virtual_meshes[mesh_idx]
        logical_mesh = virtual_mesh.get_logical_mesh(
            logical_mesh_shapes[mesh_idx])
        autosharding_option = dataclasses.replace(
            default_as_option, **autosharding_option_dicts[mesh_idx])

        # Setup dummy stages
        for i in dummy_stage_id_dict[mesh_idx]:
            xla_stages[i] = XlaShardedPipelineComputation.dummy_computation(
                jax_all_stages[i].name, logical_mesh.shape, gensym_func)

        stage_donate_invars = [
            donate_invars_dict[stage_idx]
            for stage_idx in stage_id_dict[mesh_idx]
        ]
        if distributed_compile:
            module, jaxpr_args, flops = generate_sharded_xla_computations_arguments(
                str(mesh_idx), stage_dict[mesh_idx], stage_donate_invars)
            other_kwargs = {
                "logical_mesh": logical_mesh,
                "return_mode": "stages",
                "as_option": autosharding_option,
                "num_micro_batches": num_microbatch,
            }
            proto = module.as_serialized_hlo_module_proto()
            compile_workers.submit(compile_fn,
                                   (mesh_idx, proto, jaxpr_args, other_kwargs))
            compile_intermediate[mesh_idx] = (stage_dict[mesh_idx],
                                              stage_donate_invars)
            total_flops += flops
        else:
            sharded_xla_stages, flops = generate_sharded_xla_computations(
                str(mesh_idx), stage_dict[mesh_idx], stage_donate_invars,
                donatable_dict[mesh_idx], acc_grad_outvars, num_microbatch,
                logical_mesh, autosharding_option)
            total_flops += flops
            for i, xla_stage in zip(stage_id_dict[mesh_idx],
                                    sharded_xla_stages):
                xla_stages[i] = xla_stage

    if distributed_compile:
        for _ in range(num_meshes):
            mesh_idx, (computation_names, computation_modules,
                       strategy_config) = compile_workers.get_next_unordered()
            computation_modules = [xe.HloModule.from_serialized_hlo_module_proto(x)
                                   for x in computation_modules]
            jax_computations, computation_donate_invars = compile_intermediate[
                mesh_idx]
            sharded_xla_stages = generate_computations_from_modules(
                jax_computations, computation_names, computation_modules,
                computation_donate_invars, donatable_dict[mesh_idx],
                acc_grad_outvars, strategy_config)
            for i, xla_stage in zip(stage_id_dict[mesh_idx],
                                    sharded_xla_stages):
                xla_stages[i] = xla_stage
        compile_workers.shutdown()

    return xla_stages, total_flops


def _slice_apply_grad_for_stage_construction(pipeline_layers, apply_grad_jaxpr,
                                             microbatch_bound, acc_grad_dict,
                                             global_invars, global_outvars,
                                             donated_invars, donation_mapping,
                                             reduction_vector, num_microbatch,
                                             gensym_func, inference_mode):
    if inference_mode:
        num_layers = len(pipeline_layers)
        num_mesh = num_layers
        layer_to_mesh = list(range(num_mesh))
    else:
        num_layers = len(pipeline_layers)
        assert len(pipeline_layers) % 2 == 0
        num_mesh = num_layers // 2
        layer_to_mesh = (list(range(num_mesh)) +
                         list(reversed(range(num_mesh))))
    (layers, _, _,
     apply_grad_placement, _, donated_invars) = process_apply_gradient(
         apply_grad_jaxpr, microbatch_bound, acc_grad_dict, pipeline_layers,
         layer_to_mesh, gensym_func, num_microbatch, num_mesh, global_invars,
         global_outvars, donated_invars, reduction_vector)
    apply_grad_donation = create_donation_mapping(donation_mapping,
                                                  donated_invars, global_invars,
                                                  global_outvars)
    wrap_layers = [None] * num_mesh
    for layer_idx, mesh_idx in apply_grad_placement.items():
        wrap_layers[mesh_idx] = layers[layer_idx - num_layers]
    apply_grad_global_info = apply_grad_donation, global_outvars
    return wrap_layers, apply_grad_global_info


# TODO(yonghao): the reduction vector should be created by a more careful analysis.
def _get_full_batch_apply_grad(fun: lu.WrappedFun, avals, batch_invars,
                               microbatch_bound, num_microbatch, batch_dim):
    # Trace and split a non-microbatch version for the correct shape of
    # Global output and apply grad
    dummy_microbatch = 1
    stores = [lu.Store() for _ in fun.stores]
    clone = lu.WrappedFun(fun.f, fun.transforms, stores, fun.params)
    closed_jaxpr, _, _ = trace_jaxpr_with_micro_batch(clone, batch_invars,
                                                      dummy_microbatch, avals)
    gensym_func = gensym([closed_jaxpr.jaxpr])
    (closed_jaxpr, _, apply_grad_jaxpr,
     dummy_microbatch_bound) = (split_compute_grad_and_apply_grad(
         closed_jaxpr, gensym_func, num_microbatch))
    reduced_vector = []
    for mb_var, var in zip(microbatch_bound.outvars,
                           dummy_microbatch_bound.outvars):
        microbatch_shape = mb_var.aval.shape
        batch_shape = var.aval.shape
        if microbatch_shape != batch_shape:
            expected_microbatched_shape = list(batch_shape)
            assert expected_microbatched_shape[batch_dim] % num_microbatch == 0
            expected_microbatched_shape[batch_dim] //= num_microbatch
            assert tuple(expected_microbatched_shape) == microbatch_shape
            if len(apply_grad_jaxpr.eqns) > 0:
                raise NotImplementedError(
                    "apply gradient with not reduced input is not supported yet."
                )
        reduced_vector.append(microbatch_shape == batch_shape)

    return reduced_vector, dummy_microbatch_bound, apply_grad_jaxpr


def _rewrite_global_outvars_post_concate(global_outvars, reduction_vector,
                                         microbatch_bound,
                                         post_microbatch_bound, gensym_func):
    concat_vars_mapping = {}
    for idx, reduce in enumerate(reduction_vector):
        if not reduce:
            var = microbatch_bound.outvars[idx]
            actual_aval = post_microbatch_bound.outvars[idx].aval
            concat_vars_mapping[gensym_func(actual_aval)] = var
    reversed_mapping = {v: k for k, v in concat_vars_mapping.items()}
    global_outvars = [
        get_var_mapping(reversed_mapping, v) for v in global_outvars
    ]
    return global_outvars, concat_vars_mapping


_tic = None


def debug_compilation_time(message):
    """Print compilation time for debugging."""
    global _tic
    if message and global_config.print_compilation_time:
        print(f"compile_pipeshard_executable::{message}: "
              f"{time.time() - _tic:.2f} s")
    _tic = time.time()<|MERGE_RESOLUTION|>--- conflicted
+++ resolved
@@ -192,11 +192,6 @@
         is_batch=batch_invars,
         num_batch=num_microbatch,
         flop_count=total_flops,
-<<<<<<< HEAD
-        concat_vars_mapping=concat_vars_mapping,
-        in_tree=in_tree,
-=======
->>>>>>> 99bbfded
         out_tree_thunk=out_tree_thunk,
         static_argnums=static_argnums)
     debug_compilation_time("driver executable")
