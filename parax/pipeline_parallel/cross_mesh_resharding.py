--- conflicted
+++ resolved
@@ -12,19 +12,15 @@
 from parax.device_mesh import DistributedArray, RemoteBufferRef
 from parax.pipeline_parallel.stage import XlaShardedPipelineStage
 
-<<<<<<< HEAD
+logger = logging.getLogger(__name__)
+logger.setLevel(logging.INFO)
+
 resharding_task_counter = 0
-
 
 def next_resharding_task_uuid():
     global resharding_task_counter
     resharding_task_counter = (resharding_task_counter + 1) % (1 << 60)
     return resharding_task_counter
-=======
-logger = logging.getLogger(__name__)
-logger.setLevel(logging.INFO)
->>>>>>> 1f6b62eb
-
 
 class VirtualDistributedArray:
     """
