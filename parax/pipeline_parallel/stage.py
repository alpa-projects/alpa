--- conflicted
+++ resolved
@@ -157,15 +157,9 @@
             jax_pipeline_stage (JaxPipelineStage): the source JaxPipelineStage.
         """
         closed_jaxpr = jax_pipeline_stage.closed_jaxpr()
-<<<<<<< HEAD
-        built = jaxpr_to_hlo_computation(jax_pipeline_stage.name, closed_jaxpr)
-=======
         backend = xb.get_backend("gpu")
         name = "pipeline_stage_{}".format(jax_pipeline_stage.name)
         built = jaxpr_to_hlo_computation(name, closed_jaxpr, None, backend)
-        #print("=" * 80)
-        #print("built", built.as_hlo_text())
->>>>>>> 7a245365
 
         return cls(
             name=jax_pipeline_stage.name,
@@ -366,122 +360,7 @@
     return result_stages
 
 
-<<<<<<< HEAD
-def get_var_mapping(mapping, var):
-    if isinstance(var, Var) and var in mapping:
-        return mapping[var]
-    else:
-        return var
-
-
-def mark_global_and_local_vars(stage: JaxManualPipelineStage,
-                               gensym_func) -> JaxPipelineStage:
-=======
-def slice_apply_gradient_by_invars(closed_jaxpr: ClosedJaxpr,
-                                   grad_mesh: Dict['Var', int]):
-    """Slice the apply gradient jaxpr based on mesh allocation information
-
-    Args:
-        closed_jaxpr(ClosedJaxpr): closed jaxpr of apply_gradient function. 
-
-        grad_mesh(Dict[Var, int]): dict indicating which mesh the variable is at. 
-        If not in the dict, the variable should be a global parameter.
-
-    Returns:
-        jaxprs(List[ClosedJaxpr]): The i-th ClosedJaxpr runs at the i-th cluster.
-
-        infered_global_invars(Dict[Var, List[int]]): Indicating which clusters each
-        input variable of apply_gradient function should be sent to.
-    """
-
-    def add_allocation(cur: Set, add: Set):
-        if cur is None:
-            return add
-        else:
-            return cur.union(add)
-
-    global_invars = closed_jaxpr.jaxpr.invars
-    mesh_num = max(set(grad_mesh.values())) + 1  # + 1 for 0-base
-    eqn_mesh = dict()
-    var_mesh = {var: set([mesh]) for var, mesh in grad_mesh.items()}
-    infered_global_invars = dict()
-    constvars = [list() for _ in range(mesh_num)]
-    consts = [list() for _ in range(mesh_num)]
-    sliced_eqns = [list() for _ in range(mesh_num)]
-    invars = [list() for _ in range(mesh_num)]
-    outvars = [list() for _ in range(mesh_num)]
-    # propagate mesh assignments from input
-    for eqn_idx, eqn in enumerate(closed_jaxpr.eqns):
-        at_mesh = None
-        for invar in eqn.invars:
-            if isinstance(invar, Var) and invar in var_mesh:
-                at_mesh = add_allocation(at_mesh, var_mesh[invar])
-        if at_mesh is not None:
-            for invar in eqn.invars:
-                if isinstance(invar, Var):
-                    cur_mesh = var_mesh[invar] if invar in var_mesh else None
-                    var_mesh[invar] = add_allocation(cur_mesh, at_mesh)
-            for outvar in eqn.outvars:
-                if not isinstance(outvar, DropVar):
-                    var_mesh[outvar] = at_mesh
-            eqn_mesh[eqn_idx] = at_mesh
-    # propagate back
-    for reversed_idx, eqn in enumerate(reversed(closed_jaxpr.eqns)):
-        eqn_idx = len(closed_jaxpr.eqns) - 1 - reversed_idx
-        if eqn_idx not in eqn_mesh:
-            at_mesh = None
-            for outvar in eqn.outvars:
-                if not isinstance(outvar, DropVar) and outvar in var_mesh:
-                    at_mesh = add_allocation(at_mesh, var_mesh[outvar])
-            if at_mesh is not None:
-                eqn_mesh[eqn_idx] = at_mesh
-                for invar in eqn.invars:
-                    if isinstance(invar, Var):
-                        cur_mesh = var_mesh[invar] if invar in var_mesh else None
-                        var_mesh[invar] = add_allocation(cur_mesh, at_mesh)
-    for eqn_idx, eqn in enumerate(closed_jaxpr.eqns):
-        if eqn_idx in eqn_mesh:
-            for mesh in eqn_mesh[eqn_idx]:
-                sliced_eqns[mesh].append(eqn)
-        else:
-            # all inputs are infered, all outputs are not assigned
-            sliced_eqns[0].append(eqn)
-            for invar in eqn.invars:
-                if isinstance(invar, Var):
-                    if invar not in var_mesh:
-                        var_mesh[invar] = [0]
-            for outvar in eqn.outvars:
-                if not isinstance(outvar, DropVar):
-                    assert (outvar not in var_mesh or
-                            (len(var_mesh[outvar]) == 1 and
-                             var_mesh[outvar][0] == 0))
-                    var_mesh[outvar] = [0]
-    # grouping invars and outvars
-    for invar in global_invars:
-        assert invar in var_mesh
-        for mesh in var_mesh[invar]:
-            invars[mesh].append(invar)
-        infered_global_invars[invar] = var_mesh[invar]
-    for outvar in closed_jaxpr.jaxpr.outvars:
-        assert outvar in var_mesh
-        for mesh in var_mesh[outvar]:
-            outvars[mesh].append(outvar)
-    # grouping consts and constvars
-    for aval, var in zip(closed_jaxpr.consts, closed_jaxpr.jaxpr.constvars):
-        assert var in var_mesh
-        for mesh in var_mesh[var]:
-            consts[mesh].append(aval)
-            constvars[mesh].append(var)
-
-    jaxprs = [
-        ClosedJaxpr(Jaxpr(constvars[i], invars[i], outvars[i], sliced_eqns[i]),
-                    consts[i]) for i in range(mesh_num)
-    ]
-    return jaxprs, infered_global_invars
-
-
 def mark_global_and_local_vars(stage: JaxPipelineStage, gensym_func):
->>>>>>> 7a245365
     """Rewrite pipeline stages so that all inputs and outputs go through the pipeline marker."""
     assert stage.eqns[0].primitive is pipeline_p and stage.eqns[0].params[
         'mark_type'] == 'start'
@@ -786,19 +665,12 @@
         outvars=list(outvars),
         eqns=eqns,
     )
-<<<<<<< HEAD
-    closed_jaxpr = ClosedJaxpr(jaxpr, list(consts_dir.values()))
+    closed_jaxpr = ClosedJaxpr(jaxpr, consts_dir.values())
     backend_name = 'gpu'
     backend = xb.get_backend(backend_name)
     built_computation = jaxpr_to_hlo_computation(name,
                                                  closed_jaxpr,
                                                  backend_name=backend_name)
-=======
-    closed_jaxpr = ClosedJaxpr(jaxpr, consts_dir.values())
-    backend = xb.get_backend("gpu")
-    name = "pipeline_stage_{}".format(name)
-    built = jaxpr_to_hlo_computation(name, closed_jaxpr, None, backend)
->>>>>>> 7a245365
     stage_protos, strategy_config = compile_with_search(
         backend,
         built,
