import timeit

import jax
import jax.numpy as jnp
import numpy as np
from flax import linen as nn
from flax import optim

from parax import parallelize, testing, PhysicalDeviceMesh

MB = 1024 ** 2


def block_until_ready(x):
    for leaf in jax.tree_util.tree_leaves(x):
        leaf.block_until_ready()


def compute_bytes(param_tree):
    n_bytes = 4
    param_tree = jax.tree_util.tree_map(lambda arr: np.prod(arr.shape) * n_bytes,
                                        param_tree)
    total = np.sum(jax.tree_util.tree_flatten(param_tree)[0])
    return total


def benchmark_mlp_one_case(benchmark_case):
    # Model configs
    batch_size, seq_len, hidden_size, num_layers, num_heads, dp_size, tensor_mp_size =\
        benchmark_case

    class Model(nn.Module):
        hidden_size: int
        num_layers: int

        @nn.compact
        def __call__(self, x):
            for i in range(self.num_layers):
                x = nn.Dense(features=self.hidden_size * 4)(x)
                x = nn.gelu(x)
                x = nn.Dense(features=self.hidden_size)(x)
            return x

    # Mesh configs
    num_devices = dp_size * tensor_mp_size
<<<<<<< HEAD
    # device_mesh = SingleHostDeviceMesh(jax.devices()[:num_devices])
=======
>>>>>>> e93f4adc
    device_mesh = PhysicalDeviceMesh(jax.devices()[:num_devices])
    logical_mesh = device_mesh.get_logical_mesh([dp_size, tensor_mp_size])

    @parallelize(devices=logical_mesh)
    def train_step(optimizer, batch, apply_fn):
        def loss_func(params):
            out = apply_fn(params, batch['x'])
            return jnp.mean((out - batch['y']) ** 2)

        grad = jax.grad(loss_func)(optimizer.target)
        new_optimizer = optimizer.apply_gradient(grad)
        return new_optimizer

    # Prepare model and input
    batch = {
        "x": jnp.ones((batch_size, seq_len, hidden_size)),
        "y": jnp.ones((batch_size, seq_len, hidden_size)),
    }
    model = Model(hidden_size=hidden_size, num_layers=num_layers)
    rngkey = jax.random.PRNGKey(0)
    params = model.init(rngkey, batch["x"])
    optimizer = optim.GradientDescent(1e-2).create(params)
    optimizer, batch = train_step.preshard_dynamic_args(optimizer, batch, model.apply)

    # Define benchmark function
    closure = [optimizer]
    def func():
        optimizer = closure[0]

        optimizer = train_step(optimizer, batch, model.apply)
        block_until_ready(optimizer)

        closure[0] = optimizer

    # Benchmark time cost
    func()
    func()
    stmt = "func()"
    repeat = 2
    number = 10
    costs = np.array(timeit.repeat(stmt, globals={**globals(), **locals()},
        repeat=repeat, number=number)) / number
    real_mem = testing.last_compiled_executable.total_allocation_size()

    # Check sharding strategy
    hlo_module = testing.last_compiled_executable.hlo_modules()[0]
    hlo_ir = hlo_module.to_string()
    objective = testing.last_compiled_auto_sharding_objective
    print("===== HLO =====")
    print(hlo_ir)

    #optimizer = closure[0]
    #sharding_specs = jax.tree_util.tree_map(lambda x: x.sharding_spec, optimizer)

    line = f"Case: {benchmark_case}\t"\
           f"PeakMem: {real_mem/MB:.2f}\t"\
           f"Mean Time: {np.mean(costs):.2f}\t"\
           f"Std Time: {np.std(costs):.2f}\t"\
           f"Objective: {objective:.2f}\t"

    print(line)
    with open("results.tsv", "a") as fout:
        fout.write(line + "\n")


benchmark_suite = [
    # Batch size, seq_len, hidden size, num_layers, num_heads, dp_size, tensor_mp_size,
    (16,          1024,    2304,        4,          2304//96,  4,       1),
    (16,          1024,    2304,        4,          2304//96,  2,       2),
    (16,          1024,    2304,        4,          2304//96,  1,       4),

    # Batch size, seq_len, hidden size, num_layers, num_heads, dp_size, tensor_mp_size,
    (8,           256,     2304,        4,          2304//96,  4,       1),
    (8,           256,     2304,        4,          2304//96,  2,       2),
    (8,           256,     2304,        4,          2304//96,  1,       4),
]


def benchmark_all():
    for case in benchmark_suite:
        benchmark_mlp_one_case(case)


if __name__ == "__main__":
    benchmark_all()
<|MERGE_RESOLUTION|>--- conflicted
+++ resolved
@@ -43,10 +43,6 @@
 
     # Mesh configs
     num_devices = dp_size * tensor_mp_size
-<<<<<<< HEAD
-    # device_mesh = SingleHostDeviceMesh(jax.devices()[:num_devices])
-=======
->>>>>>> e93f4adc
     device_mesh = PhysicalDeviceMesh(jax.devices()[:num_devices])
     logical_mesh = device_mesh.get_logical_mesh([dp_size, tensor_mp_size])
 
