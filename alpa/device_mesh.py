--- conflicted
+++ resolved
@@ -1509,16 +1509,9 @@
                 device_ids_per_host[buf_ref.host_id].append(buf_ref.device_id)
         for host_id, uuids in buf_refs_per_host.items():
             if len(uuids) > 0:
-<<<<<<< HEAD
-                obj_refs.append(
-                    device_mesh.workers[host_id].load_buffers_from_ts.remote(
-                        path, uuids, indices_per_host[host_id],
-                        device_ids_per_host[host_id]))
-=======
                 device_mesh.workers[host_id].load_buffers_from_ts.remote(
                     path, uuids, indices_per_host[host_id],
                     device_ids_per_host[host_id])
->>>>>>> 99bbfded
         return DistributedArray(device_mesh, aval, sharding_spec, buf_refs,
                                 indices)
 
@@ -1795,11 +1788,7 @@
         mesh_beta = mesh_beta or (1, 0.1)
         return LogicalDeviceMesh(None, id_mesh, mesh_alpha, mesh_beta)
 
-<<<<<<< HEAD
-    def get_physical_mesh(self, mesh_id=0):
-=======
     def get_physical_mesh(self, mesh_id: int = 0):
->>>>>>> 99bbfded
         """Launch a physical mesh (which will request resources from Ray)."""
         assert self.launched_physical_mesh is None, \
             "Physical mesh can only be launched once."
@@ -1900,24 +1889,6 @@
                 indices = pxla.spec_to_indices(aval.shape, spec)
                 rets.append(mesh.shard_args_to_arrays(
                     (aval,), (indices,), (spec,), (arg,))[0])
-
-        return rets
-
-    def shard_args_to_arrays(self, load_infos, args):
-        rets = []
-
-        for info, arg in zip(load_infos, args):
-            if info.is_replicated():
-                meshes, arrays = [], []
-                for aval, mesh, spec in info.get_info():
-                    meshes.append(mesh)
-                    indices = pxla.spec_to_indices(aval.shape, spec)
-                    arrays.append(mesh.shard_args_to_arrays((aval,), (indices,), (spec,), (arg,))[0])
-                rets.append(ReplicatedDistributedArray(meshes, arrays))
-            else:
-                aval, mesh, spec = info.get_info()
-                indices = pxla.spec_to_indices(aval.shape, spec)
-                rets.append(mesh.shard_args_to_arrays((aval,), (indices,), (spec,), (arg,))[0])
 
         return rets
 
@@ -2019,10 +1990,6 @@
             map(lambda info: int(info["Resources"]["CPU"]), self.host_info))
 
     @property
-    def num_hosts(self):
-        return len(self.host_info)
-
-    @property
     def num_devices(self):
         return sum(self.host_num_devices)
 
