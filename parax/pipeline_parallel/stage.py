"""pipeline stage definitions."""
from abc import ABC, abstractmethod
from copy import copy
from dataclasses import dataclass, field
import itertools as it
import logging
from typing import Sequence, List, Set, Any, Dict

import numpy as np
from jax import jit
from jax._src.util import partial, safe_map
from jax.core import Atom, Var, JaxprEqn, Jaxpr, ClosedJaxpr, DropVar, Literal, jaxpr_as_fun, new_jaxpr_eqn, gensym
from jax.interpreters import xla
from jax.lib import xla_bridge as xb, xla_client as xc
from jax.core import (Atom, ClosedJaxpr, JaxprEqn, Jaxpr, Var, Literal, DropVar,
                      gensym, new_jaxpr_eqn, jaxpr_as_fun)

from parax.device_mesh import PhysicalDeviceMesh
from parax.measure_record import StrategyConfig
from parax.mesh_executable import PartialGradAccMeshDriverExecutable
from parax.pipeline_parallel.primitive_def import (pipeline_p,
                                                   mark_pipeline_jaxpreqn)
from parax.shard_parallel.auto_sharding import (compile_with_search,
                                                compile_with_given_strategy,
                                                hlo_sharding_to_sharding_spec)
from parax.util import get_compile_options, jaxpr_to_hlo_computation, setup_computation_alias

# pylint: disable=redefined-builtin
unsafe_map, map = map, safe_map  # type: ignore

logger = logging.getLogger(__name__)
logger.setLevel(logging.INFO)


@dataclass
class PipelineStage(ABC):
    """
    Base class of pipeline stages.

    Attributes:
        name (str): The name of the pipeline stage.
        invars (Sequence[Var]): The list of input variables, corresponding to
            the order of the runnable inputs.
        outvars (Sequence[Var]): The list of output variables, corresponding to
            the order of the runnable outputs.
    """

    name: str
    invars: Sequence[Var] = field(default_factory=list)
    outvars: Sequence[Var] = field(default_factory=list)

    @abstractmethod
    def get_runnable(self, mesh=None):
        """Compile the stage and get the runnable."""
        raise NotImplementedError()


@dataclass
class StrVarPipelineStage:
    """Stringified stage with all Set/Dict have string keys."""

    name: str
    invars: Sequence[str]
    outvars: Sequence[str]

    @classmethod
    def from_pipeline_stage(cls, pipeline_stage: PipelineStage):
        """Construct a StrVarPipelineStage from a PipelineStage."""
        return cls(
            name=pipeline_stage.name,
            invars=[repr(var) for var in pipeline_stage.invars],
            outvars=[repr(var) for var in pipeline_stage.outvars],
        )


@dataclass
class JaxPipelineStage(PipelineStage):
    """
    A pipeline stage defined by Jaxpr.

    Attributes:
        eqns (List[JaxprEqn]): Jaxpr equations of the pipeline stage.
        consts_dir: Dict[Atom, Any]: All the constants used in the pipeline
            stage.
    """

    eqns: List[JaxprEqn] = field(default_factory=list)
    consts_dir: Dict[Atom, Any] = field(default_factory=dict)

    def closed_jaxpr(self) -> ClosedJaxpr:
        """
        Get the closed Jaxpr of the pipeline stage.

        Returns:
            ClosedJaxpr: The result ClosedJaxpr.
        """
        jaxpr = Jaxpr(
            constvars=list(self.consts_dir.keys()),
            invars=self.invars,
            outvars=self.outvars,
            eqns=self.eqns,
        )
        closed_jaxpr = ClosedJaxpr(jaxpr, list(self.consts_dir.values()))
        return closed_jaxpr

    def get_runnable(self, mesh=None):
        """Return a JIT callable of the pipeline stage."""
        closed_jaxpr = self.closed_jaxpr()
        return jit(jaxpr_as_fun(closed_jaxpr))


@dataclass
class XlaPipelineStage(PipelineStage):
    """A pipeline stage defined by XLA HLO proto."""

    hlo_proto: bytes = field(default_factory=b"")

    @classmethod
    def from_jax_pipeline_stage(cls, jax_pipeline_stage: JaxPipelineStage):
        """
        Construct a XlaPipelineStage from a JaxPipelineStage.

        Args:
            jax_pipeline_stage (JaxPipelineStage): the source JaxPipelineStage.
        """
        closed_jaxpr = jax_pipeline_stage.closed_jaxpr()
        backend = xb.get_backend("gpu")
        name = "pipeline_stage_{}".format(jax_pipeline_stage.name)
        built = jaxpr_to_hlo_computation(name, closed_jaxpr, None, backend)

        return cls(
            name=jax_pipeline_stage.name,
            hlo_proto=built.as_serialized_hlo_module_proto(),
            invars=jax_pipeline_stage.invars,
            outvars=jax_pipeline_stage.outvars,
        )

    def get_runnable(self, mesh=None):
        """Return a callable of the pipeline stage."""
        out_avals = [var.aval for var in self.outvars]
        xla_computation = xc.XlaComputation(self.hlo_proto)
        tuple_args = len(
            self.invars) > 100  # pass long arg lists as tuple for TPU
        backend = 'gpu'
        backend = xb.get_backend(backend)
        device = backend.get_default_device_assignment(1)[0]
        options = get_compile_options(
            num_replicas=1,
            num_partitions=1,
            device_assignment=(device.id,) if device else None,
            use_spmd_partitioning=False,
            parameter_is_tupled_arguments=tuple_args,
            build_random_seed=42,
        )

        compiled = backend.compile(xla_computation, compile_options=options)
        result_handlers = map(partial(xla.aval_to_result_handler, device),
                              out_avals)
        kept_var_idx = range(len(self.invars))
        return partial(xla._execute_compiled, compiled, out_avals,
                       result_handlers, kept_var_idx)


@dataclass
class XlaShardedPipelineStage(PipelineStage):
    """A pipeline stage defined by XLA HLO proto. The XLA HLO is annotated by sharding spec."""

    hlo_proto: Any = None
    donated_invars: Any = None
    strategy_config: StrategyConfig = None
    input_sharding_specs: Any = None
    output_sharding_specs: Any = None
    output_acc_grad_indices: Sequence[int] = None
    donatables: Set[Var] = None

    @classmethod
    def from_auto_sharded_stage(cls,
                                *,
                                jax_pipeline_stage: JaxPipelineStage,
                                auto_sharded_hlo_proto: xc.XlaComputation,
                                strategy_config: StrategyConfig,
                                donated_invars=None,
                                acc_grad_outvars=set(),
                                donatables=set()):
        # pylint: disable=too-many-locals
        """Run auto-sharding optimizer on a Jax pipeline stage."""
        if not donated_invars:
            donated_invars = (False,) * len(jax_pipeline_stage.invars)

        acc_grad_indices = [
            out_idx for out_idx, outvar in enumerate(jax_pipeline_stage.outvars)
            if outvar in acc_grad_outvars
        ]

        return cls(name=jax_pipeline_stage.name,
                   hlo_proto=auto_sharded_hlo_proto,
                   strategy_config=strategy_config,
                   donated_invars=donated_invars,
                   invars=jax_pipeline_stage.invars,
                   outvars=jax_pipeline_stage.outvars,
                   output_acc_grad_indices=acc_grad_indices,
                   donatables=donatables)

    def donate_intermediates(self, computation):
        # get sharding annotated hlo module
        hlo_module = computation.as_hlo_module()
        donatable = set(self.donatables)
        # get sharding specs
        hlo_module.infer_spmd_shardings()
        avals = [var.aval for var in self.invars]
        out_avals = [var.aval for var in self.outvars]
        logical_mesh_shape = self.strategy_config.logical_mesh_shape
        input_shardings = hlo_module.spmd_parameters_shardings()
        input_sharding_specs = [
            hlo_sharding_to_sharding_spec(proto_tuple, aval, logical_mesh_shape)
            for (proto_tuple, aval) in zip(input_shardings, avals)
        ]
        output_shardings = hlo_module.spmd_output_sharding()
        output_sharding_specs = hlo_sharding_to_sharding_spec(
            output_shardings, out_avals, logical_mesh_shape)

        num_donated = np.count_nonzero(self.donated_invars)
        donatable_outvars = set(self.outvars[num_donated:])
        donated_invars = list()
        donated_outvars = list()
        var_indices = dict(zip(self.outvars, range(len(self.outvars))))
        var_indices.update(dict(zip(self.invars, range(len(self.invars)))))
        for idx, invar in enumerate(self.invars):
            if invar not in donatable:
                # not donatable
                continue
            elif self.donated_invars[idx]:
                # already donated
                continue
            for outvar in donatable_outvars:
                if (invar.aval.shape == outvar.aval.shape and
                        input_sharding_specs[var_indices[invar]]
                        == output_sharding_specs[var_indices[outvar]]):
                    donated_invars.append(invar)
                    donated_outvars.append(outvar)
                    donatable_outvars.discard(outvar)
                    break
        # set alias
        for invar, outvar in zip(donated_invars, donated_outvars):
            invar_idx, outvar_idx = var_indices[invar], var_indices[outvar]
            computation.setup_alias((outvar_idx,), invar_idx, ())
        for invar in donated_invars:
            self.donated_invars[var_indices[invar]] = True


    def get_runnable(self, mesh=None):
        """Return a callable of the pipeline stage."""
        from parax.shard_parallel.auto_sharding import HloProtoStatus

        if not isinstance(mesh, PhysicalDeviceMesh):
            raise RuntimeError(
                "Require a pre-allocated physical mesh to compile the runnable."
            )

        strategy_config = self.strategy_config
        logical_mesh_shape = strategy_config.logical_mesh_shape
        xla_computation = xc.XlaComputation(self.hlo_proto)
        setup_computation_alias(xla_computation, self.donated_invars)
        self.donate_intermediates(xla_computation)
        backend_name = 'gpu'
        backend = xb.get_backend(backend_name)
        num_devices = np.prod(strategy_config.logical_mesh_shape)
        rewrite_for_grad_acc = len(self.output_acc_grad_indices) > 0
        compiled = compile_with_given_strategy(
            backend,
            xla_computation,
            self.strategy_config,
            num_devices,
            mesh.is_distributed,
            HloProtoStatus.SHARDING_ANNOTATED,
            rewrite_for_grad_acc=rewrite_for_grad_acc,
            rewrite_grad_acc_indices=self.output_acc_grad_indices)
        hlo_module = compiled.hlo_modules()[0]

        # Return the final callable
        avals = [var.aval for var in self.invars]
        out_avals = [var.aval for var in self.outvars]
        mesh_executable = PartialGradAccMeshDriverExecutable(
            mesh, compiled, self.strategy_config, avals, out_avals,
            self.donated_invars, self.output_acc_grad_indices)

        # TODO(Hao): make this better
        self.input_sharding_specs = mesh_executable.input_sharding_specs
        self.output_sharding_specs = mesh_executable.output_sharding_specs

        return mesh_executable.get_driver_callable()


def get_var_mapping(mapping, var):
    if isinstance(var, Var) and var in mapping:
        return mapping[var]
    else:
        return var


def slice_eqns_by_pipeline_marks(closed_jaxpr: ClosedJaxpr):
    sliced_eqns = []
    current_stage_eqns = None

    for eqn in closed_jaxpr.jaxpr.eqns:
        if eqn.primitive is pipeline_p and eqn.params['mark_type'] == 'start':
            assert current_stage_eqns is None, "Defining a pipeline stage inside a pipeline stage is not allowed."
            current_stage_eqns = []
        elif eqn.primitive is pipeline_p and eqn.params['mark_type'] == 'end':
            assert current_stage_eqns is not None, "Ending a pipeline stage before its start."
            sliced_eqns.append(current_stage_eqns)
            current_stage_eqns = None
        else:
            assert current_stage_eqns is not None
            current_stage_eqns.append(eqn)
    assert current_stage_eqns is None
    return sliced_eqns


def add_pipeline_marks_for_sliced_eqns(closed_jaxpr: ClosedJaxpr, sliced_eqns):
    n_layers = len(sliced_eqns)
    layer_pipeline_invars = [set() for _ in range(n_layers)]
    layer_pipeline_outvars = [set() for _ in range(n_layers)]
    var_layer_dict = {}

    for var in closed_jaxpr.jaxpr.invars:
        var_layer_dict[var] = -1

    for i, eqns in enumerate(sliced_eqns):
        for eqn in eqns:
            for var in eqn.invars:
                if (not isinstance(var, Literal) and
                        var not in closed_jaxpr.jaxpr.constvars and
                        var_layer_dict[var] != i):
                    layer_pipeline_invars[i].add(var)
                    if var_layer_dict[var] == -1:
                        var_layer_dict[var] = i
                    layer_pipeline_outvars[var_layer_dict[var]].add(var)
            for var in eqn.outvars:
                if not isinstance(var, DropVar):
                    var_layer_dict[var] = i

    for var in closed_jaxpr.jaxpr.outvars:
        if (not isinstance(var, Literal) and
                var not in closed_jaxpr.jaxpr.constvars and
                var_layer_dict[var] != -1):
            layer_pipeline_outvars[var_layer_dict[var]].add(var)

    gensym_func = gensym([closed_jaxpr.jaxpr])
    var_mapping = {}

    new_eqns = []
    for i, eqns in enumerate(sliced_eqns):
        # pipeline start eqn
        stage_var_mapping = {}

        pipeline_start_invars = []
        pipeline_start_outvars = []
        for var in layer_pipeline_invars[i]:
            new_var = gensym_func(var.aval)
            pipeline_start_invars.append(get_var_mapping(var_mapping, var))
            pipeline_start_outvars.append(new_var)
            stage_var_mapping[var] = new_var
        new_eqns.append(
            mark_pipeline_jaxpreqn(pipeline_start_invars,
                                   pipeline_start_outvars, str(i), 'start'))
        # all other eqns
        for eqn in eqns:
            new_invars = [
                get_var_mapping(stage_var_mapping, var) for var in eqn.invars
            ]
            new_eqns.append(
                new_jaxpr_eqn(new_invars, eqn.outvars, eqn.primitive,
                              eqn.params, eqn.source_info))
        # pipeline end eqn
        pipeline_end_invars = []
        pipeline_end_outvars = []
        for var in layer_pipeline_outvars[i]:
            new_var = gensym_func(var.aval)
            pipeline_end_invars.append(get_var_mapping(stage_var_mapping, var))
            pipeline_end_outvars.append(new_var)
            var_mapping[var] = new_var
        new_eqns.append(
            mark_pipeline_jaxpreqn(pipeline_end_invars, pipeline_end_outvars,
                                   str(i), 'end'))
    new_jaxpr = Jaxpr(
        closed_jaxpr.jaxpr.constvars,
        closed_jaxpr.jaxpr.invars,
        [
            get_var_mapping(var_mapping, var)
            for var in closed_jaxpr.jaxpr.outvars
        ],
        new_eqns,
    )
    new_closed_jaxpr = ClosedJaxpr(new_jaxpr, closed_jaxpr.consts)
    return new_closed_jaxpr


def slice_closed_jaxpr_by_full_pipeline_marks(
        closed_jaxpr: ClosedJaxpr) -> Sequence[JaxPipelineStage]:  # noqa MC0001
    global_consts_dir = dict(
        zip(closed_jaxpr.jaxpr.constvars, closed_jaxpr.consts))

    result_stages = []
    current_stage = None

    from parax.pipeline_parallel.manual_layer_slicing import log_jaxpr
    log_jaxpr(closed_jaxpr, "new_jaxpr")

    for eqn in closed_jaxpr.jaxpr.eqns:
        if eqn.primitive is pipeline_p and eqn.params['mark_type'] == 'start':
            assert current_stage is None, "Defining a pipeline stage inside a pipeline stage is not allowed."
            current_stage = JaxPipelineStage(name=eqn.params['name'])
            for var in eqn.invars:
                if isinstance(var, Literal):
                    pass
                elif var in global_consts_dir:
                    current_stage.consts_dir[var] = global_consts_dir[var]
                else:
                    current_stage.invars.append(var)

        assert current_stage is not None
        current_stage.eqns.append(eqn)

        if eqn.primitive is pipeline_p and eqn.params['mark_type'] == 'end':
            assert current_stage is not None, "Ending a pipeline stage before its start."
            assert current_stage.name == eqn.params[
                'name'], "Ending a pipeline stage different from its start."
            for var in eqn.outvars:
                current_stage.outvars.append(var)
            result_stages.append(current_stage)
            current_stage = None

    return result_stages


def mark_missing_vars_in_pipeline_marks(stages: Sequence[JaxPipelineStage],
                                        global_invars, global_outvars):
    gensym_func = gensym([stage.closed_jaxpr().jaxpr for stage in stages])
    var_stage_id = {}
    for var in global_invars:
        if not isinstance(var, Literal):
            var_stage_id[var] = -1

    stage_additional_invars = [set() for _ in stages]
    stage_additional_outvars = [set() for _ in stages]
    for i, stage in enumerate(stages):
        for eqn in stage.eqns:
            for var in eqn.invars:
                if (not isinstance(var, Literal) and
                        var not in stage.consts_dir and
                        var not in stage.invars):
                    source_stage_id = var_stage_id[var]
                    if source_stage_id != i:
                        if (source_stage_id != -1 and
                                var not in stages[source_stage_id].outvars):
                            stage_additional_outvars[source_stage_id].add(var)
                        stage_additional_invars[i].add(var)
            for var in eqn.outvars:
                var_stage_id[var] = i

    for var in global_outvars:
        source_stage_id = var_stage_id[var]
        if source_stage_id != -1 and var not in stages[source_stage_id].outvars:
            stage_additional_outvars[source_stage_id].add(var)

    new_stages = []

    for i, stage in enumerate(stages):
        assert stage.eqns[0].primitive is pipeline_p and stage.eqns[0].params[
            'mark_type'] == 'start'
        assert stage.eqns[-1].primitive is pipeline_p and stage.eqns[-1].params[
            'mark_type'] == 'end'
        new_stage = JaxPipelineStage(stage.name, consts_dir=stage.consts_dir)

        stage_var_mapping = {
            var: gensym_func(var.aval)
            for var in stage_additional_invars[i] | stage_additional_outvars[i]
        }
        pipeline_start_invars = list(stage.eqns[0].invars)
        pipeline_start_outvars = [
            get_var_mapping(stage_var_mapping, var)
            for var in stage.eqns[0].outvars
        ]
        new_stage.invars = list(stage.invars)
        for var in stage_additional_invars[i]:
            pipeline_start_invars.append(var)
            pipeline_start_outvars.append(stage_var_mapping[var])
        pipeline_start_invars_without_literal = []
        pipeline_start_outvars_without_literal = []
        for invar, outvar in zip(pipeline_start_invars, pipeline_start_outvars):
            if isinstance(invar, Literal):
                stage_var_mapping[outvar] = invar
            else:
                pipeline_start_invars_without_literal.append(invar)
                pipeline_start_outvars_without_literal.append(outvar)
        new_stage.invars = list(pipeline_start_invars_without_literal)
        new_stage.eqns.append(stage.eqns[0]._replace(
            invars=pipeline_start_invars_without_literal,
            outvars=pipeline_start_outvars_without_literal))

        for eqn in stage.eqns[1:-1]:
            new_stage.eqns.append(
                eqn._replace(invars=[
                    get_var_mapping(stage_var_mapping, var)
                    for var in eqn.invars
                ],
                             outvars=[
                                 get_var_mapping(stage_var_mapping, var)
                                 for var in eqn.outvars
                             ]))

        pipeline_end_invars = [
            get_var_mapping(stage_var_mapping, var)
            for var in stage.eqns[-1].invars
        ]
        pipeline_end_outvars = list(stage.eqns[-1].outvars)
        for var in stage_additional_outvars[i]:
            pipeline_end_invars.append(stage_var_mapping[var])
            pipeline_end_outvars.append(var)
        pipeline_end_invars_without_dropvar = []
        pipeline_end_outvars_without_dropvar = []
        for invar, outvar in zip(pipeline_end_invars, pipeline_end_outvars):
            if not isinstance(outvar, DropVar):
                pipeline_end_invars_without_dropvar.append(invar)
                pipeline_end_outvars_without_dropvar.append(outvar)
        new_stage.outvars = list(pipeline_end_outvars_without_dropvar)
        new_stage.eqns.append(stage.eqns[-1]._replace(
            invars=pipeline_end_invars_without_dropvar,
            outvars=pipeline_end_outvars_without_dropvar))
        new_stages.append(new_stage)

    return new_stages


def rearrange_vars(vars,
                   selected: Sequence[Var],
                   pipe_marker=None,
                   is_input=True):
    """
    Rearrange vars to let those in selected be the first. If the pipe_marker is given,
    rearrange invars and outvars in pipemarker also.
    Args:
        vars (Sequence[Var]): all vars to be rearranged.
        selected (Sequence[Var]): vars selected to be prior.
        pipe_marker (JaxprEqn): pipe marker corresponding to vars
        is_input (bool): the var is input of pipe_marker, if False, it is output
    """
    new_vars = list(selected)
    selected = set(selected)
    for var in vars:
        if var not in selected:
            new_vars.append(var)

    if pipe_marker is None:
        return new_vars

    if is_input:
        new_invars = new_vars
        invar_idx = {v: idx for idx, v in enumerate(pipe_marker.invars)}
        new_outvars = [
            pipe_marker.outvars[invar_idx[var]] for var in new_invars
        ]
    else:
        new_outvars = new_vars
        outvar_idx = {v: idx for idx, v in enumerate(pipe_marker.outvars)}
        new_invars = [
            pipe_marker.invars[outvar_idx[var]] for var in new_outvars
        ]
    new_marker = mark_pipeline_jaxpreqn(new_invars, new_outvars,
                                        pipe_marker.params['name'],
                                        pipe_marker.params['mark_type'])
    return new_vars, new_marker


def generate_sharded_xla_stages(name: str,
                                jax_stages: Sequence[JaxPipelineStage],
                                stage_donate_invars, physical_mesh,
                                logical_mesh_choices, logical_mesh_search_mode,
                                memory_budget_per_device, acc_grad_outvars,
                                donatables_list, search_task, record_file):
    """Generate sharded XLA stages by running the sharding optimizer given JaxPipleStages."""
    invars = set()
    outvars = set()
    donation_mapping = dict()
    eqns = []
    consts_dir = {}
    for stage, donation in zip(jax_stages, stage_donate_invars):
        consts_dir.update(stage.consts_dir)
        # Do not add local invars into the invars
        invars.update([var for var in stage.invars if var not in outvars])
        outvars.update(stage.outvars)
        for idx, var in enumerate(stage.invars):
            if not donation[idx] or var not in invars:
                continue
            donation_mapping[stage.invars[idx]] = stage.outvars[idx]
        eqns += stage.eqns
    invars = rearrange_vars(invars, donation_mapping.keys())
    outvars = rearrange_vars(outvars, donation_mapping.values())
    jaxpr = Jaxpr(
        constvars=list(consts_dir.keys()),
        invars=list(invars),
        outvars=list(outvars),
        eqns=eqns,
    )

    donation_num = len(donation_mapping)
    dummy_donated_invars = (True,) * donation_num + (False,) * (len(invars) -
                                                                donation_num)
    closed_jaxpr = ClosedJaxpr(jaxpr, consts_dir.values())
    backend_name = 'gpu'
    backend = xb.get_backend(backend_name)
    built = jaxpr_to_hlo_computation(name, closed_jaxpr, None, backend)
    stage_protos, strategy_config = compile_with_search(
        backend,
        built,
        invars,
        outvars,
        dummy_donated_invars,
        physical_mesh,
        logical_mesh_choices,
        logical_mesh_search_mode,
        memory_budget_per_device,
        search_task,
        record_file,
        multiple_stages=True,
        grad_acc_num_micro_batches=None,
        bypass_device_assignment_check=physical_mesh.is_distributed)
    stages = [
        XlaShardedPipelineStage.from_auto_sharded_stage(
            auto_sharded_hlo_proto=proto,
            jax_pipeline_stage=stage,
            strategy_config=strategy_config,
            donated_invars=donate_invars,
            acc_grad_outvars=acc_grad_outvars,
            donatables=donatables) for stage, proto, donate_invars, donatables
        in zip(jax_stages, stage_protos, stage_donate_invars, donatables_list)
    ]
    return stages


def mark_grad_mesh(invars: Sequence[Var], stages: Sequence[JaxPipelineStage],
                   stage_to_mesh, mask):
    # TODO(yonghao): now assume all gradients are variables(not literal)
    outvar2mesh = {}
    for i, stage in enumerate(stages):
        for var in stage.outvars:
            if isinstance(var, Var):
                outvar2mesh[var] = stage_to_mesh[i]
    return {
        invar: outvar2mesh[mask[invar]]
        for invar in invars
        if invar in mask and mask[invar] in outvar2mesh
    }


def get_gradient(compute_jaxpr: ClosedJaxpr, slices: Sequence[ClosedJaxpr]):
    gradients = [
        outvar for outvar in compute_jaxpr.jaxpr.outvars
        if isinstance(outvar, Var)
    ]
    gradients = set(gradients)
    is_gradients = [[
        isinstance(outvar, Var) and outvar in gradients
        for outvar in slice.jaxpr.outvars
    ]
                    for slice in slices]
    return is_gradients


def compute_to_acc_pipe(compute_jaxpr: ClosedJaxpr, gensym_fn):
    """
    Transform compute grad jaxpr with pipeline markers into accumulate grad jaxpr
    Args:
        compute_jaxpr (ClosedJaxpr): the original jaxpr
        gensym_fn: gensym function
    Returns:
        acc_grad_jaxpr (ClosedJaxpr): The accumulate grad jaxpr
        update_outs (Dict[Var, Var]): From original output(grad) to new output(acc grad)
        grad_in_to_out (Dict[Var, Var]): From accumulated gradient inputs to outputs
    """
    from jax.lax import add_p
    raw_gradients = set([
        outvar for outvar in compute_jaxpr.jaxpr.outvars
        if isinstance(outvar, Var)
    ])
    # Currently, assume no grad is literal
    assert len(raw_gradients) == len(compute_jaxpr.jaxpr.outvars)
    # from raw_gradients to gradients(cross pipeline marker)
    gradients = {}
    reverse_gradients = {}
    for eqn in reversed(compute_jaxpr.eqns):
        if eqn.primitive is pipeline_p:
            for i, outvar in enumerate(eqn.outvars):
                if outvar in raw_gradients:
                    gradients[outvar] = eqn.invars[i]
                    reverse_gradients[eqn.invars[i]] = outvar
                elif outvar in reverse_gradients:
                    """
                    in case that:
                    invar = compute gradient
                    invar' = pipeline end(invar)
                    outvar = pipeline start(invar')
                    final = pipeline end(outvar)
                    gradients[final] should finally maps invar instead of outvar, then acc grad there
                    """
                    final_outvar = reverse_gradients[outvar]
                    gradients[final_outvar] = eqn.invars[i]
                    reverse_gradients[eqn.invars[i]] = final_outvar
    for outvar in raw_gradients:
        assert outvar in gradients, 'all gradients should be captured by pipeline marker'
    grad_values = list(gradients.values())
    # generate new variables
    grad_invars = {outvar: gensym_fn(outvar.aval) for outvar in grad_values}
    grad_outs = {outvar: gensym_fn(outvar.aval) for outvar in grad_values}
    # modify output, here all grads are acc_grad
    new_glob_outvars = []
    new_glob_invars = compute_jaxpr.jaxpr.invars + []
    update_outs = dict()
    grad_in_to_out = dict()
    for outvar in compute_jaxpr.jaxpr.outvars:
        if isinstance(outvar, Var):
            assert outvar in gradients
            new_glob_outvars.append(grad_outs[gradients[outvar]])
            new_glob_invars.append(grad_invars[gradients[outvar]])
            update_outs[outvar] = grad_outs[gradients[outvar]]
            grad_in_to_out[grad_invars[gradients[outvar]]] = grad_outs[
                gradients[outvar]]
        else:
            raise NotImplemented('gradients cannot be Literal')
    gradients = set(grad_values)
    # rewrite eqns
    new_eqns = []
    pipe_start = None
    pipe_eqns = []
    to_acc = []
    for eqn in compute_jaxpr.eqns:
        if eqn.primitive is pipeline_p:
            if eqn.params['mark_type'] == 'start':
                pipe_start = eqn
                for outvar in eqn.outvars:
                    if not isinstance(outvar, DropVar) and outvar in gradients:
                        # collect gradients in this stage
                        to_acc.append(outvar)
                continue
            if eqn.params['mark_type'] == 'end':
                # add grad used in this stage in pipeline start
                grad_in_after_pipe = {
                    outvar: gensym_fn(outvar.aval) for outvar in to_acc
                }
                grad_out_before_pipe = {
                    outvar: gensym_fn(outvar.aval) for outvar in to_acc
                }
                new_pipe_start = mark_pipeline_jaxpreqn(
                    pipe_start.invars + map(lambda x: grad_invars[x], to_acc),
                    pipe_start.outvars +
                    map(lambda x: grad_in_after_pipe[x], to_acc),
                    pipe_start.params['name'], pipe_start.params['mark_type'])
                new_eqns.append(new_pipe_start)
                # add normal eqns
                new_eqns.extend(pipe_eqns)
                # add acc grad(adds)
                for gradient in to_acc:
                    new_eqns.append(
                        new_jaxpr_eqn([grad_in_after_pipe[gradient], gradient],
                                      [grad_out_before_pipe[gradient]], add_p,
                                      {}))
                # add grad created in this stage in pipeline end
                new_pipe_end = mark_pipeline_jaxpreqn(
                    eqn.invars + map(lambda x: grad_out_before_pipe[x], to_acc),
                    eqn.outvars + map(lambda x: grad_outs[x], to_acc),
                    eqn.params['name'], eqn.params['mark_type'])
                new_eqns.append(new_pipe_end)
                pipe_start = None
                pipe_eqns = []
                to_acc = []
                continue
        pipe_eqns.append(eqn)
        for outvar in eqn.outvars:
            if not isinstance(outvar, DropVar) and outvar in gradients:
                # collect gradients in this stage
                to_acc.append(outvar)
    jaxpr = Jaxpr(compute_jaxpr.jaxpr.constvars, new_glob_invars,
                  new_glob_outvars, new_eqns)
    new_closed_jaxpr = ClosedJaxpr(jaxpr, compute_jaxpr.consts)
    # We do not modify donate_invars here, as it is only to append Trues
    # Instead return grad outs to help modify apply_grad
    return new_closed_jaxpr, update_outs, grad_in_to_out


def replace_all_with(closed_jaxpr: ClosedJaxpr, mapping):
    """replace with given mapping of variables"""

    def map_var(var):
        return get_var_mapping(mapping, var)

    new_glob_invars = [map_var(var) for var in closed_jaxpr.jaxpr.invars]
    new_glob_outvars = [map_var(var) for var in closed_jaxpr.jaxpr.outvars]
    new_eqns = []
    for eqn in closed_jaxpr.eqns:
        new_invars = [map_var(var) for var in eqn.invars]
        new_outvars = [map_var(var) for var in eqn.outvars]
        new_eqns.append(
            new_jaxpr_eqn(new_invars, new_outvars, eqn.primitive, eqn.params))
    new_jaxpr = Jaxpr(closed_jaxpr.jaxpr.constvars, new_glob_invars,
                      new_glob_outvars, new_eqns)
    return ClosedJaxpr(new_jaxpr, closed_jaxpr.consts)


def pipeline_dce(jax_pipeline_stages: Sequence[JaxPipelineStage],
                 global_outvars):
    """
    clear unused vars cross pipeline stages. 
    mainly to remove grad and only keep accumulated grad
    """

    def dce_pipe_marker(marker: JaxprEqn, used_set):
        kept_indices = [
            i for i, var in enumerate(marker.outvars) if var in used_set
        ]
        new_marker = mark_pipeline_jaxpreqn(
            [marker.invars[i] for i in kept_indices],
            [marker.outvars[i] for i in kept_indices], marker.params['name'],
            marker.params['mark_type'])
        return new_marker

    global_used = set(global_outvars)
    new_stages = []
    for stage in reversed(jax_pipeline_stages):
        new_eqns = []
        # handle pipe end
        pipe_end = stage.eqns[-1]
        assert (pipe_end.primitive is pipeline_p and
                pipe_end.params['mark_type']
                == 'end'), 'stage not ended by a pipeline marker'
        new_pipe_end = dce_pipe_marker(pipe_end, global_used)
        new_eqns.append(new_pipe_end)
        # handle normal instructions
        local_used = set(new_pipe_end.invars)
        for eqn in reversed(stage.eqns[1:-1]):
            for outvar in eqn.outvars:
                if not isinstance(outvar, DropVar) and outvar in local_used:
                    new_eqns.append(eqn)
                    local_used.update([
                        invar for invar in eqn.invars if isinstance(invar, Var)
                    ])
        # handle pipe start
        pipe_start = stage.eqns[0]
        assert (pipe_start.primitive is pipeline_p and
                pipe_start.params['mark_type']
                == 'start'), 'stage not started by a pipeline marker'
        new_pipe_start = dce_pipe_marker(pipe_start, local_used)
        new_eqns.append(new_pipe_start)
        global_used.update(new_pipe_start.invars)

        new_eqns = list(reversed(new_eqns))
        new_stage = JaxPipelineStage(stage.name,
                                     invars=new_pipe_start.invars,
                                     outvars=new_pipe_end.outvars,
                                     eqns=new_eqns,
                                     consts_dir=stage.consts_dir)
        new_stages.append(new_stage)
    new_stages = list(reversed(new_stages))
    return new_stages


def apply_grad_get_mean(closed_jaxpr, gradients, gensym_fn, num_microbatch,
                        global_outvars):
    """
    Get mean of input (accumulated) gradients, run apply gradient
    If the input is output, after this transform it outputs the divided version.
    """
    from jax.lax import div_p
    mapping = dict()
    new_eqns = []
    invar_set = set(closed_jaxpr.jaxpr.invars)
    outvar_set = set(closed_jaxpr.jaxpr.outvars)
    for invar in gradients:
        div_out = gensym_fn(invar.aval)
        new_eqns.append(
            new_jaxpr_eqn(
                [invar,
                 Literal(np.array(num_microbatch, invar.aval.dtype))],
                [div_out], div_p, {}))
        mapping[invar] = div_out
    replaced = replace_all_with(closed_jaxpr, mapping)
    final_invars = closed_jaxpr.jaxpr.invars
    final_outvars = replaced.jaxpr.outvars
    for invar in gradients:
        if invar not in invar_set:
            final_invars.append(invar)
        if invar in global_outvars and invar not in outvar_set:
            final_outvars.append(mapping[invar])
    new_eqns.extend(replaced.jaxpr.eqns)
    new_jaxpr = Jaxpr(closed_jaxpr.jaxpr.constvars, final_invars, final_outvars,
                      new_eqns)
    global_outvars = list(
        map(lambda x: get_var_mapping(mapping, x), global_outvars))
    return ClosedJaxpr(new_jaxpr, closed_jaxpr.consts), global_outvars


def slice_apply_gradient(closed_jaxpr: ClosedJaxpr, grad_mesh: Dict[Var, int],
                         mesh_num):
    """
    Slice the apply gradient jaxpr based on mesh allocation information
    Args:
        closed_jaxpr (ClosedJaxpr): closed jaxpr of apply_gradient function. 
        grad_mesh (Dict[Var, int]): dict indicating which mesh the variable is at. 
        If not in the dict, the variable should be a global parameter.
        mesh_num (int): number of meshes. If a mesh does not have apply gradient computation,
        add an empty jaxpr
    Returns:
        jaxprs(List[ClosedJaxpr]): The i-th ClosedJaxpr runs at the i-th cluster.
        info: A tuple of:
            deps (List[Tuple[int, int]]): Indicating dependencies of apply gradient stages
            mesh_assignment (Dict[int, int]): Indicating mesh the apply grad stage is assigned 
            infered_global_invars (Dict[Var, List[int]]): Indicating which clusters each
            input variable of apply_gradient function should be sent to.
    """

    def add_allocation(cur: Set, add: Set):
        if cur is None:
            return add
        else:
            return cur.union(add)

    global_invars = closed_jaxpr.jaxpr.invars
    eqn_mesh = dict()
    var_mesh = {var: set([mesh]) for var, mesh in grad_mesh.items()}
    infered_global_invars = dict()
    constvars = [list() for _ in range(mesh_num)]
    consts = [list() for _ in range(mesh_num)]
    sliced_eqns = [list() for _ in range(mesh_num)]
    invars = [list() for _ in range(mesh_num)]
    outvars = [list() for _ in range(mesh_num)]
    # propagate mesh assignments from input
    for eqn_idx, eqn in enumerate(closed_jaxpr.eqns):
        at_mesh = None
        for invar in eqn.invars:
            if isinstance(invar, Var) and invar in var_mesh:
                at_mesh = add_allocation(at_mesh, var_mesh[invar])
        if at_mesh is not None:
            for invar in eqn.invars:
                if isinstance(invar, Var):
                    cur_mesh = var_mesh[invar] if invar in var_mesh else None
                    var_mesh[invar] = add_allocation(cur_mesh, at_mesh)
            for outvar in eqn.outvars:
                if not isinstance(outvar, DropVar):
                    var_mesh[outvar] = at_mesh
            eqn_mesh[eqn_idx] = at_mesh
    # propagate back
    for reversed_idx, eqn in enumerate(reversed(closed_jaxpr.eqns)):
        eqn_idx = len(closed_jaxpr.eqns) - 1 - reversed_idx
        if eqn_idx not in eqn_mesh:
            at_mesh = None
            for outvar in eqn.outvars:
                if not isinstance(outvar, DropVar) and outvar in var_mesh:
                    at_mesh = add_allocation(at_mesh, var_mesh[outvar])
            if at_mesh is not None:
                eqn_mesh[eqn_idx] = at_mesh
                for invar in eqn.invars:
                    if isinstance(invar, Var):
                        cur_mesh = var_mesh[invar] if invar in var_mesh else None
                        var_mesh[invar] = add_allocation(cur_mesh, at_mesh)
    for eqn_idx, eqn in enumerate(closed_jaxpr.eqns):
        if eqn_idx in eqn_mesh:
            for mesh in eqn_mesh[eqn_idx]:
                sliced_eqns[mesh].append(eqn)
        else:
            # all inputs are infered, all outputs are not assigned
            sliced_eqns[0].append(eqn)
            for invar in eqn.invars:
                if isinstance(invar, Var):
                    if invar not in var_mesh:
                        var_mesh[invar] = [0]
            for outvar in eqn.outvars:
                if not isinstance(outvar, DropVar):
                    assert (outvar not in var_mesh or
                            (len(var_mesh[outvar]) == 1 and
                             var_mesh[outvar][0] == 0))
                    var_mesh[outvar] = [0]
    # grouping invars and outvars
    for invar in global_invars:
        assert invar in var_mesh
        for mesh in var_mesh[invar]:
            invars[mesh].append(invar)
        infered_global_invars[invar] = var_mesh[invar]
    for outvar in closed_jaxpr.jaxpr.outvars:
        assert outvar in var_mesh
        for mesh in var_mesh[outvar]:
            outvars[mesh].append(outvar)
    # grouping consts and constvars
    for aval, var in zip(closed_jaxpr.consts, closed_jaxpr.jaxpr.constvars):
        assert var in var_mesh
        for mesh in var_mesh[var]:
            consts[mesh].append(aval)
            constvars[mesh].append(var)

    jaxprs = []
    deps = []
    mesh_assignment = {}

    for i in range(mesh_num):
        if not outvars[i]:
            continue
        stage_idx = mesh_num * 2 + len(jaxprs)
        # assign the current stage into mesh i
        mesh_assignment[stage_idx] = i
        for v in invars[i]:
            if v in grad_mesh:
                # Add dependency as (stage, compute grad stage)
                deps.append((stage_idx, mesh_num * 2 - 1 - grad_mesh[v]))
        jaxprs.append(
            ClosedJaxpr(
                Jaxpr(constvars[i], invars[i], outvars[i], sliced_eqns[i]),
                consts[i]))

    info = deps, mesh_assignment, infered_global_invars
    return jaxprs, info


def apply_grad_add_marker(jaxprs, mask, gensym_fn, stage=False):
    """
    Add pipeline markers for sliced apply grads, keep invars and outvars still unless
    the invar is in mask or invar is outvar. 
    In the first case, the final invar follows the mask;
    In the second case, the final outvar is recorded in outvar_map
    Args:
        jaxprs(Sequence[ClosedJaxpr]): sliced apply grads.
        mask: mask[gradient] is the corresponding accumulated gradient(real invar).
        gensym_fn: gensym function of the whole jaxpr.
        stage(Bool): output JaxPipelineStage or ClosedJaxpr.
    """
    results = []
    outvar_map = dict()
    for i, jaxpr in enumerate(jaxprs):
        new_map = dict()
        for invar in jaxpr.jaxpr.invars:
            if invar not in mask:
                new_map[invar] = gensym_fn(invar.aval)
        for outvar in jaxpr.jaxpr.outvars:
            if not isinstance(outvar, Var):
                raise NotImplemented("outvar of apply grad cannot be literal")
            if outvar in jaxpr.jaxpr.invars:
                if outvar not in outvar_map:
                    outvar_map[outvar] = gensym_fn(outvar.aval)
                continue
            new_map[outvar] = gensym_fn(outvar.aval)
        replaced = replace_all_with(jaxpr, new_map).jaxpr
        new_invars = list(
            map(lambda x: get_var_mapping(mask, x), jaxpr.jaxpr.invars))
        new_outvars = list(
            map(lambda x: get_var_mapping(outvar_map, x), jaxpr.jaxpr.outvars))
        name = str(i) + '_apply_grad'
        start_marker = mark_pipeline_jaxpreqn(new_invars,
                                              replaced.invars,
                                              name=name,
                                              mark_type='start')
        end_marker = mark_pipeline_jaxpreqn(replaced.outvars,
                                            new_outvars,
                                            name=name,
                                            mark_type='end')
        new_eqns = [start_marker] + replaced.eqns + [end_marker]
        if stage:
            results.append(
                JaxPipelineStage(name, new_invars, new_outvars, new_eqns,
                                 dict(zip(jaxpr.jaxpr.constvars,
                                          jaxpr.consts))))
        else:
            new_jaxpr = Jaxpr(jaxpr.jaxpr.constvars, new_invars, new_outvars,
                              new_eqns)
            results.append(ClosedJaxpr(new_jaxpr, jaxpr.consts))
    return results, outvar_map


def merge_stages(jaxprs: Sequence[ClosedJaxpr],
                 used: Set[Var],
                 new_marker_name,
                 donation_mapping=None) -> ClosedJaxpr:
    """
    Merge continuous jaxprs and remove pipe markers
    Args:
        jaxprs (Sequence[ClosedJaxpr]): jaxprs to be merged
        used (Set[Var]): out variables used later
        new_marker_name (str): name of merged pipeline used in marker
        donation_mapping (Dict[Var, Var]): donation mapping of merged jaxpr, may have redundant items
    """
    new_invars = dict()
    new_outvars = dict()
    new_eqns = []
    var_map = dict()

    # handle const vars:
    new_constvars = dict()
    for jaxpr in jaxprs:
        new_constvars.update(dict(zip(jaxpr.jaxpr.constvars, jaxpr.consts)))

    for idx, jaxpr in enumerate(jaxprs):
        # handle pipeline start marker:
        pipe_start = jaxpr.eqns[0]
        for invar, outvar in zip(pipe_start.invars, pipe_start.outvars):
            if invar not in var_map:
                # is not local output, the outvar is kept
                if invar in new_constvars:
                    continue
                # is already set in earlier stages
                if invar in new_invars:
                    var_map[outvar] = new_invars[invar]
                    continue
                new_invars[invar] = outvar
            else:
                # is local output, the outvar is redirected
                var_map[outvar] = var_map[invar]
        # handle normal eqns
        for eqn in jaxpr.eqns[1:-1]:
            new_local_invars = [get_var_mapping(var_map, v) for v in eqn.invars]
            new_eqns.append(
                new_jaxpr_eqn(new_local_invars, eqn.outvars, eqn.primitive,
                              eqn.params, eqn.source_info))
        # handle pipeline end marker
        pipe_end = jaxpr.eqns[-1]
        for invar, outvar in zip(pipe_end.invars, pipe_end.outvars):
            if outvar in used:
                new_outvars[outvar] = get_var_mapping(var_map, invar)
            var_map[outvar] = get_var_mapping(var_map, invar)

    new_pipe_start = mark_pipeline_jaxpreqn(list(new_invars.keys()),
                                            list(new_invars.values()),
                                            new_marker_name, 'start')
    new_pipe_end = mark_pipeline_jaxpreqn(list(new_outvars.values()),
                                          list(new_outvars.keys()),
                                          new_marker_name, 'end')
    new_eqns = [new_pipe_start] + new_eqns + [new_pipe_end]
    constvars = set(new_constvars.keys())
    new_invars = [k for k in new_invars.keys() if k not in constvars]
    new_outvars = list(new_outvars.keys())
    if donation_mapping:
        new_invars_set = set(new_invars)
<<<<<<< HEAD
        donation_mapping = {
            k: v for k, v in donation_mapping.items() if k in new_invars_set
=======
        new_outvars_set = set(new_outvars)
        donation_mapping = {
            k: v
            for k, v in donation_mapping.items()
            if k in new_invars_set and v in new_outvars_set
>>>>>>> bf61dafc
        }
        new_invars = rearrange_vars(new_invars, donation_mapping.keys())
        new_outvars = rearrange_vars(new_outvars, donation_mapping.values())
    return ClosedJaxpr(
        Jaxpr(list(new_constvars.keys()), new_invars, new_outvars, new_eqns),
        list(new_constvars.values()))<|MERGE_RESOLUTION|>--- conflicted
+++ resolved
@@ -1136,16 +1136,11 @@
     new_outvars = list(new_outvars.keys())
     if donation_mapping:
         new_invars_set = set(new_invars)
-<<<<<<< HEAD
-        donation_mapping = {
-            k: v for k, v in donation_mapping.items() if k in new_invars_set
-=======
         new_outvars_set = set(new_outvars)
         donation_mapping = {
             k: v
             for k, v in donation_mapping.items()
             if k in new_invars_set and v in new_outvars_set
->>>>>>> bf61dafc
         }
         new_invars = rearrange_vars(new_invars, donation_mapping.keys())
         new_outvars = rearrange_vars(new_outvars, donation_mapping.values())
