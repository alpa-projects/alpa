--- conflicted
+++ resolved
@@ -8,13 +8,8 @@
 import ray
 import tqdm
 
-<<<<<<< HEAD
-from parax.device_mesh import VirtualPhysicalMesh
-from parax.global_env import global_config
-=======
 from parax.device_mesh import DeviceCluster, VirtualPhysicalMesh
 from parax.pipeline_parallel.automatic_layer_slicing import eqn_flops
->>>>>>> d8c573c5
 from parax.pipeline_parallel.computation import (JaxPipelineComputation,
                                                  merge_computation_jaxprs)
 from parax.pipeline_parallel.stage_profiling import (
@@ -226,20 +221,6 @@
 
     print("- Generate all stage infos (Jaxpr -> HLO)")
     # TODO(yonghao): only generate these info once for all mesh shapes
-<<<<<<< HEAD
-    is_full_mesh = len(meshes) == 1
-    computation_source_ratio = 1 / len(meshes)
-    tolerance = global_config.auto_stage_construction_imbalance_tolerance
-    for start in tqdm.tqdm(range(0, num_layers)):
-        for end in tqdm.tqdm(range(start, num_layers), leave=False):
-            if is_full_mesh:
-                continue
-            if is_full_mesh and not (start == 0 and end == num_layers - 1):
-                continue
-            flops_ratio = (end - start + 1) / num_layers
-            if ((computation_source_ratio > flops_ratio * (1 + tolerance)) or
-                (computation_source_ratio < flops_ratio * (1 - tolerance))):
-=======
     computation_source_ratio = meshes[0].total_devices / cluster_size
     is_full_mesh = computation_source_ratio == 1
     tolerance = global_config.auto_stage_construction_imbalance_tolerance
@@ -251,7 +232,6 @@
                            layer_flops_prefix_sum[start]) / tot_flops
             if ((computation_source_ratio > flops_ratio * (1 + tolerance)) or
                 (computation_source_ratio < flops_ratio / (1 + tolerance))):
->>>>>>> d8c573c5
                 continue
             layer_indices = (
                 indices[start:end + 1] +
@@ -285,13 +265,12 @@
             (num_layers, num_layers, num_autosharding_configs), -1)
         return compute_cost, max_n_succ_stages
     # TODO(zhuohan): set the number of workers as a tunable parameter
-<<<<<<< HEAD
     if len(stages) == 0:
+        compute_cost = np.full((num_layers, num_layers, num_autosharding_configs),
+                           np.inf)
+        max_n_succ_stages = np.full(
+            (num_layers, num_layers, num_autosharding_configs), -1)
         return compute_cost, max_n_succ_stages
-    n_workers = int(
-        min(max(ray.available_resources()["CPU"] // 2, 1), len(stages)))
-=======
->>>>>>> d8c573c5
     print("- Compile all stages")
     compiled_outputs = compile_all(stages)
 
