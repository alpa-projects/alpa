# Adapted from https://github.com/alpa-projects/jax-alpa/blob/main/build/Dockerfile
FROM gcr.io/tensorflow-testing/nosla-cuda11.1-cudnn8-ubuntu18.04-manylinux2010-multipython

WORKDIR /
SHELL ["/bin/bash", "-c"]
RUN rm -f /etc/apt/sources.list.d/jonathonf-ubuntu-python-3_6-xenial.list
RUN apt-get update
RUN apt-get install -y python3-virtualenv
RUN virtualenv --python=python3.7 python3.7-env
RUN virtualenv --python=python3.8 python3.8-env
RUN virtualenv --python=python3.9 python3.9-env

# We pin numpy to the minimum permitted version to avoid compatibility issues.
RUN source python3.7-env/bin/activate && pip install --upgrade pip && pip install numpy==1.19.5 setuptools wheel six auditwheel
RUN source python3.8-env/bin/activate && pip install --upgrade pip && pip install numpy==1.19.5 setuptools wheel six auditwheel
RUN source python3.9-env/bin/activate && pip install --upgrade pip && pip install numpy==1.19.5 setuptools wheel six auditwheel

# Change the CUDA version if it doesn't match the installed version in the base image
# which is 10.0
ARG JAX_CUDA_VERSION=11.1
<<<<<<< HEAD
RUN echo $JAX_CUDA_VERSION
=======
>>>>>>> 09a46116
COPY scripts/install_cuda.sh /install_cuda.sh
RUN chmod +x /install_cuda.sh
RUN /bin/bash -c 'if [[ ! "$CUDA_VERSION" =~ ^$JAX_CUDA_VERSION.*$ ]]; then \
  /install_cuda.sh $JAX_CUDA_VERSION; \
  fi'


WORKDIR /
COPY scripts/build_wheel_docker_entrypoint.sh /build_wheel_docker_entrypoint.sh
RUN chmod +x /build_wheel_docker_entrypoint.sh

WORKDIR /build
ENV TEST_TMPDIR /build
ENTRYPOINT ["/build_wheel_docker_entrypoint.sh"]<|MERGE_RESOLUTION|>--- conflicted
+++ resolved
@@ -18,10 +18,6 @@
 # Change the CUDA version if it doesn't match the installed version in the base image
 # which is 10.0
 ARG JAX_CUDA_VERSION=11.1
-<<<<<<< HEAD
-RUN echo $JAX_CUDA_VERSION
-=======
->>>>>>> 09a46116
 COPY scripts/install_cuda.sh /install_cuda.sh
 RUN chmod +x /install_cuda.sh
 RUN /bin/bash -c 'if [[ ! "$CUDA_VERSION" =~ ^$JAX_CUDA_VERSION.*$ ]]; then \
