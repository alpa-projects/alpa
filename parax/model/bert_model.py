# flake8: noqa
"""Model definition of BERT.
Copied from https://github.com/huggingface/transformers/blob/master/src/transformers/models/bert/modeling_flax_bert.py"""
from dataclasses import dataclass
from functools import partial
from typing import Callable, Optional, Tuple

import numpy as np

import flax
from flax import optim
from flax.linen.attention import dot_product_attention_weights
import flax.linen as nn
import jax
from jax import lax
import jax.numpy as jnp

from parax.model.model_util import (FlaxBaseModelOutput,
                                    FlaxBaseModelOutputWithPooling,
                                    FlaxBertForPreTrainingOutput,
                                    FlaxMaskedLMOutput)


class BertConfig:
<<<<<<< HEAD
    def __init__(
        self,
        vocab_size=30522,
        hidden_size=768,
        num_hidden_layers=12,
        num_attention_heads=12,
        intermediate_size=3072,
        hidden_act="gelu",
        hidden_dropout_prob=0.1,
        attention_probs_dropout_prob=0.1,
        max_position_embeddings=512,
        type_vocab_size=2,
        initializer_range=0.02,
        layer_norm_eps=1e-12,
        gradient_checkpointing=False,
        position_embedding_type="absolute",
        use_cache=True,
        tie_word_embeddings=True,
        annotated=False,
        **kwargs
    ):
=======

    def __init__(self,
                 vocab_size=30522,
                 hidden_size=768,
                 num_hidden_layers=12,
                 num_attention_heads=12,
                 intermediate_size=3072,
                 hidden_act="gelu",
                 hidden_dropout_prob=0.1,
                 attention_probs_dropout_prob=0.1,
                 max_position_embeddings=512,
                 type_vocab_size=2,
                 initializer_range=0.02,
                 layer_norm_eps=1e-12,
                 gradient_checkpointing=False,
                 position_embedding_type="absolute",
                 use_cache=True,
                 tie_word_embeddings=True,
                 **kwargs):
>>>>>>> c6fa7684
        self.vocab_size = vocab_size
        self.hidden_size = hidden_size
        self.num_hidden_layers = num_hidden_layers
        self.num_attention_heads = num_attention_heads
        self.hidden_act = hidden_act
        self.intermediate_size = intermediate_size
        self.hidden_dropout_prob = hidden_dropout_prob
        self.attention_probs_dropout_prob = attention_probs_dropout_prob
        self.max_position_embeddings = max_position_embeddings
        self.type_vocab_size = type_vocab_size
        self.initializer_range = initializer_range
        self.layer_norm_eps = layer_norm_eps
        self.gradient_checkpointing = gradient_checkpointing
        self.position_embedding_type = position_embedding_type
        self.use_cache = use_cache
        self.tie_word_embeddings = tie_word_embeddings
        self.annotated = annotated


ACT2FN = {
    "gelu": partial(nn.gelu, approximate=False),
    "relu": nn.relu,
    "silu": nn.swish,
    "swish": nn.swish,
    "gelu_new": partial(nn.gelu, approximate=True),
}


class FlaxBertEmbeddings(nn.Module):
    """Construct the embeddings from word, position and token_type embeddings."""

    config: BertConfig
    dtype: jnp.dtype = jnp.float32  # the dtype of the computation

    def setup(self):
        self.word_embeddings = nn.Embed(
            self.config.vocab_size,
            self.config.hidden_size,
            embedding_init=jax.nn.initializers.normal(
                stddev=self.config.initializer_range),
            dtype=self.dtype,
        )
        self.position_embeddings = nn.Embed(
            self.config.max_position_embeddings,
            self.config.hidden_size,
            embedding_init=jax.nn.initializers.normal(
                stddev=self.config.initializer_range),
            dtype=self.dtype,
        )

        if self.config.type_vocab_size > 0:
            self.token_type_embeddings = nn.Embed(
                self.config.type_vocab_size,
                self.config.hidden_size,
                embedding_init=jax.nn.initializers.normal(
                    stddev=self.config.initializer_range),
                dtype=self.dtype,
            )
        self.dropout = nn.Dropout(rate=self.config.hidden_dropout_prob)
        self.LayerNorm = nn.LayerNorm(epsilon=self.config.layer_norm_eps,
                                      dtype=self.dtype)

    def __call__(self,
                 input_ids,
                 token_type_ids,
                 position_ids,
                 attention_mask,
                 deterministic: bool = True):
        # Embed
        inputs_embeds = self.word_embeddings(input_ids.astype("i4"))
        position_embeds = self.position_embeddings(position_ids.astype("i4"))

        if self.config.type_vocab_size > 0:
            token_type_embeddings = self.token_type_embeddings(
                token_type_ids.astype("i4"))
        else:
            token_type_embeddings = 0.0

        # Sum all embeddings
        hidden_states = inputs_embeds + position_embeds + token_type_embeddings
        hidden_states = self.dropout(hidden_states, deterministic=deterministic)
        hidden_states = self.LayerNorm(hidden_states)
        return hidden_states


class FlaxBertSelfAttention(nn.Module):
    config: BertConfig
    dtype: jnp.dtype = jnp.float32  # the dtype of the computation

    def setup(self):
        if self.config.hidden_size % self.config.num_attention_heads != 0:
            raise ValueError(
                f"`hidden_size`: {self.config.hidden_size} has to be a multiple of `num_attention_heads`: {self.config.num_attention_heads}"
            )

        self.qvk_combined = nn.Dense(
            self.config.hidden_size * 3,
            dtype=self.dtype,
            kernel_init=jax.nn.initializers.normal(
                self.config.initializer_range),
        )

    def __call__(self,
                 hidden_states,
                 attention_mask,
                 deterministic=True,
                 output_attentions: bool = False):
        head_dim = self.config.hidden_size // self.config.num_attention_heads

        qvk_combined_states = self.qvk_combined(hidden_states)
        qvk_combined_states = qvk_combined_states.reshape(
            qvk_combined_states.shape[:2] + (-1, 3))
        query_states, value_states, key_states = jnp.split(qvk_combined_states,
                                                           3,
                                                           axis=3)

        query_states = query_states.reshape(hidden_states.shape[:2] +
                                            (self.config.num_attention_heads,
                                             head_dim))
        value_states = value_states.reshape(hidden_states.shape[:2] +
                                            (self.config.num_attention_heads,
                                             head_dim))
        key_states = key_states.reshape(hidden_states.shape[:2] +
                                        (self.config.num_attention_heads,
                                         head_dim))

        # Convert the boolean attention mask to an attention bias.
        if attention_mask is not None:
            # attention mask in the form of attention bias
            attention_mask = jnp.expand_dims(attention_mask, axis=(-3, -2))
            attention_bias = lax.select(
                attention_mask > 0,
                jnp.full(attention_mask.shape, 0.0).astype(self.dtype),
                jnp.full(attention_mask.shape, -1e10).astype(self.dtype),
            )
        else:
            attention_bias = None

        dropout_rng = None
        if not deterministic and self.config.attention_probs_dropout_prob > 0.0:
            dropout_rng = self.make_rng("dropout")

        attn_weights = dot_product_attention_weights(
            query_states,
            key_states,
            bias=attention_bias,
            dropout_rng=dropout_rng,
            dropout_rate=self.config.attention_probs_dropout_prob,
            broadcast_dropout=True,
            deterministic=deterministic,
            dtype=self.dtype,
            precision=None,
        )

        attn_output = jnp.einsum("...hqk,...khd->...qhd", attn_weights,
                                 value_states)
        attn_output = attn_output.reshape(attn_output.shape[:2] + (-1,))

        outputs = (attn_output,
                   attn_weights) if output_attentions else (attn_output,)
        return outputs


class FlaxBertSelfOutput(nn.Module):
    config: BertConfig
    dtype: jnp.dtype = jnp.float32  # the dtype of the computation

    def setup(self):
        self.dense = nn.Dense(
            self.config.hidden_size,
            kernel_init=jax.nn.initializers.normal(
                self.config.initializer_range),
            dtype=self.dtype,
        )
        self.dropout = nn.Dropout(rate=self.config.hidden_dropout_prob)
        self.LayerNorm = nn.LayerNorm(epsilon=self.config.layer_norm_eps,
                                      dtype=self.dtype)

    def __call__(self, hidden_states, input_tensor, deterministic: bool = True):
        hidden_states = self.dense(hidden_states)
        hidden_states = self.dropout(hidden_states, deterministic=deterministic)
        hidden_states = self.LayerNorm(hidden_states + input_tensor)
        return hidden_states


class FlaxBertAttention(nn.Module):
    config: BertConfig
    dtype: jnp.dtype = jnp.float32

    def setup(self):
        self.self = FlaxBertSelfAttention(self.config, dtype=self.dtype)
        self.output = FlaxBertSelfOutput(self.config, dtype=self.dtype)

    def __call__(self,
                 hidden_states,
                 attention_mask,
                 deterministic=True,
                 output_attentions: bool = False):
        # Attention mask comes in as attention_mask.shape == (*batch_sizes, kv_length)
        # FLAX expects: attention_mask.shape == (*batch_sizes, 1, 1, kv_length) such that it is broadcastable
        # with attn_weights.shape == (*batch_sizes, num_heads, q_length, kv_length)
        attn_outputs = self.self(hidden_states,
                                 attention_mask,
                                 deterministic=deterministic,
                                 output_attentions=output_attentions)
        attn_output = attn_outputs[0]
        hidden_states = self.output(attn_output,
                                    hidden_states,
                                    deterministic=deterministic)

        outputs = (hidden_states,)

        if output_attentions:
            outputs += (attn_outputs[1],)

        return outputs


class FlaxBertIntermediate(nn.Module):
    config: BertConfig
    dtype: jnp.dtype = jnp.float32  # the dtype of the computation

    def setup(self):
        self.dense = nn.Dense(
            self.config.intermediate_size,
            kernel_init=jax.nn.initializers.normal(
                self.config.initializer_range),
            dtype=self.dtype,
        )
        self.activation = ACT2FN[self.config.hidden_act]

    def __call__(self, hidden_states):
        hidden_states = self.dense(hidden_states)
        hidden_states = self.activation(hidden_states)
        return hidden_states


class FlaxBertOutput(nn.Module):
    config: BertConfig
    dtype: jnp.dtype = jnp.float32  # the dtype of the computation

    def setup(self):
        self.dense = nn.Dense(
            self.config.hidden_size,
            kernel_init=jax.nn.initializers.normal(
                self.config.initializer_range),
            dtype=self.dtype,
        )
        self.dropout = nn.Dropout(rate=self.config.hidden_dropout_prob)
        self.LayerNorm = nn.LayerNorm(epsilon=self.config.layer_norm_eps,
                                      dtype=self.dtype)

    def __call__(self,
                 hidden_states,
                 attention_output,
                 deterministic: bool = True):
        hidden_states = self.dense(hidden_states)
        hidden_states = self.dropout(hidden_states, deterministic=deterministic)
        hidden_states = self.LayerNorm(hidden_states + attention_output)
        return hidden_states


class FlaxBertLayer(nn.Module):
    config: BertConfig
    dtype: jnp.dtype = jnp.float32  # the dtype of the computation

    def setup(self):
        self.attention = FlaxBertAttention(self.config, dtype=self.dtype)
        self.intermediate = FlaxBertIntermediate(self.config, dtype=self.dtype)
        self.output = FlaxBertOutput(self.config, dtype=self.dtype)

    def __call__(self,
                 hidden_states,
                 attention_mask,
                 deterministic: bool = True,
                 output_attentions: bool = False):
        attention_outputs = self.attention(hidden_states,
                                           attention_mask,
                                           deterministic=deterministic,
                                           output_attentions=output_attentions)
        attention_output = attention_outputs[0]

        hidden_states = self.intermediate(attention_output)
        hidden_states = self.output(hidden_states,
                                    attention_output,
                                    deterministic=deterministic)

        outputs = (hidden_states,)

        if output_attentions:
            outputs += (attention_outputs[1],)
        return outputs


class FlaxBertLayerCollection(nn.Module):
    config: BertConfig
    dtype: jnp.dtype = jnp.float32  # the dtype of the computation

    def setup(self):
        self.layers = [
            FlaxBertLayer(self.config, name=str(i), dtype=self.dtype)
            for i in range(self.config.num_hidden_layers)
        ]

    def __call__(
        self,
        hidden_states,
        attention_mask,
        deterministic: bool = True,
        output_attentions: bool = False,
        output_hidden_states: bool = False,
        return_dict: bool = True,
    ):
        all_attentions = () if output_attentions else None
        all_hidden_states = () if output_hidden_states else None

        for i, layer in enumerate(self.layers):
            if output_hidden_states:
                all_hidden_states += (hidden_states,)

            layer_outputs = layer(hidden_states,
                                  attention_mask,
                                  deterministic=deterministic,
                                  output_attentions=output_attentions)

            hidden_states = layer_outputs[0]

            if output_attentions:
                all_attentions += (layer_outputs[1],)

        if output_hidden_states:
            all_hidden_states += (hidden_states,)

        outputs = (hidden_states,)

        if not return_dict:
            return tuple(v for v in outputs if v is not None)

        return FlaxBaseModelOutput(last_hidden_state=hidden_states,
                                   hidden_states=all_hidden_states,
                                   attentions=all_attentions)


class FlaxBertEncoder(nn.Module):
    config: BertConfig
    dtype: jnp.dtype = jnp.float32  # the dtype of the computation

    def setup(self):
        self.layer = FlaxBertLayerCollection(self.config, dtype=self.dtype)

    def __call__(
        self,
        hidden_states,
        attention_mask,
        deterministic: bool = True,
        output_attentions: bool = False,
        output_hidden_states: bool = False,
        return_dict: bool = True,
    ):
        return self.layer(
            hidden_states,
            attention_mask,
            deterministic=deterministic,
            output_attentions=output_attentions,
            output_hidden_states=output_hidden_states,
            return_dict=return_dict,
        )


class FlaxBertPooler(nn.Module):
    config: BertConfig
    dtype: jnp.dtype = jnp.float32  # the dtype of the computation

    def setup(self):
        self.dense = nn.Dense(
            self.config.hidden_size,
            kernel_init=jax.nn.initializers.normal(
                self.config.initializer_range),
            dtype=self.dtype,
        )

    def __call__(self, hidden_states):
        cls_hidden_state = hidden_states[:, 0]
        cls_hidden_state = self.dense(cls_hidden_state)
        return nn.tanh(cls_hidden_state)


class FlaxBertPredictionHeadTransform(nn.Module):
    config: BertConfig
    dtype: jnp.dtype = jnp.float32

    def setup(self):
        self.dense = nn.Dense(self.config.hidden_size, dtype=self.dtype)
        self.activation = ACT2FN[self.config.hidden_act]
        self.LayerNorm = nn.LayerNorm(epsilon=self.config.layer_norm_eps,
                                      dtype=self.dtype)

    def __call__(self, hidden_states):
        hidden_states = self.dense(hidden_states)
        hidden_states = self.activation(hidden_states)
        return self.LayerNorm(hidden_states)


class FlaxBertLMPredictionHead(nn.Module):
    config: BertConfig
    dtype: jnp.dtype = jnp.float32
    bias_init: Callable[..., np.ndarray] = jax.nn.initializers.zeros

    def setup(self):
        self.transform = FlaxBertPredictionHeadTransform(self.config,
                                                         dtype=self.dtype)
        if self.config.tie_word_embeddings:
            self.decoder = None
        else:
            self.decoder = nn.Dense(self.config.vocab_size,
                                    dtype=self.dtype,
                                    use_bias=False)
        self.bias = self.param("bias", self.bias_init,
                               (self.config.vocab_size,))

    def __call__(self, hidden_states, shared_embedding=None):
        hidden_states = self.transform(hidden_states)

        if shared_embedding is not None:
            assert self.decoder is None
            hidden_states = hidden_states @ shared_embedding.T
        else:
            assert self.decoder is not None
            hidden_states = self.decoder(hidden_states)

        hidden_states += self.bias
        return hidden_states


class FlaxBertOnlyMLMHead(nn.Module):
    config: BertConfig
    dtype: jnp.dtype = jnp.float32

    def setup(self):
        self.predictions = FlaxBertLMPredictionHead(self.config,
                                                    dtype=self.dtype)

    def __call__(self, hidden_states, shared_embedding=None):
        hidden_states = self.predictions(hidden_states,
                                         shared_embedding=shared_embedding)
        return hidden_states


class FlaxBertOnlyNSPHead(nn.Module):
    dtype: jnp.dtype = jnp.float32

    def setup(self):
        self.seq_relationship = nn.Dense(2, dtype=self.dtype)

    def __call__(self, pooled_output):
        return self.seq_relationship(pooled_output)


class FlaxBertPreTrainingHeads(nn.Module):
    config: BertConfig
    dtype: jnp.dtype = jnp.float32

    def setup(self):
        self.predictions = FlaxBertLMPredictionHead(self.config,
                                                    dtype=self.dtype)
        self.seq_relationship = nn.Dense(2, dtype=self.dtype)

    def __call__(self, hidden_states, pooled_output, shared_embedding=None):
        prediction_scores = self.predictions(hidden_states,
                                             shared_embedding=shared_embedding)
        seq_relationship_score = self.seq_relationship(pooled_output)
        return prediction_scores, seq_relationship_score


class FlaxBertModule(nn.Module):
    config: BertConfig
    dtype: jnp.dtype = jnp.float32  # the dtype of the computation
    add_pooling_layer: bool = True

    def setup(self):
        self.embeddings = FlaxBertEmbeddings(self.config, dtype=self.dtype)
        self.encoder = FlaxBertEncoder(self.config, dtype=self.dtype)
        if self.add_pooling_layer:
            self.pooler = FlaxBertPooler(self.config, dtype=self.dtype)

    def __call__(
        self,
        input_ids,
        attention_mask,
        token_type_ids,
        position_ids,
        deterministic: bool = True,
        output_attentions: bool = False,
        output_hidden_states: bool = False,
        return_dict: bool = True,
    ):
        hidden_states = self.embeddings(input_ids,
                                        token_type_ids,
                                        position_ids,
                                        attention_mask,
                                        deterministic=deterministic)
        outputs = self.encoder(
            hidden_states,
            attention_mask,
            deterministic=deterministic,
            output_attentions=output_attentions,
            output_hidden_states=output_hidden_states,
            return_dict=return_dict,
        )
        hidden_states = outputs[0]
        pooled = self.pooler(hidden_states) if self.add_pooling_layer else None

        if not return_dict:
            # if pooled is None, don't return it
            if pooled is None:
                return (hidden_states,) + outputs[1:]
            return (hidden_states, pooled) + outputs[1:]

        return FlaxBaseModelOutputWithPooling(
            last_hidden_state=hidden_states,
            pooler_output=pooled,
            hidden_states=outputs.hidden_states,
            attentions=outputs.attentions,
        )


class FlaxBertForPreTrainingModule(nn.Module):
    config: BertConfig
    dtype: jnp.dtype = jnp.float32

    def setup(self):
        self.bert = FlaxBertModule(config=self.config, dtype=self.dtype)
        self.cls = FlaxBertPreTrainingHeads(config=self.config,
                                            dtype=self.dtype)

    def __call__(
        self,
        input_ids,
        attention_mask,
        token_type_ids,
        position_ids,
        deterministic: bool = True,
        output_attentions: bool = False,
        output_hidden_states: bool = False,
        return_dict: bool = True,
    ):

        # Model
        outputs = self.bert(
            input_ids,
            attention_mask,
            token_type_ids,
            position_ids,
            deterministic=deterministic,
            output_attentions=output_attentions,
            output_hidden_states=output_hidden_states,
            return_dict=return_dict,
        )

        if self.config.tie_word_embeddings:
            shared_embedding = self.bert.variables["params"]["embeddings"][
                "word_embeddings"]["embedding"]
        else:
            shared_embedding = None

        hidden_states = outputs[0]
        pooled_output = outputs[1]

        prediction_scores, seq_relationship_score = self.cls(
            hidden_states, pooled_output, shared_embedding=shared_embedding)

        if not return_dict:
            return (prediction_scores, seq_relationship_score) + outputs[2:]

        return FlaxBertForPreTrainingOutput(
            prediction_logits=prediction_scores,
            seq_relationship_logits=seq_relationship_score,
            hidden_states=outputs.hidden_states,
            attentions=outputs.attentions,
        )


class FlaxBertForMaskedLMModule(nn.Module):
    config: BertConfig
    dtype: jnp.dtype = jnp.float32

    def setup(self):
        self.bert = FlaxBertModule(config=self.config,
                                   add_pooling_layer=False,
                                   dtype=self.dtype)
        self.cls = FlaxBertOnlyMLMHead(config=self.config, dtype=self.dtype)

    def __call__(
        self,
        input_ids,
        attention_mask,
        token_type_ids,
        position_ids,
        deterministic: bool = True,
        output_attentions: bool = False,
        output_hidden_states: bool = False,
        return_dict: bool = True,
    ):
        # Model
        outputs = self.bert(
            input_ids,
            attention_mask,
            token_type_ids,
            position_ids,
            deterministic=deterministic,
            output_attentions=output_attentions,
            output_hidden_states=output_hidden_states,
            return_dict=return_dict,
        )

        hidden_states = outputs[0]
        if self.config.tie_word_embeddings:
            shared_embedding = self.bert.variables["params"]["embeddings"][
                "word_embeddings"]["embedding"]
        else:
            shared_embedding = None

        # Compute the prediction scores
        logits = self.cls(hidden_states, shared_embedding=shared_embedding)

        if not return_dict:
            return (logits,) + outputs[1:]

        return FlaxMaskedLMOutput(
            logits=logits,
            hidden_states=outputs.hidden_states,
            attentions=outputs.attentions,
        )


def test_bert_layer():
    batch_size = 64
    seq_len = 64
    hidden_size = 768

    hidden_states = jnp.ones((batch_size, seq_len, hidden_size),
                             dtype=jnp.float32)
    attention_mask = jnp.ones((batch_size, seq_len), dtype=jnp.int32)
    label = jnp.ones((batch_size, seq_len, hidden_size), dtype=jnp.float32)

    # Init model and optimizer
    model = FlaxBertLayer(BertConfig(hidden_size=hidden_size))
    rngkey = jax.random.PRNGKey(0)
    params = model.init(rngkey, hidden_states, attention_mask)
    optimizer = optim.GradientDescent(1e-2).create(params)

    def train_step(optimizer, batch):

        def loss_func(params):
            rngs = {"dropout": batch["rng"]}
            out = model.apply(params,
                              batch["hidden_states"],
                              batch["attention_mask"],
                              rngs=rngs)[0]
            return jnp.mean((out - batch["label"])**2)

        grad = jax.grad(loss_func)(optimizer.target)
        new_optimizer = optimizer.apply_gradient(grad)
        return new_optimizer

    # JIT compile
    #optimizer = train_step(optimizer,
    #                       {"hidden_states": hidden_states,
    #                        "attention_mask": attention_mask,
    #                        "label": label,
    #                        "rng": rngkey})

    jaxpr = jax.make_jaxpr(train_step)(optimizer, {
        "hidden_states": hidden_states,
        "attention_mask": attention_mask,
        "label": label,
        "rng": rngkey
    })
    print(jaxpr)


def test_bert_mlm():
    batch_size = 64
    seq_len = 64
    hidden_size = 128
    num_attention_heads = 4
    num_hidden_layers = 2
    vocab_size = 1024

    @partial(jax.jit, static_argnums=(2,))
    def train_step(optimizer, batch, apply_func):

        def loss_func(params):
            rngs = {"dropout": batch["rng"]}
            logits = apply_func(params,
                                batch["input_ids"],
                                batch["attention_mask"],
                                batch["token_type_ids"],
                                batch["position_ids"],
                                rngs=rngs)[0]
            label_mask = jnp.where(batch["labels"] > 0, 1.0, 0.0)
            labels = jax.nn.one_hot(batch["labels"], logits.shape[-1])
            loss = -jnp.sum(labels * jax.nn.log_softmax(logits, axis=-1),
                            axis=-1)
            loss = (label_mask * loss).sum() / label_mask.sum()
            return loss

        grad = jax.grad(loss_func)(optimizer.target)
        new_optimizer = optimizer.apply_gradient(grad)
        return new_optimizer

    # Init model and optimizer
    input_ids = jnp.ones((batch_size, seq_len), dtype=jnp.int32)
    attention_mask = jnp.ones((batch_size, seq_len), dtype=jnp.int32)
    token_type_ids = jnp.ones((batch_size, seq_len), dtype=jnp.int32)
    position_ids = jnp.ones((batch_size, seq_len), dtype=jnp.int32)
    labels = jnp.ones((batch_size, seq_len), dtype=jnp.int32)

    model = FlaxBertForMaskedLMModule(
        BertConfig(
            vocab_size=vocab_size,
            hidden_size=hidden_size,
            num_attention_heads=num_attention_heads,
            intermediate_size=hidden_size * 4,
            num_hidden_layers=num_hidden_layers,
        ))
    rngkey = jax.random.PRNGKey(0)
    params = model.init(rngkey, input_ids, attention_mask, token_type_ids,
                        position_ids)
    optimizer = optim.GradientDescent(1e-2).create(params)

    # JIT compile
    train_step(
        optimizer, {
            "input_ids": input_ids,
            "attention_mask": attention_mask,
            "token_type_ids": token_type_ids,
            "position_ids": position_ids,
            "labels": labels,
            "rng": rngkey
        }, model.apply)


if __name__ == "__main__":
    #test_bert_layer()
    test_bert_mlm()<|MERGE_RESOLUTION|>--- conflicted
+++ resolved
@@ -22,29 +22,6 @@
 
 
 class BertConfig:
-<<<<<<< HEAD
-    def __init__(
-        self,
-        vocab_size=30522,
-        hidden_size=768,
-        num_hidden_layers=12,
-        num_attention_heads=12,
-        intermediate_size=3072,
-        hidden_act="gelu",
-        hidden_dropout_prob=0.1,
-        attention_probs_dropout_prob=0.1,
-        max_position_embeddings=512,
-        type_vocab_size=2,
-        initializer_range=0.02,
-        layer_norm_eps=1e-12,
-        gradient_checkpointing=False,
-        position_embedding_type="absolute",
-        use_cache=True,
-        tie_word_embeddings=True,
-        annotated=False,
-        **kwargs
-    ):
-=======
 
     def __init__(self,
                  vocab_size=30522,
@@ -63,8 +40,8 @@
                  position_embedding_type="absolute",
                  use_cache=True,
                  tie_word_embeddings=True,
+                 annotated=False,
                  **kwargs):
->>>>>>> c6fa7684
         self.vocab_size = vocab_size
         self.hidden_size = hidden_size
         self.num_hidden_layers = num_hidden_layers
