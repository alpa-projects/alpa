# pylint: disable=arguments-differ
"""A mesh executable encapsulates all compiled binary and meta information of
a distributed executable.

A mesh executable contains one or several XLA executables.
For each type of mesh executable, there is a driver part and a worker part.
The driver part runs on the user script and the worker parts run on distributed
workers. The driver part sends control commands to launch the worker parts on
workers.
"""
from abc import ABC, abstractmethod
import logging
from typing import Sequence, Optional
import os

import jax.numpy as jnp
from jax._src.lib import xla_bridge as xb, xla_extension as xe
from jax.core import ShapedArray
from jax.interpreters import pxla
from jax.tree_util import tree_flatten, tree_unflatten, PyTreeDef
import numpy as np
import ray

from alpa.device_mesh import (LocalPhysicalDeviceMesh,
                              DistributedPhysicalDeviceMesh, RemoteTensorRef, next_tensor_uuids)
from alpa.global_env import global_config
from alpa.parallel_plan import PlacementSpec, StagePlan
from alpa.shard_parallel.auto_sharding import (get_input_output_sharding_specs,
                                               make_replicated_spec, HloStatus,
                                               run_backend_compilation)
from alpa.timer import timers
from alpa.util import (compile_allocate_zero_buffers,
                       compile_memset_zero_buffers, get_compile_options,
                       get_shard_shape, get_microbatch_sharding_spec,
                       profile_xla_executable)

logger = logging.getLogger(__name__)
logger.setLevel(logging.INFO)

# The global executable and buffer counter.
mesh_executable_counter = 0
remote_buffer_counter = 0


class MeshDriverExecutable(ABC):
    """The base class of the driver part of a mesh executable."""

    @abstractmethod
    def launch_on_driver(self, *args, **kwargs):
        """Launch the executable on the driver.

        Args:
            args: The original arguments of the parallelized function.
            kwargs: The additional arguments to control execution options.
        """
        raise NotImplementedError()

    def get_input_placement_specs(self):
        """Return the preferred placement specs for input arguments."""
        raise NotImplementedError()

    def preshard_dynamic_args(self, *args):
        """Pre-shard the input arguments."""
        raise NotImplementedError()

    def profile_with_dummy_inputs(self, **kwargs):
        """Profile the execution time costs with dummy inputs.

        Args:
            kwargs: The additional arguments to control execution options.
        """
        raise NotImplementedError()

    def get_execution_time_costs(self):
        """Return the pure execution time costs recorded by an internal
        timer."""
        return self.physical_mesh.get_remote_timer(self.exec_timer_name).costs

    def get_shard_args_time_costs(self):
        """Return the time costs of sharding input arguments."""
        return timers(self.shard_args_timer_name).costs

    def get_hlo_text(self, status: HloStatus):
        """Return the HLO IR in the text format."""
        raise NotImplementedError()

    def get_total_allocation_size(self):
        """Get the total memory allocation size in bytes."""
        raise NotImplementedError()

    def dump_debug_info(self, folder: str):
        """
        Dump intermediate representations and other informations for debugging.
        """
        raise NotImplementedError()

    def sync(self):
        """Sync all workers"""
        self.physical_mesh.sync_workers()

    def __del__(self):
        if isinstance(self.physical_mesh, DistributedPhysicalDeviceMesh):
            self.physical_mesh.delete_remote_executable(self.exec_uuid)


class MeshWorkerExecutable(ABC):
    """The base class of the worker part of a mesh executable."""

    @abstractmethod
    def execute_on_worker(self, *arg, **kwargs):
        """Run the executable on the worker."""
        raise NotImplementedError()

    def profile_with_dummy_inputs(self, backend, local_devices):
        """Profile the execution time costs with dummy inputs."""
        raise NotImplementedError()

    def get_hlo_text(self):
        """Return the HLO IR in the text format."""
        raise NotImplementedError()

    def get_total_allocation_size(self):
        """Get the total memory allocation size in bytes."""
        raise NotImplementedError()


<<<<<<< HEAD
=======
class RemoteBufferRef:
    """A reference to a remote device buffer."""

    def __init__(self,
                 device_mesh,
                 host_id: int,
                 device_id: int,
                 uuid: int = None):
        self.device_mesh = device_mesh
        self.host_id = host_id
        self.device_id = device_id
        self.uuid = (uuid
                     if uuid is not None else next_remote_buffer_uuid().item())
        self.is_deleted_on_workers = False

    def set_deleted_on_workers(self):
        """
        Set the buffer as deleted on workers.

        For some buffers (e.g., donated buffers), if we know the workers has
        already deleted them, then we do not need to do the remote call
        "delete_remote_buffers" again.
        """
        self.is_deleted_on_workers = True

    def __repr__(self):
        return (f"RemoteBufferRef(uuid = {self.uuid}, "
                f"loc = ({self.host_id}, {self.device_id}))")

    def __del__(self):
        if not self.is_deleted_on_workers:
            self.device_mesh.delete_remote_buffers((self,))


>>>>>>> 2d7ff2ae
def next_mesh_executable_uuid():
    """Return the next uuid of a mesh executable."""
    global mesh_executable_counter
    mesh_executable_counter = (mesh_executable_counter + 1) % (1 << 60)
    return mesh_executable_counter


<<<<<<< HEAD
=======
def next_remote_buffer_uuid(number=1):
    """Return the next uuid of a remote buffer."""
    global remote_buffer_counter
    ret = np.arange(remote_buffer_counter, remote_buffer_counter + number)
    remote_buffer_counter = (remote_buffer_counter + number) % (1 << 60)
    return ret


def create_remote_buffer_refs(device_mesh,
                              num_batches=1,
                              host_indices=None,
                              device_indices=None):
    """Create remote buffer references for an distribued array on a device
    mesh. """
    if host_indices is None:
        host_indices = range(device_mesh.num_hosts)
    if device_indices is None:
        device_indices = range(device_mesh.num_devices_per_host)
    size = len(host_indices) * len(device_indices) * num_batches
    uuids = next_remote_buffer_uuid(size)
    uuid_iter = iter(uuids)
    refs = []
    for host_id in host_indices:
        for device_id in device_indices:
            for _ in range(num_batches):
                refs.append(
                    RemoteBufferRef(device_mesh, host_id, device_id,
                                    next(uuid_iter)))
    return refs, uuids


>>>>>>> 2d7ff2ae
def get_execution_timer_name(exec_uuid: int):
    """Return the name of the timer used for recording pure execution time."""
    return f"{exec_uuid}-execution"


def get_sync_func_driver(physical_mesh):
    """Get the sync function on the driver."""

    def sync_func_driver():
        assert isinstance(physical_mesh, LocalPhysicalDeviceMesh)
        physical_mesh.devices[0].synchronize_all_activity()

    return sync_func_driver


def get_sync_func_worker(worker):
    """Get the sync function on the workers"""

    def sync_func_worker():
        worker.local_devices[0].synchronize_all_activity()

    return sync_func_worker


class NormalMeshDriverExecutable(MeshDriverExecutable):
    """The driver part of a normal mesh executable."""

    def __init__(self,
                 physical_mesh: "PhysicalDeviceMesh",
                 hlo_module: xe.HloModule,
                 stage_plan: StagePlan,
                 avals: Sequence[ShapedArray],
                 out_avals: Sequence[ShapedArray],
                 donated_invars: Sequence[bool],
                 static_argnums: Optional[Sequence[int]] = None,
                 in_tree: Optional[PyTreeDef] = None,
                 out_tree: Optional[PyTreeDef] = None,
                 flop_count: Optional[int] = None):
        self.physical_mesh = physical_mesh
        self.hlo_module = hlo_module
        self.avals = avals
        self.out_avals = out_avals
        self.donated_invars = donated_invars
        self.static_argnums = static_argnums
        self.in_tree = in_tree
        self.out_tree = out_tree
        self.flop_count = flop_count
        self.stage_plan = stage_plan
        self.auto_sharding_objective = stage_plan.auto_sharding_objective

        # Read sharding specs
        self.input_sharding_specs, self.output_sharding_specs = (
            get_input_output_sharding_specs(hlo_module, avals, out_avals,
                                            physical_mesh.num_devices,
                                            stage_plan.logical_mesh_shape))

        # Cache results for input and output sharding
        self.input_indices = [
            pxla.spec_to_indices(aval.shape, spec)
            for aval, spec in zip(avals, self.input_sharding_specs)
        ]
        self.outs_handler = physical_mesh.get_outputs_handler(
            out_avals, self.output_sharding_specs)

        # Send the executable to workers
        self.fully_optimized_hlo_text = None
        self.exec_uuid = next_mesh_executable_uuid()
        self._set_executable(physical_mesh, hlo_module, stage_plan)

        # Set up timers
        self.exec_timer_name = get_execution_timer_name(self.exec_uuid)
        self.shard_args_timer_name = self.exec_timer_name + "-shard-args"
        self.sync_func = get_sync_func_driver(physical_mesh)

    def _set_executable(self, physical_mesh, hlo_module, stage_plan):
        """Put the executable on workers."""
        if isinstance(physical_mesh, DistributedPhysicalDeviceMesh):
            hlo_proto = hlo_module.as_serialized_hlo_module_proto()
            for w in physical_mesh.workers:
                w.put_executable.remote(self.exec_uuid,
                                        NormalMeshWorkerExecutable, hlo_proto,
                                        stage_plan, self.donated_invars)
        else:
            assert isinstance(physical_mesh, LocalPhysicalDeviceMesh)

            backend = xb.get_backend("gpu")

            if physical_mesh.devices[0] is None:
                # A fake physical mesh for generating HLO module only
                self.compiled = run_backend_compilation(
                    backend,
                    hlo_module,
                    stage_plan,
                    physical_mesh.num_devices,
                    bypass_device_assignment_check=True)
            else:
                self.compiled = run_backend_compilation(
                    backend, hlo_module, stage_plan, physical_mesh.num_devices)
            self.fully_optimized_hlo_text = self.compiled.hlo_modules(
            )[0].to_string()

    def launch_on_driver(self, *args, **kwargs):
        """Launch the executable on the driver."""
        physical_mesh = self.physical_mesh
        num_hosts = physical_mesh.num_hosts
        num_outs = len(self.out_avals)

        timers(self.shard_args_timer_name).start()
        input_bufs = physical_mesh.shard_args_to_bufs(self.input_indices,
                                                      self.donated_invars,
                                                      (False,) * len(args),
                                                      None, args)
        timers(self.shard_args_timer_name).stop()

        if isinstance(physical_mesh, DistributedPhysicalDeviceMesh):
            # Shape: (num_args,)
            input_uuids = [ref.uuid for ref in input_bufs]

            # Shape: (num_outs,)
            output_uuids = next_tensor_uuids(num_outs)

            if "sync_before" not in kwargs:
                kwargs["sync_before"] = kwargs["sync_after"] = (
                    global_config.shard_parallel_sync_for_timer)

            # Execute the SPMD binary
            for i in range(num_hosts):
                physical_mesh.workers[i].run_executable.remote(
                    self.exec_uuid, input_uuids, output_uuids, **kwargs)

            # Gather output buffers
            # Shape: (num_outs, num_devices)
            output_bufs = np.array(
                [RemoteTensorRef(physical_mesh, uuid) for uuid in output_uuids])

            # Mark donated input buffers as already deleted on workers.
            for tensor_ref, is_donated in zip(input_bufs, self.donated_invars):
                if is_donated:
                    tensor_ref.set_deleted_on_workers()
        else:
            assert isinstance(physical_mesh, LocalPhysicalDeviceMesh)
            sync_func = (self.sync_func if
                         global_config.shard_parallel_sync_for_timer else None)

            timers(self.exec_timer_name).start(sync_func)
            output_bufs = self.compiled.execute_sharded_on_local_devices(
                input_bufs)
            timers(self.exec_timer_name).stop(sync_func)

        return self.outs_handler(output_bufs)

    def get_input_placement_specs(self):
        """Return the preferred placement specs for input arguments."""
        placement_specs = [
            PlacementSpec(aval, (self.physical_mesh.mesh_id,),
                          (sharding_spec,)) for aval, sharding_spec in zip(
                              self.avals, self.input_sharding_specs)
        ]
        return tree_unflatten(self.in_tree, placement_specs)

    def preshard_dynamic_args(self, *args):
        """Pre-shard the input arguments."""
        input_bufs = self.physical_mesh.shard_args_to_bufs(
            self.input_indices, self.donated_invars, (False,) * len(args), None,
            args)
        outs_handler = self.physical_mesh.get_outputs_handler(
            self.avals, self.input_sharding_specs)
        return outs_handler(input_bufs)

    def __call__(self, *args):
        """Fast call without signature matching."""
        if self.static_argnums:
            dyn_args = [
                args[i]
                for i in range(len(args))
                if i not in self.static_argnums
            ]
        else:
            dyn_args = args
        args_flat, _ = tree_flatten(dyn_args)
        out = self.launch_on_driver(*args_flat)
        return tree_unflatten(self.out_tree, out)

    def profile_with_dummy_inputs(self, **kwargs):
        """Profile the execution time costs with dummy inputs."""
        if isinstance(self.physical_mesh, DistributedPhysicalDeviceMesh):
            tasks = []
            for worker in self.physical_mesh.workers:
                tasks.append(
                    worker.profile_executable_with_dummy_inputs.remote(
                        self.exec_uuid, **kwargs))
            costs = ray.get(tasks)
            for cost_vec in costs:
                if np.inf in cost_vec:
                    return [np.inf] * len(cost_vec)
            costs = np.mean(costs, axis=0)
        else:
            assert isinstance(self.physical_mesh, LocalPhysicalDeviceMesh)
            costs = profile_xla_executable(self.compiled, xb.get_backend("gpu"),
                                           self.physical_mesh.devices)
        return costs

    def get_total_allocation_size(self):
        """Get the total allocated memory size of this executable."""
        if isinstance(self.physical_mesh, DistributedPhysicalDeviceMesh):
            return (ray.get(self.physical_mesh.workers[0].
                            get_exec_total_allocation_size.remote(
                                self.exec_uuid)))
        else:
            assert isinstance(self.physical_mesh, LocalPhysicalDeviceMesh)
            return self.compiled.total_allocation_size()

    def get_hlo_text(self, status: HloStatus = HloStatus.FULLY_OPTIMIZED):
        """Return the HLO IR in the text format."""
        if status == HloStatus.FULLY_OPTIMIZED:
            if self.fully_optimized_hlo_text is not None:
                return self.fully_optimized_hlo_text
            assert isinstance(self.physical_mesh, DistributedPhysicalDeviceMesh)
            self.fully_optimized_hlo_text = ray.get(
                self.physical_mesh.workers[0].get_exec_hlo_text.remote(
                    self.exec_uuid))
            return self.fully_optimized_hlo_text
        else:
            raise ValueError(f"Invalid status: {status}")

    def dump_debug_info(self, folder: str):
        """
        Dump intermediate representations and other informations for debugging.
        """
        os.makedirs(folder, exist_ok=True)
        name = self.hlo_module.name()
        name = name[:name.index("shard_parallel") - 1]
        prefix = os.path.join(folder, name)
        with open(f"{prefix}.hlo", "w") as f:
            f.write(self.get_hlo_text())


<<<<<<< HEAD
def delete_donated_buffers(buffer_dict, uuids):
    """Delete the donated buffers from the local buffer dictionary."""
    for uuid in uuids:
        if (isinstance(uuid, (np.int64, int)) and
                buffer_dict[uuid][0].is_deleted()):
            del buffer_dict[uuid]
=======
def get_buffers(buffer_dict, uuids):
    """Get buffers by uuids from the local buffer dictionary."""
    return [buffer_dict[uuid] for uuid in uuids]


def set_buffers(buffer_dict, uuids, buffers):
    """Store buffers to the local buffer dictionary."""
    for uuid, buf in zip(uuids, buffers):
        buffer_dict[uuid] = buf


def delete_donated_buffers(buffer_dict, uuids, donated_invars):
    """Delete the donated buffers from the local buffer dictionary."""
    for i in range(len(uuids)):
        if donated_invars[i]:
            for j in range(len(uuids[i])):
                del buffer_dict[uuids[i][j]]
>>>>>>> 2d7ff2ae


class NormalMeshWorkerExecutable(MeshWorkerExecutable):
    """The worker part of a normal mesh executable."""

    def __init__(self, worker: "MeshHostWorker", uuid: int, hlo_proto: bytes,
                 stage_plan: StagePlan, donated_invars: Sequence[bool]):
        num_devices = np.prod(stage_plan.logical_mesh_shape)
        assert num_devices == len(worker.backend.devices())

        self.compiled = run_backend_compilation(worker.backend, hlo_proto,
                                                stage_plan, num_devices)
        self.donated_invars = donated_invars
        self.worker = worker

        # Set up timers
        self.timer_name = get_execution_timer_name(uuid)
        self.sync_func = get_sync_func_worker(worker)

    def execute_on_worker(self, input_uuids: Sequence[int],
                          output_uuids: Sequence[int],
                          sync_before: bool, sync_after: bool):
        """Run the executable on the worker."""
        buffer_dict = self.worker.buffers

        # Get input buffers from uuids
        # Sequence[Sequence[DeviceBuffer]], shape(num_args, num_devices)
        input_bufs = [buffer_dict[x] for x in input_uuids]

        # Execute the executable
        timers(self.timer_name).start(self.sync_func if sync_before else None)
        try:
            output_bufs = self.compiled.execute_sharded_on_local_devices(
                input_bufs)
        except RuntimeError:
            ray.actor.exit_actor()
        timers(self.timer_name).stop(self.sync_func if sync_after else None)

        # Store output buffers
        for i in range(len(output_uuids)):
            buffer_dict[output_uuids[i]] = output_bufs[i]

        # Delete donated input buffers
        delete_donated_buffers(buffer_dict, input_uuids, self.donated_invars)

    def profile_with_dummy_inputs(self, backend, local_devices):
        """Profile the time cost of this executable with dummy inputs."""
        return profile_xla_executable(self.compiled, backend, local_devices)

    def get_hlo_text(self):
        return self.compiled.hlo_modules()[0].to_string()

    def get_total_allocation_size(self):
        return self.compiled.total_allocation_size()

    def __del__(self):
        self.compiled.delete()


def get_grad_sync_channel_ids(hlo_module: xe.HloModule) -> str:
    """Return the channel ids of all-reduces that are used for gradient
    synchronization.

    The return value is a string containing all channel ids separated by
    periods. (e.g., ".0.12." means channel id 0 and 12)
    """
    return xe.get_grad_sync_channel_ids(hlo_module)


def get_grad_sync_channel_ids_with_hint(hlo_module: xe.HloModule,
                                        hint: Sequence[int]) -> str:
    """Return the channel ids of all-reduces that are used for gradient
    synchronization. see also get_grad_sync_channel_ids.
    """
    return xe.get_grad_sync_channel_ids(hlo_module, hint)


class GradAccMeshDriverExecutable(MeshDriverExecutable):
    """The driver part of a gradient accumulation mesh executable."""

    def __init__(self,
                 physical_mesh: "PhysicalDeviceMesh",
                 accumulate_grad: xe.HloModule,
                 apply_grad: xe.HloModule,
                 stage_plan: StagePlan,
                 avals: Sequence[ShapedArray],
                 out_avals: Sequence[ShapedArray],
                 grad_avals: Sequence[ShapedArray],
                 donated_invars: Sequence[bool],
                 batch_invars: Sequence[bool],
                 accumulate_grad_invar_indices: Sequence[int],
                 apply_grad_invar_indices: Sequence[int],
                 num_micro_batches: int,
                 in_tree: Optional[PyTreeDef] = None,
                 out_tree: Optional[PyTreeDef] = None,
                 flop_count: Optional[int] = None):
        self.physical_mesh = physical_mesh
        self.accumulate_grad_module = accumulate_grad
        self.apply_grad_module = apply_grad
        self.avals = avals
        self.out_avals = out_avals
        self.grad_avals = grad_avals
        self.donated_invars = donated_invars
        self.batch_invars = batch_invars
        self.accumulate_grad_invar_indices = accumulate_grad_invar_indices
        self.apply_grad_invar_indices = apply_grad_invar_indices
        self.num_micro_batches = num_micro_batches
        self.in_tree = in_tree
        self.out_tree = out_tree
        self.flop_count = flop_count
        self.stage_plan = stage_plan
        self.auto_sharding_objective = stage_plan.auto_sharding_objective

        # Read sharding specs
        logical_mesh_shape = stage_plan.logical_mesh_shape
        accumulate_grad_in_avals = [
            avals[i] for i in accumulate_grad_invar_indices
        ] + grad_avals
        apply_grad_in_avals = \
            [avals[i] for i in apply_grad_invar_indices] + grad_avals
        accumulate_grad_input_sharding_specs, grad_sharding_specs = (
            get_input_output_sharding_specs(accumulate_grad,
                                            accumulate_grad_in_avals,
                                            grad_avals,
                                            physical_mesh.num_devices,
                                            logical_mesh_shape))
        apply_grad_input_sharding_specs, output_sharding_specs = (
            get_input_output_sharding_specs(apply_grad, apply_grad_in_avals,
                                            out_avals,
                                            physical_mesh.num_devices,
                                            logical_mesh_shape))
        num_grads = len(grad_avals)
        assert accumulate_grad_input_sharding_specs[
            -num_grads:] == grad_sharding_specs

        global_arg_sharding_specs = [None] * len(avals)
        for i, idx in enumerate(accumulate_grad_invar_indices):
            global_arg_sharding_specs[
                idx] = accumulate_grad_input_sharding_specs[i]
        for i, idx in enumerate(apply_grad_invar_indices):
            if global_arg_sharding_specs[idx] is None:
                global_arg_sharding_specs[
                    idx] = apply_grad_input_sharding_specs[i]
            else:
                assert global_arg_sharding_specs[
                    idx] == apply_grad_input_sharding_specs[i]
        ## Fill in "Replicated" for remaining undefined args
        for i, spec in enumerate(global_arg_sharding_specs):
            if spec is None:
                global_arg_sharding_specs[i] = (make_replicated_spec(
                    avals[i], logical_mesh_shape))

        # Cache results for input and output sharding
        global_batch_arg_indices = [
            i for i in range(len(avals)) if batch_invars[i]
        ]
        global_arg_shard_indices = []
        for i, aval in enumerate(avals):
            if batch_invars[i] and isinstance(self.physical_mesh,
                                              DistributedPhysicalDeviceMesh):
                # The handling of micro batches is different for
                # distributed device mesh.
                batch_dim = 0
                new_shape = (num_micro_batches *
                             aval.shape[0],) + aval.shape[1:]
                new_spec = get_microbatch_sharding_spec(
                    global_arg_sharding_specs[i], batch_dim, num_micro_batches)
                global_arg_shard_indices.append(
                    pxla.spec_to_indices(new_shape, new_spec))
            else:
                global_arg_shard_indices.append(
                    pxla.spec_to_indices(aval.shape,
                                         global_arg_sharding_specs[i]))

        accumulate_grad_batch_arg_indices = [
            i for i, j in enumerate(accumulate_grad_invar_indices)
            if batch_invars[j]
        ]
        grad_shard_shapes = [
            get_shard_shape(aval, spec)
            for aval, spec in zip(grad_avals, grad_sharding_specs)
        ]
        grad_shard_dtypes = [aval.dtype for aval in grad_avals]
        self.global_arg_sharding_specs = global_arg_sharding_specs
        self.global_batch_arg_indices = global_batch_arg_indices
        self.global_arg_shard_indices = global_arg_shard_indices
        self.outs_handler = physical_mesh.get_outputs_handler(
            out_avals, output_sharding_specs)

        # Send the executable to workers
        self.exec_uuid = next_mesh_executable_uuid()
        if isinstance(physical_mesh, DistributedPhysicalDeviceMesh):
            for w in physical_mesh.workers:
                w.put_executable.remote(
                    self.exec_uuid, GradAccMeshWorkerExecutable,
                    accumulate_grad.as_serialized_hlo_module_proto(),
                    apply_grad.as_serialized_hlo_module_proto(),
                    accumulate_grad_invar_indices, apply_grad_invar_indices,
                    accumulate_grad_batch_arg_indices, grad_shard_shapes,
                    grad_shard_dtypes, stage_plan, donated_invars, batch_invars,
                    num_grads, num_micro_batches)
            # The following members will be fetched from the workers later
            self.fully_optimized_hlo_text = None
            self.grad_sync_channel_ids = None
        else:
            assert isinstance(physical_mesh, LocalPhysicalDeviceMesh)
            backend = xb.get_backend("gpu")

            self.accumulate_grad = run_backend_compilation(
                backend, accumulate_grad, stage_plan, physical_mesh.num_devices)
            self.apply_grad = run_backend_compilation(backend, apply_grad,
                                                      stage_plan,
                                                      physical_mesh.num_devices)
            self.allocate_zero_buffers = compile_allocate_zero_buffers(
                backend, physical_mesh.num_devices, grad_shard_shapes,
                grad_shard_dtypes)
            self.accumulate_grad_batch_arg_indices = (
                accumulate_grad_batch_arg_indices)

            self.fully_optimized_hlo_text = (
                self.accumulate_grad.hlo_modules()[0].to_string() +
                self.apply_grad.hlo_modules()[0].to_string())
            self.grad_sync_channel_ids = get_grad_sync_channel_ids(
                self.accumulate_grad.hlo_modules()[0])
            self.skip_allreduce_env_name = (
                self.accumulate_grad.hlo_modules()[0].name() +
                "XLA_SKIP_NCCL_COLLECTIVE_IDS")

        # Set up timers
        self.exec_timer_name = get_execution_timer_name(self.exec_uuid)
        self.shard_args_timer_name = self.exec_timer_name + "-shard-args"
        self.sync_func = get_sync_func_driver(physical_mesh)

    def launch_on_driver(self, *args):
        """Launch the executable on the driver."""
        num_micro_batches = self.num_micro_batches
        grad_avals = self.grad_avals
        num_grads = len(grad_avals)
        physical_mesh = self.physical_mesh
        num_hosts = physical_mesh.num_hosts
        num_devices_per_host = physical_mesh.num_devices_per_host
        num_outs = len(self.out_avals)

        timers(self.shard_args_timer_name).start()
        input_bufs = physical_mesh.shard_args_to_bufs(
            self.global_arg_shard_indices, self.donated_invars,
            self.batch_invars, num_micro_batches, args)

        first_batch_bufs = input_bufs
        next_batches_bufs = []
        for i in self.global_batch_arg_indices:
            micro_batches = input_bufs[i]
            first_batch_bufs[i] = micro_batches[0]
            next_batches_bufs.extend(micro_batches[1:])
        timers(self.shard_args_timer_name).stop()

        if isinstance(physical_mesh, DistributedPhysicalDeviceMesh):
            # Shape: (num_args,)
            first_batch_uuids = [ref.uuid for ref in first_batch_bufs]

            if next_batches_bufs:
                next_batches_uuids = [ref.uuid for ref in next_batches_bufs]
            else:
                next_batches_uuids = (None,) * num_hosts

            # Shape: (num_outs,)
            output_uuids = next_tensor_uuids(num_outs)

            # Execute SPMD binary
            for i in range(num_hosts):
                physical_mesh.workers[i].run_executable.remote(
                    self.exec_uuid, first_batch_uuids, next_batches_uuids,
                    output_uuids,
                    global_config.shard_parallel_sync_for_timer,
                    global_config.shard_parallel_sync_for_timer)

            # Gather output buffers
            # Shape: (num_outs, num_devices)
            output_bufs = np.array(
                [RemoteTensorRef(physical_mesh, uuid) for uuid in output_uuids])

            # Mark donated input buffers as already deleted on workers.
            for tensor_ref, is_donated in zip(first_batch_bufs,
                                              self.donated_invars):
                if is_donated:
                    tensor_ref.set_deleted_on_workers()

            # Mark micro batch buffers as already deleted on workers.
            for tensor_ref in next_batches_bufs:
                tensor_ref.set_deleted_on_workers()
        else:
            assert isinstance(physical_mesh, LocalPhysicalDeviceMesh)
            sync_func = (self.sync_func if
                         global_config.shard_parallel_sync_for_timer else None)

            # Prepare gradient buffers
            timers(self.exec_timer_name).start(sync_func)
            grad_bufs = (
                self.allocate_zero_buffers.execute_sharded_on_local_devices([]))

            # Call accumulate_grad multiple times
            tmp_input_bufs = ([
                first_batch_bufs[i] for i in self.accumulate_grad_invar_indices
            ] + grad_bufs)
            os.environ[
                self.skip_allreduce_env_name] = self.grad_sync_channel_ids
            for i in range(num_micro_batches):
                if i != 0:
                    # Feed in the data of the next batch
                    tmp_input_bufs[-num_grads:] = grad_bufs
                    for j, idx in enumerate(
                            self.accumulate_grad_batch_arg_indices):
                        tmp_input_bufs[idx] = next_batches_bufs[
                            j * (num_micro_batches - 1) + (i - 1)]
                if i == num_micro_batches - 1:
                    os.environ[self.skip_allreduce_env_name] = ""
                grad_bufs = (self.accumulate_grad.
                             execute_sharded_on_local_devices(tmp_input_bufs))

            # Call apply_grad
            tmp_input_bufs = (
                [first_batch_bufs[i] for i in self.apply_grad_invar_indices] +
                grad_bufs)
            output_bufs = self.apply_grad.execute_sharded_on_local_devices(
                tmp_input_bufs)
            timers(self.exec_timer_name).stop(sync_func)

        # Wrap output buffers as ShardedArray
        return self.outs_handler(output_bufs)

    def get_input_placement_specs(self):
        """Return the preferred placement specs for input arguments."""
        placement_specs = [
            PlacementSpec(aval, (self.physical_mesh.mesh_id,),
                          (sharding_spec,)) for aval, sharding_spec in zip(
                              self.avals, self.global_arg_sharding_specs)
        ]
        return tree_unflatten(self.in_tree, placement_specs)

    def get_total_allocation_size(self):
        """Get the total allocated memory size of this executable."""
        if isinstance(self.physical_mesh, DistributedPhysicalDeviceMesh):
            return ray.get(self.physical_mesh.workers[0].
                           get_exec_total_allocation_size.remote(
                               self.exec_uuid))
        else:
            assert isinstance(self.physical_mesh, LocalPhysicalDeviceMesh)
            return max(self.accumulate_grad.total_allocation_size(),
                       self.apply_grad.total_allocation_size())

    def get_hlo_text(self, status: HloStatus = HloStatus.FULLY_OPTIMIZED):
        """Return the HLO IR in the text format."""
        if status == HloStatus.FULLY_OPTIMIZED:
            if self.fully_optimized_hlo_text is not None:
                return self.fully_optimized_hlo_text
            assert isinstance(self.physical_mesh, DistributedPhysicalDeviceMesh)
            self.fully_optimized_hlo_text = ray.get(
                self.physical_mesh.workers[0].get_exec_hlo_text.remote(
                    self.exec_uuid))
            self.grad_sync_channel_ids = ray.get(
                self.physical_mesh.workers[0].get_exec_grad_sync_channel_ids.
                remote(self.exec_uuid))
            return self.fully_optimized_hlo_text
        else:
            raise ValueError(f"Invalid status: {status}")

    def dump_debug_info(self, folder: str):
        """
        Dump intermediate representations and other informations for debugging.
        """
        os.makedirs(folder, exist_ok=True)
        name = self.accumulate_grad_module.name()
        name = name[:name.index("shard_parallel") - 1]
        prefix = os.path.join(folder, name)
        with open(f"{prefix}.hlo", "w") as f:
            f.write(self.get_hlo_text())
        with open(f"{prefix}.grad_sync_channel_ids.txt", "w") as f:
            f.write(str(self.grad_sync_channel_ids) + "\n")


class GradAccMeshWorkerExecutable(MeshWorkerExecutable):
    """The worker part of a gradient accumulation mesh executable."""

    def __init__(self, worker: "MeshHostWorker", uuid: int,
                 accumulate_grad_proto: bytes, apply_grad_proto: bytes,
                 accumulate_grad_invar_indices: Sequence[int],
                 apply_grad_invar_indices: Sequence[int],
                 accumulate_grad_batch_arg_indices: Sequence[int],
                 grad_shard_shapes: Sequence[Sequence[int]],
                 grad_shard_dtypes: Sequence[jnp.dtype], stage_plan: StagePlan,
                 donated_invars: Sequence[bool], batch_invars: Sequence[bool],
                 num_grads: int, num_micro_batches: int):
        num_devices = np.prod(stage_plan.logical_mesh_shape)
        assert num_devices == len(worker.backend.devices())

        self.accumulate_grad = run_backend_compilation(worker.backend,
                                                       accumulate_grad_proto,
                                                       stage_plan, num_devices)
        self.apply_grad = run_backend_compilation(worker.backend,
                                                  apply_grad_proto, stage_plan,
                                                  num_devices)
        self.allocate_zero_buffers = compile_allocate_zero_buffers(
            worker.backend, num_devices, grad_shard_shapes, grad_shard_dtypes)
        self.accumulate_grad_invar_indices = accumulate_grad_invar_indices
        self.apply_grad_invar_indices = apply_grad_invar_indices
        self.accumulate_grad_batch_arg_indices = (
            accumulate_grad_batch_arg_indices)
        self.donated_invars = donated_invars
        self.batch_invars = batch_invars
        self.num_grads = num_grads
        self.num_micro_batches = num_micro_batches
        self.buffer_dict = worker.buffers
        self.grad_sync_channel_ids = get_grad_sync_channel_ids(
            self.accumulate_grad.hlo_modules()[0])
        self.skip_allreduce_env_name = (
            self.accumulate_grad.hlo_modules()[0].name() +
            "XLA_SKIP_NCCL_COLLECTIVE_IDS")

        # Set up timers
        self.timer_name = get_execution_timer_name(uuid)
        self.sync_func = get_sync_func_worker(worker)

    def execute_on_worker(self, first_batch_uuids: Sequence[int],
                          next_batches_uuids: Sequence[int],
                          output_uuids: Sequence[int],
                          sync_before: bool, sync_after: bool):
        """Run the executable on the worker."""
        buffer_dict = self.buffer_dict
        num_micro_batches = self.num_micro_batches

        tmp_input_bufs = [
            buffer_dict[first_batch_uuids[i]]
            for i in self.accumulate_grad_invar_indices
        ]

        # Prepare gradient buffers
        timers(self.timer_name).start(self.sync_func if sync_before else None)
        grad_bufs = self.allocate_zero_buffers.execute_sharded_on_local_devices(
            [])

        # Call accumulate_grad multiple times
        tmp_input_bufs = tmp_input_bufs + grad_bufs
        os.environ[self.skip_allreduce_env_name] = self.grad_sync_channel_ids
        for i in range(num_micro_batches):
            if i != 0:
                # Feed in the data of the next batch
                tmp_input_bufs[-self.num_grads:] = grad_bufs
                for j, idx in enumerate(self.accumulate_grad_batch_arg_indices):
                    tmp_input_bufs[idx] = buffer_dict[next_batches_uuids[j * (num_micro_batches - 1) +
                                           (i - 1)]]
            if i == num_micro_batches - 1:
                os.environ[self.skip_allreduce_env_name] = ""
            grad_bufs = self.accumulate_grad.execute_sharded_on_local_devices(
                tmp_input_bufs)

        # Call apply_grad
        tmp_input_bufs = [
            buffer_dict[first_batch_uuids[i]]
            for i in self.apply_grad_invar_indices
        ] + grad_bufs
        output_bufs = self.apply_grad.execute_sharded_on_local_devices(
            tmp_input_bufs)
        timers(self.timer_name).stop(self.sync_func if sync_after else None)

        # Store output buffers
        for i in range(len(output_uuids)):
            buffer_dict[output_uuids[i]] = output_bufs[i]

        # Delete donated input buffers
        delete_donated_buffers(buffer_dict, first_batch_uuids,
                               self.donated_invars)

        # Delete micro batch buffers
        if next_batches_uuids is not None:
            for i in range(len(next_batches_uuids)):
                del buffer_dict[next_batches_uuids[i]]

    def get_hlo_text(self):
        return (self.accumulate_grad.hlo_modules()[0].to_string() +
                self.apply_grad.hlo_modules()[0].to_string())

    def get_total_allocation_size(self):
        """Get the total allocated memory size of this executable."""
        return max(self.accumulate_grad.total_allocation_size(),
                   self.apply_grad.total_allocation_size())

    def __del__(self):
        self.accumulate_grad.delete()
        self.apply_grad.delete()
        self.allocate_zero_buffers.delete()


class PartialGradAccMeshDriverExecutable(NormalMeshDriverExecutable):
    """
    The driver part of a mesh executable that can optionally skip
    the gradient synchronization step.

    This executable is used for computation stages in pipeline,
    such as forward, backward and apply_grad
    """

    def __init__(self, physical_mesh: "PhysicalDeviceMesh",
                 hlo_module: xe.HloModule, stage_plan: StagePlan,
                 avals: Sequence[ShapedArray], out_avals: Sequence[ShapedArray],
                 donated_invars: Sequence[bool],
                 out_acc_grad_indices: Sequence[int]):
        self.out_acc_grad_indices = out_acc_grad_indices

        super().__init__(physical_mesh, hlo_module, stage_plan, avals,
                         out_avals, donated_invars)

    def _set_executable(self, physical_mesh, hlo_module, stage_plan):
        """Put the executable on workers."""
        if isinstance(physical_mesh, DistributedPhysicalDeviceMesh):
            hlo_proto = hlo_module.as_serialized_hlo_module_proto()
            for w in physical_mesh.workers:
                w.put_executable.remote(self.exec_uuid,
                                        PartialGradAccMeshWorkerExecutable,
                                        hlo_proto, stage_plan,
                                        self.donated_invars,
                                        self.out_acc_grad_indices)
            self.hlo_text = None  # will be fetched from the workers later
            self.grad_sync_channel_ids = None
            self.skip_allreduce_env_name = None
        else:
            assert isinstance(physical_mesh, LocalPhysicalDeviceMesh)
            backend = xb.get_backend("gpu")
            self.compiled = run_backend_compilation(backend, hlo_module,
                                                    stage_plan,
                                                    physical_mesh.num_devices)
            self.hlo_text = self.compiled.hlo_modules()[0].to_string()
            self.grad_sync_channel_ids = get_grad_sync_channel_ids_with_hint(
                self.compiled.hlo_modules()[0], self.out_acc_grad_indices)
            self.skip_allreduce_env_name = (
                self.compiled.hlo_modules()[0].name() +
                "XLA_SKIP_NCCL_COLLECTIVE_IDS")

    def launch_on_driver(self, *args, **kwargs):
        """Launch the executable on the driver."""
        assert "skip_grad_sync" in kwargs, (
            'Partial grad acc mesh executable missing kwargs "skip_grad_sync"')
        skip_grad_sync = kwargs["skip_grad_sync"]
        os.environ[self.skip_allreduce_env_name] = (self.grad_sync_channel_ids
                                                    if skip_grad_sync else "")
        return super().launch_on_driver(*args, **kwargs)


class PartialGradAccMeshWorkerExecutable(NormalMeshWorkerExecutable):
    """
    The worker part of a mesh executable that can optionally skip
    the gradient synchronization step.

    This executable is used for computation stages in pipeline,
    such as forward, backward and apply_grad
    """

    def __init__(self, worker: "MeshHostWorker", uuid: int, hlo_proto: bytes,
                 stage_plan: StagePlan, donated_invars: Sequence[bool],
                 output_acc_grad_indices: str):
        super().__init__(worker, uuid, hlo_proto, stage_plan, donated_invars)
        self.grad_sync_channel_ids = get_grad_sync_channel_ids_with_hint(
            self.compiled.hlo_modules()[0], output_acc_grad_indices)
        self.skip_allreduce_env_name = (self.compiled.hlo_modules()[0].name() +
                                        "XLA_SKIP_NCCL_COLLECTIVE_IDS")

    # pylint: disable=arguments-differ
    def execute_on_worker(self, input_uuids: Sequence[int],
                          output_uuids: Sequence[int],
                          sync_before: bool, sync_after: bool,
                          skip_grad_sync: bool):
        """Run the executable on the worker."""
        os.environ[self.skip_allreduce_env_name] = (self.grad_sync_channel_ids
                                                    if skip_grad_sync else "")
        return super().execute_on_worker(input_uuids, output_uuids, sync_before,
                                         sync_after)

    def profile_with_dummy_inputs(self, backend, local_devices, skip_grad_sync):
        """Profile the time cost of this executable with dummy inputs."""
        os.environ[self.skip_allreduce_env_name] = (self.grad_sync_channel_ids
                                                    if skip_grad_sync else "")
        return profile_xla_executable(self.compiled, backend, local_devices)


class AllocZeroBufferDriverExecutable(MeshDriverExecutable):
    """The driver part of a buffer-allocation executable."""

    def __init__(self, physical_mesh: "PhysicalDeviceMesh",
                 grad_vars: Sequence[ShapedArray],
                 grad_sharding_specs: Sequence[pxla.ShardingSpec]):
        self.physical_mesh = physical_mesh
        grad_avals = [var.aval for var in grad_vars]
        grad_shard_shapes = [
            get_shard_shape(aval, spec)
            for aval, spec in zip(grad_avals, grad_sharding_specs)
        ]
        grad_shard_dtypes = [aval.dtype for aval in grad_avals]
        self.out_avals = grad_avals
        self.outs_handler = physical_mesh.get_outputs_handler(
            grad_avals, grad_sharding_specs)

        self.exec_uuid = next_mesh_executable_uuid()
        if isinstance(physical_mesh, DistributedPhysicalDeviceMesh):
            for w in physical_mesh.workers:
                w.put_executable.remote(self.exec_uuid,
                                        AllocZeroBufferWorkerExecutable,
                                        grad_shard_shapes, grad_shard_dtypes)
        else:
            assert isinstance(physical_mesh, LocalPhysicalDeviceMesh)
            self.allocate_zero_buffers = compile_allocate_zero_buffers(
                xb.get_backend("gpu"), physical_mesh.devices, grad_shard_shapes,
                grad_shard_dtypes)

        self.exec_timer_name = get_execution_timer_name(self.exec_uuid)
        self.sync_func = get_sync_func_driver(physical_mesh)

    def launch_on_driver(self, *args):
        """Launch the executable on the driver."""
        assert len(args) == 0, (
            f"allocate zero buffers does not need args, got {len(args)}")
        physical_mesh = self.physical_mesh
        num_hosts = physical_mesh.num_hosts
        num_outs = len(self.out_avals)
        num_devices_per_host = physical_mesh.num_devices_per_host

        if isinstance(physical_mesh, DistributedPhysicalDeviceMesh):
            # Get output uuids
            output_uuids = next_tensor_uuids(num_outs)

            # Execute SPMD binary
            for i in range(num_hosts):
                physical_mesh.workers[i].run_executable.remote(
                    self.exec_uuid, [], output_uuids)

            # Gather outputs
            output_bufs = np.array(
                [RemoteTensorRef(physical_mesh, uuid) for uuid in output_uuids])
        else:
            assert isinstance(physical_mesh, LocalPhysicalDeviceMesh)
            timers(self.exec_timer_name).start(self.sync_func)
            output_bufs = (
                self.allocate_zero_buffers.execute_sharded_on_local_devices([]))
            timers(self.exec_timer_name).stop(self.sync_func)

        return self.outs_handler(output_bufs)


class AllocZeroBufferWorkerExecutable(MeshWorkerExecutable):
    """The worker part of a buffer-allocation executable."""

    def __init__(self, worker: "MeshHostWorker", uuid: int,
                 grad_shard_shapes: Sequence[Sequence[int]],
                 grad_shard_dtypes: Sequence[jnp.dtype]):
        num_devices = len(worker.backend.devices())
        self.allocate_zero_buffers = compile_allocate_zero_buffers(
            worker.backend, num_devices, grad_shard_shapes, grad_shard_dtypes)
        self.worker = worker

        self.timer_name = get_execution_timer_name(uuid)
        self.sync_func = get_sync_func_worker(worker)

    def execute_on_worker(self, input_uuids: Sequence[int],
                          output_uuids: Sequence[int],
                          sync_before: bool, sync_after: bool):
        """Run the executable on the worker."""
        # pylint: disable=unused-argument
        buffer_dict = self.worker.buffers

        # Execute
        timers(self.timer_name).start(self.sync_func if sync_before else None)
        output_bufs = (
            self.allocate_zero_buffers.execute_sharded_on_local_devices([]))
        timers(self.timer_name).stop(self.sync_func if sync_after else None)
        for i in range(len(output_uuids)):
            buffer_dict[output_uuids[i]] = output_bufs[i]

    def __del__(self):
        self.allocate_zero_buffers.delete()


class MemzeroWorkerExecutable(MeshWorkerExecutable):
    """The worker part of an executable that sets all input tensors to zeros."""

    def __init__(self, worker: "MeshHostWorker", uuid: int,
                 buffer_shard_shapes: Sequence[Sequence[int]],
                 buffer_shard_dtypes: Sequence[jnp.dtype]):
        num_devices = len(worker.backend.devices())
        self.memzero = compile_memset_zero_buffers(worker.backend, num_devices,
                                                   buffer_shard_shapes,
                                                   buffer_shard_dtypes)
        self.worker = worker

        self.timer_name = get_execution_timer_name(uuid)
        self.sync_func = get_sync_func_worker(worker)

    def execute_on_worker(self, input_uuids: Sequence[int],
                          output_uuids: Sequence[int],
                          sync_before: bool, sync_after: bool):
        """Run the executable on the worker."""
        # pylint: disable=unused-argument
        buffer_dict = self.worker.buffers

        # Get input
        input_bufs = [buffer_dict[x] for x in input_uuids]

        # Execute
        timers(self.timer_name).start(self.sync_func if sync_before else None)
        _ = self.memzero.execute_sharded_on_local_devices(input_bufs)
        timers(self.timer_name).stop(self.sync_func if sync_after else None)

    def __del__(self):
        self.memzero.delete()


class ConcatMeshWorkerExecutable(MeshWorkerExecutable):
    """Temporary worker executable that concatenates tensors. It will be
    deprecated when we move concat into apply_grad"""

    def __init__(self, worker, uuid, hlo_proto):
        num_devices = len(worker.backend.devices())
        compile_options = get_compile_options(
            num_replicas=1,
            num_partitions=num_devices,
            device_assignment=np.arange(num_devices).reshape((1, -1)),
            use_spmd_partitioning=False,
            parameter_is_tupled_arguments=False,
            build_random_seed=global_config.compile_random_seed)
        xla_computation = xe.XlaComputation(hlo_proto)

        self.concat = worker.backend.compile(xla_computation, compile_options)

        self.worker = worker
        self.timer_name = get_execution_timer_name(uuid)
        self.sync_func = get_sync_func_worker(worker)

    def execute_on_worker(self, input_uuids: Sequence[int],
                          output_uuids: Sequence[int],
                          sync_before: bool, sync_after: bool):
        """Run the executable on the worker."""
        buffer_dict = self.worker.buffers

        # Get input
        input_bufs = [buffer_dict[x] for x in input_uuids]

        # Execute
        timers(self.timer_name).start(self.sync_func if sync_before else None)
        output_bufs = self.concat.execute_sharded_on_local_devices(input_bufs)
        timers(self.timer_name).stop(self.sync_func if sync_after else None)

        for i in range(len(output_uuids)):
            buffer_dict[output_uuids[i]] = output_bufs[i]

    def __del__(self):
        self.concat.delete()<|MERGE_RESOLUTION|>--- conflicted
+++ resolved
@@ -124,43 +124,6 @@
         raise NotImplementedError()
 
 
-<<<<<<< HEAD
-=======
-class RemoteBufferRef:
-    """A reference to a remote device buffer."""
-
-    def __init__(self,
-                 device_mesh,
-                 host_id: int,
-                 device_id: int,
-                 uuid: int = None):
-        self.device_mesh = device_mesh
-        self.host_id = host_id
-        self.device_id = device_id
-        self.uuid = (uuid
-                     if uuid is not None else next_remote_buffer_uuid().item())
-        self.is_deleted_on_workers = False
-
-    def set_deleted_on_workers(self):
-        """
-        Set the buffer as deleted on workers.
-
-        For some buffers (e.g., donated buffers), if we know the workers has
-        already deleted them, then we do not need to do the remote call
-        "delete_remote_buffers" again.
-        """
-        self.is_deleted_on_workers = True
-
-    def __repr__(self):
-        return (f"RemoteBufferRef(uuid = {self.uuid}, "
-                f"loc = ({self.host_id}, {self.device_id}))")
-
-    def __del__(self):
-        if not self.is_deleted_on_workers:
-            self.device_mesh.delete_remote_buffers((self,))
-
-
->>>>>>> 2d7ff2ae
 def next_mesh_executable_uuid():
     """Return the next uuid of a mesh executable."""
     global mesh_executable_counter
@@ -168,40 +131,6 @@
     return mesh_executable_counter
 
 
-<<<<<<< HEAD
-=======
-def next_remote_buffer_uuid(number=1):
-    """Return the next uuid of a remote buffer."""
-    global remote_buffer_counter
-    ret = np.arange(remote_buffer_counter, remote_buffer_counter + number)
-    remote_buffer_counter = (remote_buffer_counter + number) % (1 << 60)
-    return ret
-
-
-def create_remote_buffer_refs(device_mesh,
-                              num_batches=1,
-                              host_indices=None,
-                              device_indices=None):
-    """Create remote buffer references for an distribued array on a device
-    mesh. """
-    if host_indices is None:
-        host_indices = range(device_mesh.num_hosts)
-    if device_indices is None:
-        device_indices = range(device_mesh.num_devices_per_host)
-    size = len(host_indices) * len(device_indices) * num_batches
-    uuids = next_remote_buffer_uuid(size)
-    uuid_iter = iter(uuids)
-    refs = []
-    for host_id in host_indices:
-        for device_id in device_indices:
-            for _ in range(num_batches):
-                refs.append(
-                    RemoteBufferRef(device_mesh, host_id, device_id,
-                                    next(uuid_iter)))
-    return refs, uuids
-
-
->>>>>>> 2d7ff2ae
 def get_execution_timer_name(exec_uuid: int):
     """Return the name of the timer used for recording pure execution time."""
     return f"{exec_uuid}-execution"
@@ -439,32 +368,11 @@
             f.write(self.get_hlo_text())
 
 
-<<<<<<< HEAD
-def delete_donated_buffers(buffer_dict, uuids):
-    """Delete the donated buffers from the local buffer dictionary."""
-    for uuid in uuids:
-        if (isinstance(uuid, (np.int64, int)) and
-                buffer_dict[uuid][0].is_deleted()):
-            del buffer_dict[uuid]
-=======
-def get_buffers(buffer_dict, uuids):
-    """Get buffers by uuids from the local buffer dictionary."""
-    return [buffer_dict[uuid] for uuid in uuids]
-
-
-def set_buffers(buffer_dict, uuids, buffers):
-    """Store buffers to the local buffer dictionary."""
-    for uuid, buf in zip(uuids, buffers):
-        buffer_dict[uuid] = buf
-
-
 def delete_donated_buffers(buffer_dict, uuids, donated_invars):
     """Delete the donated buffers from the local buffer dictionary."""
-    for i in range(len(uuids)):
-        if donated_invars[i]:
-            for j in range(len(uuids[i])):
-                del buffer_dict[uuids[i][j]]
->>>>>>> 2d7ff2ae
+    for uuid, is_donated in zip(uuids, donated_invars):
+        if is_donated:
+            del buffer_dict[uuid]
 
 
 class NormalMeshWorkerExecutable(MeshWorkerExecutable):
