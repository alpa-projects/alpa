"""Top-level user API."""
from functools import wraps
from typing import Callable, Optional, Sequence

from jax import linear_util as lu, api
from jax._src.util import safe_map, HashableFunction
from jax.api_util import (argnums_partial, donation_vector,
                          flatten_fun_nokwargs, rebase_donate_argnums,
                          PyTreeDef)
from jax.core import AbstractValue
from jax.experimental.maps import FrozenDict
from jax.interpreters import xla
from jax.tree_util import tree_flatten, tree_unflatten

from parax.device_mesh import LogicalDeviceMesh, PhysicalDeviceMesh
from parax.global_env import global_config
from parax.pipeline_parallel.local_pipeline_parallel import local_pipeline_parallel_callable
from parax.pipeline_parallel.primitive_def import mark_gradient
from parax.pipeline_parallel.three_d_parallel import three_d_parallel_callable
from parax.shard_parallel.data_parallel import pmap_data_parallel_callable, shard_data_parallel_callable
from parax.shard_parallel.shard_callable import shard_parallel_callable
from parax.util import auto_donate_argnums, auto_static_argnums

# pylint: disable=redefined-builtin
unsafe_map, map = map, safe_map  # type: ignore


def parallelize(fun=None,
                donate_argnums="auto",
                static_argnums="auto",
                pipeline_marker_type="manual",
                batch_argnums=(1,)):
    """
    Automatically parallelize a jax function.

    Args:
        fun: The function to be parallelized.
        donate_argnums: The same as the donated_argnums argument of jax.jit.
          If is "auto", parax uses heuristic rules to infer this.
        static_argnums: The same as the static_argnums argument of jax.jit.
          If is "auto", parax uses heuristic rules to infer this.
        batch_argnums: The indices of arguments that are the data batch.
          This information is used to split the original data batch into micro batches
          to perform gradient accumulation or pipeline parallelism.
          Parax assumes the first dimension of the tensor is the batch dimension.
    """

    def decorate_fun(fun):

        @wraps(fun)
        def ret_func(*args, **kwargs):
            return_value_mode = kwargs.pop("__return_value_mode", "normal")
            assert not kwargs, "kwargs is not supported"

            f = lu.wrap_init(fun)

            # Deal with static arguments and extract dynamic arguments
            nonlocal static_argnums
            if static_argnums == "auto":
                static_argnums = auto_static_argnums(args)

            if static_argnums:
                dyn_argnums = [
                    i for i in range(len(args)) if i not in static_argnums
                ]
                # Freeze static dict to make it hashable
                frozen_args = []
                for i, arg in enumerate(args):
                    if i in static_argnums and isinstance(arg, dict):
                        frozen_args.append(FrozenDict(arg))
                    else:
                        frozen_args.append(arg)
                f, dyn_args = argnums_partial(f, dyn_argnums, frozen_args)
            else:
                dyn_args = args

            # Flatten pytree arguments
            args_flat, in_tree = tree_flatten(dyn_args)
            f, out_tree = flatten_fun_nokwargs(f, in_tree)
            # pylint: disable=unnecessary-lambda
            out_tree_hashable = HashableFunction(lambda: out_tree(),
                                                 closure=None)

            # Deal with donate argnums
            nonlocal donate_argnums
            if donate_argnums == "auto":
                donate_argnums = auto_donate_argnums(args)

            donate_tuple = rebase_donate_argnums(donate_argnums, static_argnums)
            if donate_tuple:
                donated_invars = donation_vector(donate_tuple, dyn_args, kwargs)
            else:
                donated_invars = (False,) * len(args_flat)

            # Deal with batch argnums
            batch_tuple = rebase_donate_argnums(batch_argnums, static_argnums)
            batch_invars = donation_vector(batch_tuple, dyn_args, kwargs)

            # JIT compile and call the compiled func
            abstract_args = unsafe_map(xla.abstractify, args_flat)
            devices = global_config.devices
            if isinstance(devices, list):
                devices = tuple(devices)
            compiled_func = parallelize_callable(
                f, in_tree, out_tree_hashable, donated_invars, batch_invars,
                devices, global_config.strategy,
                global_config.memory_budget_per_device, pipeline_marker_type,
                *abstract_args)

            if return_value_mode == "normal":
                # Execute the compiled func and return results
                out = compiled_func(*args_flat)
                return tree_unflatten(out_tree(), out)
            elif return_value_mode == "preshard_dynamic_args":
                # In this mode, this function returns sharded arguments without executing
                # the computation. This is used to prepare sharded arguments
                # for benchmark purposes, so we can exclude the time for sharding arguments.
                sharded_args = compiled_func.shard_args_only(*args_flat)
                return tree_unflatten(in_tree, sharded_args)
            elif return_value_mode == "get_executable":
                # Return the compiled executable
<<<<<<< HEAD
                if global_config.strategy != "3d_parallel":
                    return compiled_func.args[0]
                else:
                    return compiled_func
=======
                return compiled_func.get_executable()
>>>>>>> 5ce51596
            else:
                raise ValueError(
                    f"Invalid return_value_mode: {return_value_mode}")

        @wraps(fun)
        def preshard_dynamic_args(*args, **kwargs):
            """Prepare sharded arguments for benchmark purposes,
            so we can exclude the time for sharding arguments."""
            kwargs['__return_value_mode'] = "preshard_dynamic_args"
            return ret_func(*args, **kwargs)

        @wraps(fun)
        def get_executable(*args, **kwargs):
            """Return the compiled executable."""
            kwargs['__return_value_mode'] = "get_executable"
            return ret_func(*args, **kwargs)

        ret_func.preshard_dynamic_args = preshard_dynamic_args
        ret_func.get_executable = get_executable
        return ret_func

    if fun is None:
        return decorate_fun
    else:
        api._check_callable(fun)
        return decorate_fun(fun)


@lu.cache
def parallelize_callable(
    fun: lu.WrappedFun,
    in_tree: PyTreeDef,
    out_tree_thunk: Callable[[], PyTreeDef],
    donated_invars: Sequence[bool],
    batch_invars: Sequence[bool],
    devices,
    strategy: str,
    memory_budget_per_device: Optional[float],
    pipeline_marker_type: str,
    *avals: Sequence[AbstractValue],
):
    """Auto parallel callable."""
    # Clean stores for the next call
    for store in fun.stores:
        if store:
            store.reset()

    # Choose parallel strategy
    if strategy == "shard_parallel":
        return shard_parallel_callable(fun, in_tree, out_tree_thunk,
                                       donated_invars, batch_invars, devices,
                                       memory_budget_per_device, *avals)
    elif strategy == "shard_data_parallel":
        return shard_data_parallel_callable(fun, in_tree, out_tree_thunk,
                                            donated_invars, devices, *avals)
    elif strategy == "pmap_data_parallel":
        return pmap_data_parallel_callable(fun, in_tree, out_tree_thunk,
                                           donated_invars, devices, *avals)
    elif strategy == "local_pipeline_parallel":
        return local_pipeline_parallel_callable(fun, devices,
                                                pipeline_marker_type, *avals)
    elif strategy == "3d_parallel":
        # TODO (zhuohan): Support search_logical_mesh_shape for 3d parallel
        assert not global_config.search_logical_mesh_shape
        return three_d_parallel_callable(fun, in_tree, out_tree_thunk,
                                         donated_invars, devices,
                                         memory_budget_per_device,
                                         pipeline_marker_type, *avals)
    else:
        raise ValueError("Invalid parallel strategy: " + strategy)


def clear_callable_cache():
    """Clear all cached auto_parallel_callable."""
    parallelize_callable.cache_clear()


def grad(*args, **kwargs):
    """The same as jax.grad, but inserts a gradient marker after the gradient computation."""

    def ret(*call_args, **call_kwargs):
        func = api.grad(*args, **kwargs)
        return mark_gradient(func(*call_args, **call_kwargs))

    return ret<|MERGE_RESOLUTION|>--- conflicted
+++ resolved
@@ -119,14 +119,10 @@
                 return tree_unflatten(in_tree, sharded_args)
             elif return_value_mode == "get_executable":
                 # Return the compiled executable
-<<<<<<< HEAD
                 if global_config.strategy != "3d_parallel":
-                    return compiled_func.args[0]
+                    return compiled_func.get_executable()
                 else:
                     return compiled_func
-=======
-                return compiled_func.get_executable()
->>>>>>> 5ce51596
             else:
                 raise ValueError(
                     f"Invalid return_value_mode: {return_value_mode}")
