"""
Test auto sharding with attention and transformer layers.

Usage:
python3 -m unittest -bv test_auto_sharding_attention.py
"""
import unittest

import jax
import jax.numpy as jnp
import numpy as np
from flax import optim

from parax import parallelize, global_config, testing, PhysicalDeviceMesh
from parax.model.bert_model import BertConfig, FlaxBertAttention, FlaxBertLayerCollection
from test_auto_sharding_mlp import (assert_close, assert_all_replicated,
                                    assert_column_partitioned,
                                    assert_only_has_allreduce,
                                    assert_replicated_column_partitioned,
                                    assert_replicated_row_partitioned,
                                    assert_row_partitioned)

MB = 1024 ** 2

class AutoShardingAttentionTest(unittest.TestCase):
    def setUp(self):
        assert len(jax.local_devices()) >= 4
        self.devices = tuple(jax.local_devices()[:4])
        global_config.shard_parallel_strategy = "auto_sharding"

    def get_device_mesh(self, shape, mesh_alpha, mesh_beta):
        device_mesh = PhysicalDeviceMesh(self.devices)
        return device_mesh.get_logical_mesh(shape, mesh_alpha, mesh_beta)

    def run_attention(self, batch_size, seq_len, hidden_size, num_heads,
                      deterministic, device_mesh):
        @parallelize(devices=device_mesh)
        def train_step(optimizer, batch, deterministic, apply_fn):
            def loss_func(params):
                rngs = {"dropout": batch["rng"]}
                out = apply_fn(params,
                               batch["hidden_states"], batch["attention_mask"],
                               deterministic, rngs=rngs)[0]
                return jnp.mean((out - batch["label"]) ** 2)

            grad = jax.grad(loss_func)(optimizer.target)
            new_optimizer = optimizer.apply_gradient(grad)
            return new_optimizer

        hidden_states = jnp.ones((batch_size, seq_len, hidden_size), dtype=jnp.float32)
        attention_mask = jnp.ones((batch_size, seq_len), dtype=jnp.int32)
        label = jnp.ones((batch_size, seq_len, hidden_size), dtype=jnp.float32)

        # Init model and optimizer
        model = FlaxBertAttention(BertConfig(
            hidden_size=hidden_size,
            num_attention_heads=num_heads))
        rngkey = jax.random.PRNGKey(0)
        params = model.init(rngkey, hidden_states, attention_mask)
        optimizer = optim.GradientDescent(1e-2).create(params)

        # JIT compile
        optimizer = train_step(optimizer,
                               {"hidden_states": hidden_states,
                                "attention_mask": attention_mask,
                                "label": label,
                                "rng": rngkey},
                               deterministic,
                               model.apply)

        # Get optimized HLO IR
        hlo_module = testing.last_compiled_executable.hlo_modules()[0]
        hlo_ir = hlo_module.to_string()

        return optimizer, hlo_ir, testing.last_compiled_auto_sharding_objective

    def run_bert_layers(self, num_layers, batch_size, seq_len, hidden_size,
                        num_heads, deterministic, device_mesh):
        @parallelize(devices=device_mesh)
        def train_step(optimizer, batch, deterministic, apply_fn):
            def loss_func(params):
                rngs = {"dropout": batch["rng"]}
                out = apply_fn(params,
                               batch["hidden_states"], batch["attention_mask"],
                               deterministic, rngs=rngs)[0]
                return jnp.mean((out - batch["label"]) ** 2)

            grad = jax.grad(loss_func)(optimizer.target)
            new_optimizer = optimizer.apply_gradient(grad)
            return new_optimizer

        hidden_states = jnp.ones((batch_size, seq_len, hidden_size), dtype=jnp.float32)
        attention_mask = jnp.ones((batch_size, seq_len), dtype=jnp.int32)
        label = jnp.ones((batch_size, seq_len, hidden_size), dtype=jnp.float32) * 23.0 * np.arange(hidden_size)[None, None, :]

        # Init model and optimizer
        model = FlaxBertLayerCollection(BertConfig(
            num_hidden_layers=num_layers,
            hidden_size=hidden_size,
            num_attention_heads=num_heads))
        rngkey = jax.random.PRNGKey(0)
        params = model.init(rngkey, hidden_states, attention_mask)
        optimizer = optim.GradientDescent(1e-2).create(params)

        # JIT compile
        optimizer = train_step(optimizer,
                               {"hidden_states": hidden_states,
                                "attention_mask": attention_mask,
                                "label": label,
                                "rng": rngkey},
                               deterministic,
                               model.apply)

        # Get optimized HLO IR
        hlo_module = testing.last_compiled_executable.hlo_modules()[0]
        hlo_ir = hlo_module.to_string()

        return optimizer, hlo_ir, testing.last_compiled_auto_sharding_objective

    def test_attention_data_parallel(self):
        batch_size = 32
        seq_len = 32
        hidden_size = 64
        num_heads = 8
        deterministic = False

        # Test on different device meshes
        for i, mesh_shape in enumerate([ (4, 1), (1, 4) ]):
            device_mesh = self.get_device_mesh(mesh_shape, [1, 1], [1, 1])
            optimizer, hlo_ir, objective = self.run_attention(
                batch_size, seq_len, hidden_size, num_heads, deterministic, device_mesh)

            # Check communication cost
            params = jax.tree_util.tree_leaves(optimizer.target)
            expected = sum(device_mesh.all_reduce_cost(np.prod(x.shape) * 4, i)
                           for x in params)
            assert_close(objective, expected)
            assert_only_has_allreduce(hlo_ir)

            # Check sharding specification
            weight0 = optimizer.target["params"]["self"]["qvk_combined"]["kernel"]
            weight1 = optimizer.target["params"]["output"]["dense"]["kernel"]
            assert_all_replicated(weight0, np.prod(mesh_shape))
            assert_all_replicated(weight1, np.prod(mesh_shape))

    def test_attention_model_parallel(self):
        batch_size = 8
        seq_len = 8
        hidden_size = 256
        num_heads = 8
        deterministic = False

        # Test on different device meshes
        for i, mesh_shape in enumerate([ (4, 1), (1, 4) ]):
            device_mesh = self.get_device_mesh(mesh_shape, [1, 1], [1, 1])
            optimizer, hlo_ir, objective = self.run_attention(
                batch_size, seq_len, hidden_size, num_heads, deterministic, device_mesh)

            # Check communication cost
            expected = device_mesh.all_reduce_cost(
                batch_size * seq_len * hidden_size * 4, i)
            assert_close(objective, expected)
            assert_only_has_allreduce(hlo_ir)

            assert hlo_ir.count("channel_id") == 1
            assert hlo_ir.count("all-reduce(") == 1

            # Check sharding specification
            weight0 = optimizer.target["params"]["self"]["qvk_combined"]["kernel"]
            weight1 = optimizer.target["params"]["output"]["dense"]["kernel"]
            assert_column_partitioned(weight0, mesh_shape[i], i)
            assert_row_partitioned(weight1, mesh_shape[i], i)

    def test_attention_2d_mesh(self):
        batch_size = 8
        seq_len = 8
        hidden_size = 128
        num_heads = 8
        deterministic = False

        mesh_shape = [2, 2]
        device_mesh = self.get_device_mesh(mesh_shape, [1, 1], [1, 0.01])
        optimizer, hlo_ir, objective = self.run_attention(
            batch_size, seq_len, hidden_size, num_heads, deterministic, device_mesh)

        # Check communication cost
        params = jax.tree_util.tree_leaves(optimizer.target)
        expected = sum(device_mesh.all_reduce_cost(
            np.prod(x.shape) * 4 / mesh_shape[1], 0) for x in params) +\
            device_mesh.all_reduce_cost(
            batch_size * seq_len * hidden_size * 4 / mesh_shape[0], 1)
        assert_close(objective, expected)
        assert_only_has_allreduce(hlo_ir)

        # Check sharding specification
        weight0 = optimizer.target["params"]["self"]["qvk_combined"]["kernel"]
        weight1 = optimizer.target["params"]["output"]["dense"]["kernel"]
        assert_replicated_column_partitioned(weight0, mesh_shape)
        assert_replicated_row_partitioned(weight1, mesh_shape)

    def test_bert_layer_data_parallel(self):
        num_layers = 2
        batch_size = 64
        seq_len = 64
        hidden_size = 32
        num_heads = 8
        deterministic = False

        # Test on different device meshes
        for i, mesh_shape in enumerate([ (4, 1), (1, 4) ]):
            device_mesh = self.get_device_mesh(mesh_shape, [1, 1], [1, 1])
            optimizer, hlo_ir, objective = self.run_bert_layers(
                num_layers, batch_size, seq_len, hidden_size,
                num_heads, deterministic, device_mesh)

            # Check communication cost
            params = jax.tree_util.tree_leaves(optimizer.target)
            expected = sum(device_mesh.all_reduce_cost(np.prod(x.shape) * 4, i)
                           for x in params)
            assert_close(objective, expected)
            assert_only_has_allreduce(hlo_ir)

            for weight in params:
                assert_all_replicated(weight, np.prod(mesh_shape))

    def test_bert_layer_model_parallel(self):
        num_layers = 2
        batch_size = 8
        seq_len = 8
        hidden_size = 128
        num_heads = 8
        deterministic = False

        # Test on different device meshes
        for i, mesh_shape in enumerate([ (4, 1), (1, 4) ]):
            device_mesh = self.get_device_mesh(mesh_shape, [1, 1], [1, 1])
            optimizer, hlo_ir, objective = self.run_bert_layers(
                num_layers, batch_size, seq_len, hidden_size,
                num_heads, deterministic, device_mesh)

            # Check communication cost
            expected = (num_layers * 4 - 1) * device_mesh.all_reduce_cost(
                batch_size * seq_len * hidden_size * 4, i)
            assert_close(objective, expected)
            assert_only_has_allreduce(hlo_ir)

            assert hlo_ir.count("channel_id") == num_layers * 4 - 1
            assert hlo_ir.count("all-reduce(") == num_layers * 4 - 1

            # Check sharding specification
            for k in range(num_layers):
                params = optimizer.target["params"][str(k)]
                weights = [
                    params["attention"]["self"]["qvk_combined"]["kernel"],
                    params["attention"]["output"]["dense"]["kernel"],
                    params["intermediate"]["dense"]["kernel"],
                    params["output"]["dense"]["kernel"],
                ]

                for j in range(len(weights)):
                    if j % 2 == 0:
                        assert_column_partitioned(weights[j], mesh_shape[i], i)
                    else:
                        assert_row_partitioned(weights[j], mesh_shape[i], i)

    def test_bert_layer_2d_mesh(self):
        num_layers = 2
<<<<<<< HEAD
        batch_size = 4
        seq_len = 2048
        hidden_size = 1024
        num_heads = 1024 // 64
        deterministic = True
=======
        batch_size = 8
        seq_len = 8
        hidden_size = 128
        num_heads = 8
        deterministic = False
>>>>>>> 33f2d5f0

        # Test on different device meshes
        mesh_shape = [2, 2]
        device_mesh = self.get_device_mesh(mesh_shape, [1, 1], [1, 0.01])
        optimizer, hlo_ir, objective = self.run_bert_layers(
            num_layers, batch_size, seq_len, hidden_size,
            num_heads, deterministic, device_mesh)

        # Check communication cost
        params = jax.tree_util.tree_leaves(optimizer.target)
        expected = sum(device_mesh.all_reduce_cost(
            np.prod(x.shape) * 4 / mesh_shape[1], 0) for x in params) +\
            device_mesh.all_reduce_cost(
            batch_size * seq_len * hidden_size * 4 / mesh_shape[0], 1)
        assert_close(objective, expected)
        assert_only_has_allreduce(hlo_ir)

        # Check sharding specification
        for k in range(num_layers):
            params = optimizer.target["params"][str(k)]
            weights = [
                params["attention"]["self"]["qvk_combined"]["kernel"],
                params["attention"]["output"]["dense"]["kernel"],
                params["intermediate"]["dense"]["kernel"],
                params["output"]["dense"]["kernel"],
            ]

            for j in range(len(weights)):
                if j % 2 == 0:
                    assert_replicated_column_partitioned(weights[j], mesh_shape)
                else:
                    assert_replicated_row_partitioned(weights[j], mesh_shape)

def suite():
    suite = unittest.TestSuite()
    suite.addTest(AutoShardingAttentionTest("test_attention_data_parallel"))
    suite.addTest(AutoShardingAttentionTest("test_attention_model_parallel"))
    suite.addTest(AutoShardingAttentionTest("test_attention_2d_mesh"))

    suite.addTest(AutoShardingAttentionTest("test_bert_layer_data_parallel"))
    suite.addTest(AutoShardingAttentionTest("test_bert_layer_model_parallel"))
    suite.addTest(AutoShardingAttentionTest("test_bert_layer_2d_mesh"))

    return suite


if __name__ == "__main__":
    runner = unittest.TextTestRunner()
    runner.run(suite())
<|MERGE_RESOLUTION|>--- conflicted
+++ resolved
@@ -265,19 +265,11 @@
 
     def test_bert_layer_2d_mesh(self):
         num_layers = 2
-<<<<<<< HEAD
-        batch_size = 4
-        seq_len = 2048
-        hidden_size = 1024
-        num_heads = 1024 // 64
-        deterministic = True
-=======
         batch_size = 8
         seq_len = 8
         hidden_size = 128
         num_heads = 8
         deterministic = False
->>>>>>> 33f2d5f0
 
         # Test on different device meshes
         mesh_shape = [2, 2]
