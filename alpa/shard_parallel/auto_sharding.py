"""Use the auto sharding pass in XLA.

The compilation passes and status of an HloModule:

UNOPTIMIZED
  |
  |  spmd_simplification passes
  |
  |  auto_sharding pass
  V
SHARDING_ANNOTATED
  |
  |  spmd partitioner pass
  V
SPMD_PARTITIONED
  |
  |  HLO optimization passes
  V
FULLY_OPTIMIZED
"""
import copy
import enum
import logging
import multiprocessing
import time
import traceback
from typing import Sequence, Optional, Union, Tuple
import warnings

import numpy as np
from jax._src.lib import xla_bridge as xb, xla_client as xc, xla_extension as xe
from jax.core import ShapedArray
from jax.interpreters import xla, pxla

from alpa.global_env import global_config, AutoShardingOption
from alpa.measure_record import (MeasureInput, MeasureResult, StrategyConfig,
                                 save_to_file, SearchTask)
from alpa.util import check_arithmetic_sequence, get_compile_options, to_int_tuple, XlaPassContext

logger = logging.getLogger(__name__)
logger.setLevel(logging.INFO)

# A constant to represent infinity
INFINITY_COST = 1e13


class LogicalDeviceMesh:
    """
    A logical view of a physical mesh. The logical view is used in the auto-sharding pass.

    A physical mesh can have multiple logical views. (e.g., a 2x8 physical mesh can be viewed
    as a 1x16 or a 4x4 logical mesh). Each mesh dimension has its own latency and bandwidth.
    We use alpha-beta model to model the communication cost.
    """

    def __init__(self, physical_mesh, id_mesh, mesh_alpha=None, mesh_beta=None):
        self.physical_mesh = physical_mesh
        self.id_mesh = np.array(id_mesh)
        self.flatten_ids = tuple(int(x) for x in self.id_mesh.flatten())

        # coefficient for alpha-beta communication model
        if mesh_alpha is None:
            mesh_alpha = [1] * len(self.id_mesh.shape)
        if mesh_beta is None:
            mesh_beta = [1] * len(self.id_mesh.shape)
        self.mesh_alpha = tuple(mesh_alpha)
        self.mesh_beta = tuple(mesh_beta)

    @property
    def shape(self):
        return self.id_mesh.shape

    @property
    def num_devices(self):
        return np.prod(self.id_mesh.shape)

    def all_gather_cost(self, num_bytes, mesh_dim):
        num_devices = self.id_mesh.shape[mesh_dim]
        return (self.mesh_alpha[mesh_dim] + self.mesh_beta[mesh_dim] *
                (num_devices - 1) / num_devices * num_bytes + 0.1)

    def all_reduce_cost(self, num_bytes, mesh_dim):
        num_devices = self.id_mesh.shape[mesh_dim]
        return (self.mesh_alpha[mesh_dim] + self.mesh_beta[mesh_dim] * 2 *
                (num_devices - 1) / num_devices * num_bytes + 0.01)

    def reduce_scatter_cost(self, num_bytes, mesh_dim):
        num_devices = self.id_mesh.shape[mesh_dim]
        return (self.mesh_alpha[mesh_dim] + self.mesh_beta[mesh_dim] *
                (num_devices - 1) / num_devices * num_bytes + 0.001)

    def all_to_all_cost(self, num_bytes, mesh_dim):
        num_devices = self.id_mesh.shape[mesh_dim]
        penalty_factor = num_devices / 2.0
        return (self.mesh_alpha[mesh_dim] + self.mesh_beta[mesh_dim] *
                (num_devices - 1) / num_devices / num_devices * num_bytes *
                penalty_factor + 0.001)

    def make_tile_spec(self, array, tensor_dims, mesh_dims):
        shape = array.shape
        sharding = [
            pxla.NoSharding(),
        ] * len(shape)
        mesh_mapping = [
            None,
        ] * len(self.id_mesh.shape)

        for i, (tensor_dim, mesh_dim) in enumerate(zip(tensor_dims, mesh_dims)):
            sharding[tensor_dim] = pxla.Chunked([self.id_mesh.shape[mesh_dim]],)
            mesh_mapping[mesh_dim] = pxla.ShardedAxis(i)

        for i, _ in enumerate(mesh_mapping):
            if mesh_mapping[i] is None:
                mesh_mapping[i] = pxla.Replicated(self.id_mesh.shape[i])

        return pxla.ShardingSpec(sharding, mesh_mapping)

    def __hash__(self):
        return hash((self.flatten_ids, self.id_mesh.shape, self.mesh_alpha,
                     self.mesh_beta))

    def __eq__(self, other):
        return ((self.flatten_ids, self.id_mesh.shape, self.mesh_alpha,
                 self.mesh_beta) == (other.flatten_ids, other.id_mesh.shape,
                                     other.mesh_alpha, other.mesh_beta))


def run_auto_sharding_pass(
        xla_computation: xe.XlaComputation,
        avals: Sequence[ShapedArray],
        out_avals: Sequence[ShapedArray],
        donated_invars: Sequence[bool],
        logical_mesh: LogicalDeviceMesh,
        return_mode: str,
        num_micro_batches: int,
        as_option: AutoShardingOption,
        rewrite_for_grad_acc: bool = False,
        rewrite_grad_acc_indices: Optional[Sequence[int]] = None,
        memory_budget_per_device: Optional[float] = None):
    """Run the auto-sharding pass to annotate sharding specs for an XLA Computation.

    Args:
      xla_computation: The xla computation got by tracing the jax function,
        whose status should be UNOPTIMIZED.
      avals: The abstract values of input arguments.
      out_avals: The abstract values of outputs.
      donated_invars: Whether the arguments are donated.
      logical_mesh: The logical device mesh.
      return_mode: The mode of return value.
        The choices are {"single", "stage_protos", "stage_and_hook_protos"}.
        If it is "single", return a single HLO Module proto, whose status is SPMD_PARTITIONED.
        If it is "stage_protos", return HLO Module protos of multiple pipeline stages,
          whose statuses are SHARDING_ANNOTATED.
        If it is "stage_and_hook_protos", return HLO Module protos of multiple pipeline stages
          and the hooked hlo sharding. The statuses of the returned protos are SHARDING_ANNOTATED.
      num_micro_batches: The number of micro batches
        if gradient accumulation is used. If this is set, the cost of all-reduce
        for gradient synchronization is divided by this number.
      as_option: The options of the auto-sharding solver.
      rewrite_for_grad_acc: Whether to do rewriting for gradient accumulation.
      rewrite_grad_acc_indices: The indices of tensors in output that are gradients.
      memory_budget_per_device: The memory budget per device in bytes.
    """
    global last_s_val
    global last_objective

    # Set compile options
    if memory_budget_per_device is None:
        memory_budget_per_device = -1

    if return_mode in ["stage_protos", "stage_and_hook_protos"]:
        multiple_stages = True
    else:
        multiple_stages = False

    backend = xb.get_backend("gpu")
    num_devices = logical_mesh.num_devices
    build_random_seed = global_config.build_random_seed
    compile_options = get_compile_options(
        num_replicas=1,
        num_partitions=num_devices,
        device_assignment=np.arange(num_devices).reshape((1, -1)),
        use_spmd_partitioning=True,
        parameter_is_tupled_arguments=False,
        build_random_seed=build_random_seed)

    # Set configs for force_zero_stage_3
    if as_option.force_zero_stage_3:
        # Generate a strategy similar to ZeRO stage 3
        force_data_parallel = True
        prefer_reduce_scatter = True
        reduce_scatter_aggressive_partition = True
        all_gather_threshold = as_option.force_zero_stage_3_all_gather_threshold
    else:
        # Use default settings
        force_data_parallel = as_option.force_data_parallel
        prefer_reduce_scatter = as_option.prefer_reduce_scatter
        reduce_scatter_aggressive_partition = False
        all_gather_threshold = 1 << 60

    # Set configs for force_data_parallel
    mesh_shape = logical_mesh.shape
    if force_data_parallel:
        # Forcibly generate data-parallel strategy
        allow_all_gather = False
        allow_all_to_all = False

        if mesh_shape[0] == 1:
            force_batch_dim_to_mesh_dim = 1
        elif mesh_shape[1] == 1:
            force_batch_dim_to_mesh_dim = 0
        else:
            raise ValueError(
                f"Cannot force data parallel for the mesh shape {mesh_shape}. "
                "Please make sure the mesh shape only has a single non-one dimension."
            )
    else:
        # Use default settings
        allow_all_gather = as_option.allow_all_gather
        allow_all_to_all = as_option.allow_all_to_all

        if as_option.force_batch_dim_to_mesh_dim is None:
            # Automatically set force_batch_dim_to_mesh_dim
            if logical_mesh.shape[0] > 1 and logical_mesh.shape[1] > 1:
                # In 2d mesh, force the batch tensor dim to match the first mesh dim
                force_batch_dim_to_mesh_dim = 0
            else:
                force_batch_dim_to_mesh_dim = -1
        else:
            force_batch_dim_to_mesh_dim = as_option.force_batch_dim_to_mesh_dim

    # Set configs for reduce-scatter
    if num_micro_batches is not None and num_micro_batches > 1:
        reduce_scatter_grad_acc_friendly = True
    else:
        reduce_scatter_grad_acc_friendly = False

    # Set configs for gradient accumulation rewrite pass
    if rewrite_for_grad_acc and rewrite_grad_acc_indices is None:
        rewrite_grad_acc_indices = tuple(
            range(
                len(xla_computation.program_shape().result_shape().tuple_shapes(
                ))))

    # Temporarily disable this.
    grad_acc_num_micro_batches = None

    with XlaPassContext({
            # Auto-sharding solver options
            "auto_sharding::memory_budget_per_device": memory_budget_per_device,
            "auto_sharding::force_all_gather_cost": not allow_all_gather,
            "auto_sharding::all_gather_cost": INFINITY_COST,
            "auto_sharding::force_all_to_all_cost": not allow_all_to_all,
            "auto_sharding::all_to_all_cost": INFINITY_COST,
            "auto_sharding::allow_replicated_parameters":
                as_option.allow_replicated_parameters,
            "auto_sharding::prefer_reduce_scatter": prefer_reduce_scatter,
            "auto_sharding::reduce_scatter_grad_acc_friendly": reduce_scatter_grad_acc_friendly,
            "auto_sharding::reduce_scatter_aggressive_partition": reduce_scatter_aggressive_partition,
            "auto_sharding::batch_matmul_always_split_batch": True,
            "auto_sharding::allow_recompute_heavy_op":
                as_option.allow_recompute_heavy_op,
            "auto_sharding::allow_mixed_mesh_shape":
                as_option.allow_mixed_mesh_shape,
            "auto_sharding::grad_acc_num_micro_batches":
                grad_acc_num_micro_batches or 1,
            "auto_sharding::force_batch_dim_to_mesh_dim": force_batch_dim_to_mesh_dim,
            "auto_sharding::force_simple_heuristic":
                as_option.force_simple_heuristic,

            # Device mesh
            "auto_sharding::device_mesh_ids": logical_mesh.flatten_ids,
            "auto_sharding::device_mesh_shape": tuple(logical_mesh.shape),
            "auto_sharding::device_mesh_alpha": tuple(
                float(x) for x in logical_mesh.mesh_alpha),
            "auto_sharding::device_mesh_beta": tuple(
                float(x) for x in logical_mesh.mesh_beta),
            "auto_sharding::device_mesh_prof_result": getattr(
                logical_mesh.physical_mesh, "prof_result", None),

            # Gradient accumulation rewrite
            "auto_sharding::rewrite_for_grad_acc": rewrite_for_grad_acc,
            "auto_sharding::rewrite_indices": rewrite_grad_acc_indices,

            # Communication combiner options
            "combiner::all_gather_threshold": all_gather_threshold,
            "combiner::all_reduce_threshold": as_option.all_reduce_threshold,
            "combiner::use_continuous_buffer": True,

            # Debug options
            "auto_sharding::simplify_graph": True,
            "auto_sharding::print_strategy": False,
            "auto_sharding::force_strategy": False,
            "auto_sharding::force_strategy_inst_indices": [],
            "auto_sharding::force_strategy_stra_names": [],
    }):
        compiled_module = xe.run_auto_sharding(xla_computation, compile_options)

    if multiple_stages:
        hlo_stage_names, hlo_stages = get_auto_sharded_hlo_stages()
        hooked_proto = get_hooked_sharding_protos()

    strategy_config = StrategyConfig(build_random_seed, logical_mesh.shape,
                                     all_gather_threshold,
                                     as_option.all_reduce_threshold, last_s_val,
                                     last_objective)

    if return_mode == "single":
        return compiled_module, strategy_config
    elif return_mode == "stage_protos":
        return hlo_stage_names, hlo_stages, strategy_config
    elif return_mode == "stage_and_hook_protos":
        return hlo_stage_names, hlo_stages, hooked_proto, strategy_config
    else:
        raise ValueError("Invalid return mode:" + return_mode)


def run_spmd_partitioner_pass(
        xla_computation: xe.XlaComputation,
        num_devices: int,
        rewrite_for_grad_acc: bool = False,
        rewrite_grad_acc_indices: Optional[Sequence[int]] = None):
    """Run SPMD partitioner pass on a sharding annotated HLO Module.

    Args:
      xla_computation: The input HLO Module. The status should be SHARDING_ANNOTATED.
      num_devices: The total number of devices.
      rewrite_for_grad_acc: Whether to do rewriting for gradient accumulation.
      rewrite_grad_acc_indices: The indices of tensors in output that are gradients.
    """
    backend = xb.get_backend("gpu")
    compile_options = get_compile_options(
        num_replicas=1,
        num_partitions=num_devices,
        device_assignment=np.arange(num_devices).reshape((1, -1)),
        use_spmd_partitioning=True,
        parameter_is_tupled_arguments=False,
        build_random_seed=global_config.build_random_seed)

    if rewrite_for_grad_acc and rewrite_grad_acc_indices is None:
        rewrite_grad_acc_indices = tuple(
            range(
                len(xla_computation.program_shape().result_shape().tuple_shapes(
                ))))

    with XlaPassContext({
            # Gradient accumulation rewrite
            "auto_sharding::rewrite_for_grad_acc": rewrite_for_grad_acc,
            "auto_sharding::rewrite_indices": rewrite_grad_acc_indices,
    }):
        compiled_module = xe.run_spmd_partitioner(xla_computation,
                                                  compile_options)

    return compiled_module


def run_backend_compilation(backend: xe.Client,
                            xla_computation: Union[xe.XlaComputation,
                                                   xe.HloModule, bytes],
<<<<<<< HEAD
                            strategy_config: StrategyConfig, num_devices: int):
=======
                            strategy_config: StrategyConfig,
                            num_devices: int,
                            bypass_device_assignment_check: bool = False):
>>>>>>> 9029f160
    """Compile a spmd partitioned Hlo Module to an XLA executable.

    Args:
      backend: The XLA backend client.
      xla_computation: The input HLO Module. The status should be SPMD_PARTITIONED.
      strategy_config: The auto-sharding strategy solution.
      num_devices: The total number of devices.
      bypass_device_assignment_check: Whether to compile without exact devices.
    """
    compile_options = get_compile_options(
        num_replicas=1,
        num_partitions=num_devices,
        device_assignment=np.arange(num_devices).reshape((1, -1)),
        use_spmd_partitioning=False,
        parameter_is_tupled_arguments=False,
        build_random_seed=strategy_config.build_random_seed)

    if isinstance(xla_computation, xe.HloModule):
        xla_computation = xe.XlaComputation(
            xla_computation.as_serialized_hlo_module_proto())
    elif isinstance(xla_computation, bytes):  # protobuf
        xla_computation = xe.XlaComputation(xla_computation)
    else:
        assert isinstance(xla_computation, xe.XlaComputation)

    with XlaPassContext({
            # Build options
            "build_option::bypass_device_assignment_check":
                bypass_device_assignment_check,

            # Communication combiner options
            "combiner::all_gather_threshold":
                strategy_config.all_gather_threshold,
            "combiner::all_reduce_threshold":
                strategy_config.all_reduce_threshold,
            "combiner::use_continuous_buffer": True,
    }):
        compiled = backend.compile(xla_computation, compile_options)

    return compiled


def get_input_output_sharding_specs(
    hlo_module: xe.HloModule, avals: Sequence[ShapedArray],
    out_avals: Sequence[ShapedArray], num_devices: int,
    logical_mesh_shape: Sequence[int]
) -> Tuple[Sequence[pxla.ShardingSpec], Sequence[pxla.ShardingSpec]]:
    """Get the sharding specs of input/output tensors from an HloModule.

    Args:
      hlo_module: The sharded HLO module.
      avals: The abstract values of input tensors.
      out_avals: The abstract values of output tensors.
      num_devices: The total number of devices.
      logical_mesh_shape: The shape of logical mesh.

    Returns:
      input_sharding_specs: The sharding specs of input tensors.
      output_sharding_specs: The sharding specs of output tensors.
    """
    if num_devices != 1:
        input_shardings = hlo_module.spmd_parameters_shardings()
        input_sharding_specs = [
            hlo_sharding_to_sharding_spec(proto, aval, logical_mesh_shape)
            for (proto, aval) in zip(input_shardings, avals)
        ]
        output_shardings = hlo_module.spmd_output_sharding()
        output_sharding_specs = hlo_sharding_to_sharding_spec(
            output_shardings, out_avals, logical_mesh_shape)
    else:
        # The spmd partition related code will be bypassed if num_partitions == 1.
        # Assume all sharding specs are replicated.
        input_sharding_specs = [
            make_replicated_spec(aval, logical_mesh_shape) for aval in avals
        ]
        output_sharding_specs = [
            make_replicated_spec(aval, logical_mesh_shape) for aval in out_avals
        ]
    return input_sharding_specs, output_sharding_specs


def _hlo_sharding_to_sharding_spec_no_tuple(
        proto: bytes, aval: ShapedArray,
        logical_mesh: Sequence[int]) -> pxla.ShardingSpec:
    """The internal function of hlo_sharding_to_sharding_spec."""
    sharding_type, tile_assignment_dimensions, tile_assignment_devices = (
        proto.type, proto.tile_assignment_dimensions,
        proto.tile_assignment_devices)

    sharding = []
    mesh_mapping = []
    if sharding_type == xc.OpSharding.Type.OTHER:
        tile_assignment = np.array(tile_assignment_devices).reshape(
            tile_assignment_dimensions)

        tile_dims = []
        for i in range(len(tile_assignment_dimensions)):
            if tile_assignment_dimensions[i] != 1:
                tile_dims.append(i)

        tile_dims_delta = []
        success = True
        for dim in tile_dims:
            indices = tuple(0 if i != dim else slice(None)
                            for i in range(tile_assignment.ndim))
            device_ids = tile_assignment[indices]
            delta = check_arithmetic_sequence(device_ids)
            if delta is None:
                success = False
                break
            tile_dims_delta.append(delta)

        if success:
            tile_dims_order = list(range(len(tile_dims)))
            tile_dims_order.sort(key=lambda i: -tile_dims_delta[i])

            ct = 0
            for i in range(len(aval.shape)):
                if tile_assignment_dimensions[i] == 1:
                    sharding.append(pxla.NoSharding())
                else:
                    sharding.append(
                        pxla.Chunked([tile_assignment_dimensions[i]]))
                    mesh_mapping.append(pxla.ShardedAxis(ct))
                    ct += 1

            if len(tile_dims) > len(mesh_mapping):
                # replicate on the last tile dim
                mesh_mapping.append(
                    pxla.Replicated(tile_assignment_dimensions[-1]))

            mesh_mapping = [mesh_mapping[idx] for idx in tile_dims_order]
        else:
            # The normal path fails, because one tensor dim is chunked into
            # mutliple parts. We only handle a special case here.
            assert len(aval.shape) == 1, "Only support 1d case"
            assert len(tile_assignment_dimensions) == len(aval.shape)
            for col in range(len(tile_assignment_devices)):
                if tile_assignment_devices[col] == 1:
                    break
            sharding = (pxla.Chunked(
                (tile_assignment_dimensions[0] // col, col)),)
            mesh_mapping = (pxla.ShardedAxis(1), pxla.ShardedAxis(0))
    elif sharding_type == xc.OpSharding.Type.REPLICATED:
        sharding = (pxla.NoSharding(),) * len(aval.shape)
        mesh_mapping = (pxla.Replicated(np.prod(logical_mesh.shape)),)
    else:
        raise NotImplementedError("Type: " + str(sharding_type))

    return pxla.ShardingSpec(sharding, mesh_mapping)


def hlo_sharding_to_sharding_spec(
        hlo_sharding: xe.HloSharding, aval: ShapedArray,
        logical_mesh_shape: Sequence[int]) -> pxla.ShardingSpec:
    """Convert hlo sharding to sharding spec."""
    logical_mesh = LogicalDeviceMesh(
        None,
        np.arange(np.prod(logical_mesh_shape)).reshape(logical_mesh_shape))
    proto = hlo_sharding.proto_tuple()
    sharding_type, tuple_shardings = proto.type, proto.tuple_shardings
    if sharding_type == xc.OpSharding.Type.TUPLE:
        avals = aval
        return [
            _hlo_sharding_to_sharding_spec_no_tuple(shard, aval, logical_mesh)
            for (shard, aval) in zip(tuple_shardings, avals)
        ]
    else:
        return _hlo_sharding_to_sharding_spec_no_tuple(proto, aval,
                                                       logical_mesh)


def make_replicated_spec(
        aval: ShapedArray,
        logical_mesh_shape: Sequence[int]) -> pxla.ShardingSpec:
    """Make a replicated ShardingSpec."""
    sharding = (pxla.NoSharding(),) * len(aval.shape)
    mesh_mapping = (pxla.Replicated(np.prod(logical_mesh_shape)),)
    return pxla.ShardingSpec(sharding, mesh_mapping)


def call_solver_serialized_args(*args):
    """Call the solver with serialized arguments and handle python errors."""
    try:
        ret = _call_solver_serialized_args(*args)
    except AssertionError:
        ret = None
        info = str(traceback.format_exc()[:-1])
    except Exception:  # pylint: disable=broad-except
        ret = None
        info = str(traceback.format_exc()[:-1])

    if ret is None:
        print(info)

    return ret


# The last solution vector of auto sharding.
last_s_val = None

# The last objective value of the best ILP solution.
last_objective = None


# pylint: disable=import-outside-toplevel
def _call_solver_serialized_args(
        N,
        M,
        s_len_np,
        s_follow_np,
        E_np,
        A_np,
        L_np,  # noqa
        c_np,
        d_np,
        m_np,
        r_np,
        v_np,
        s_init_np=None):
    """Call the solver with serialized arguments."""
    global last_s_val, last_objective

    import pulp
    from pulp import LpVariable, LpProblem, LpMinimize, lpSum, lpDot, LpStatus
    tic = time.time()

    for x in [s_len_np, E_np, A_np, L_np, c_np, d_np, m_np, r_np, v_np]:
        assert isinstance(x, np.ndarray)
    assert len(s_len_np) == N, "s_len_np"

    # Dump arguments for re-solving
    # pickle.dump([N, M, s_len_np, s_follow_np, E_np, A_np, L_np,
    #              c_np, d_np, m_np, r_np, v_np, s_init_np],
    #              open("args.pkl", "wb"))
    # TODO(lmzheng): cache the ILP solution.

    def get_non_zero_index(binary_vector):
        """Get the index of non-zero item in a vector."""
        ct = 0
        ret = None
        for i, elem in enumerate(binary_vector):
            if pulp.value(elem):
                ret = i
                ct += 1

        assert ct == 1
        return ret

    # 0. Unpack flatten numpy arrays
    s_len = s_len_np
    s_follow = s_follow_np

    E = E_np.reshape((-1, 2))
    r = []
    pt = 0
    edge_set = set()
    for (i, j) in E:
        prod_length = s_len[i] * s_len[j]

        if (i, j) in edge_set:
            raise ValueError(f"Duplicated edges: {(i, j)}")

        edge_set.add((i, j))
        r.append(r_np[pt:pt + prod_length])
        pt += prod_length
    assert pt == len(r_np)

    A = A_np.reshape((-1, 2))
    v = []
    pt = 0
    for (i, j) in A:
        prod_length = s_len[i] * s_len[j]
        v.append(v_np[pt:pt + prod_length])
        pt += prod_length
    assert pt == len(v_np)

    L = []
    pt = N
    for i in range(N):
        length = L_np[i]
        L.append(L_np[pt:pt + length])
        pt += length
    assert pt == len(L_np)

    c = []
    d = []
    m = []
    pt = 0
    for i in range(N):
        length = s_len[i]
        c.append(c_np[pt:pt + length])
        d.append(d_np[pt:pt + length])
        m.append(m_np[pt:pt + length])
        pt += length
    assert pt == len(c_np), f"{pt} == {len(c_np)}"
    assert pt == len(d_np), f"{pt} == {len(d_np)}"
    assert pt == len(m_np), f"{pt} == {len(m_np)}"

    # 1. Create variables
    s = []
    e = []

    num_nodes = 0
    reverse_follow_backpatch = []
    for i in range(N):
        if s_follow[i] < 0:
            if s_len[i] == 1:
                s.append([1])
            else:
                num_nodes += 1
                s.append(
                    LpVariable.matrix(f"s[{i}]", (range(s_len[i]),),
                                      cat="Binary"))
        else:
            if s_follow[i] < len(s):
                s.append(s[s_follow[i]])
            else:
                s.append(None)
                reverse_follow_backpatch.append(i)

    for i in reverse_follow_backpatch:
        s[i] = s[s_follow[i]]

    num_edges = 0
    for (idx, (i, j)) in enumerate(E):
        if len(s[i]) == 1:
            e.append(s[j])
        elif len(s[j]) == 1:
            e.append(s[i])
        else:
            num_edges += 1
            e.append(
                LpVariable.matrix(f"e[{i},{j}]",
                                  (range(len(s[i]) * len(s[j])),),
                                  cat="Binary"))
        assert len(e[idx]) == len(r[idx])

    # 2. Set initial value for warm start
    if s_init_np is not None:
        s_init = s_init_np.reshape((-1, 3))
        for (idx, value, fix) in s_init:
            for i in range(len(s[idx])):
                s[idx][i].setInitialValue(i == value)
                if fix:
                    s[idx][i].fixValue()

    # 3. Objective
    prob = LpProblem("myProblem", LpMinimize)
    # compute cost
    obj = 0
    for i in range(N):
        obj += lpDot(s[i], c[i]) + lpDot(s[i], d[i])

    # communication cost
    for i in range(len(E)):
        obj += lpDot(e[i], r[i])

    prob += obj

    # 4. Constraints
    # (a). specified by `cat="Binary"`

    # (b)
    for i in range(N):
        if s_follow[i] < 0:
            prob += lpSum(s[i]) == 1

    # (c)
    if M > 0:
        for t in range(N):
            mem = 0
            for i in L[t]:
                mem += lpSum(s[i][j] * m[i][j] for j in range(len(s[i])))
            prob += mem <= M

    # (d). specified by `cat="Binary"`

    for (idx, (i, j)) in enumerate(E):
        if s_len[i] == 1 or s_len[j] == 1:
            continue

        # (e)
        prob += lpSum(e[idx]) == 1

        # (f)
        for row in range(len(s[i])):
            C = len(s[j])
            prob += lpSum(
                e[idx][row * C + col] for col in range(0, C)) <= s[i][row]

        # (g)
        for col in range(len(s[j])):
            R = len(s[i])
            C = len(s[j])
            prob += lpSum(
                e[idx][row * C + col] for row in range(0, R)) <= s[j][col]

    # (h)
    alias_set = set()
    for (idx, (i, j)) in enumerate(A):
        R = len(s[i])
        C = len(s[j])
        if (i, j) in alias_set:
            raise ValueError(f"Duplicated edges: {(i, j)}")

        alias_set.add((i, j))
        alias_set.add((j, i))

        for row in range(len(s[i])):
            for col in range(len(s[j])):
                if v[idx][row * C + col] > 0.5:
                    prob += s[i][row] + s[j][col] <= 1

    verbose = False

    msg = verbose
    time_limit = 600
    assert "GLPK_CMD" in pulp.listSolvers(onlyAvailable=True), (
        "Please install ILP solvers by 'sudo apt install coinor-cbc glpk-utils'"
    )

    with warnings.catch_warnings():  # disable CBC warnings
        warnings.simplefilter("ignore")
        solver = pulp.COIN_CMD(mip=True,
                               msg=msg,
                               timeLimit=time_limit,
                               threads=multiprocessing.cpu_count())
        # solver = pulp.GLPK_CMD(mip=True, msg=msg, timeLimit=time_limit)
        prob.solve(solver)

    status = prob.status
    objective = pulp.value(prob.objective)
    objective = float(objective) if objective is not None else -1.0
    if verbose:
        print(f"ILP Status: {LpStatus[status]}\tObjective: {objective}\t"
              f"Time: {time.time() - tic}")
        print(f"#nodes: {num_nodes},  #edges: {num_edges}")

    if prob.status in [pulp.LpStatusInfeasible]:
        raise RuntimeError(
            "Cannot run the function under the given memory budget. "
            "Please increase the memory budget.")

    # Get and check results
    s_val = np.full((N,), -1, dtype=np.int32)
    for i in range(N):
        s_val[i] = get_non_zero_index(s[i])

    e_val = np.full((len(E),), -1, dtype=np.int32)
    for (idx, (i, j)) in enumerate(E):
        e_val[idx] = get_non_zero_index(e[idx])
        i_spec_index = e_val[idx] // len(s[j])
        j_spec_index = e_val[idx] % len(s[j])
        assert i_spec_index == s_val[i], f"e_val[{i}][{j}]"
        assert j_spec_index == s_val[j], f"e_val[{i}][{j}]"
        if verbose and r[idx][e_val[idx]] > 0:
            print(f"Edge cost {(i, j)} : {r[idx][e_val[idx]]}")

    last_s_val = s_val
    last_objective = objective

    if objective > INFINITY_COST:
        warnings.warn("Detect unexpected behaviors in the auto-sharding pass.")

    return s_val, e_val, objective, status


# Auto-sharded pipeline stages.
# These global variables are used to receive values from XLA c++ passes.
auto_sharded_hlo_stage_names = None
auto_sharded_hlo_stages = None

hooked_sharding_protos = None


def set_auto_sharded_hlo_stages(stages: Tuple[Sequence[str], Sequence[bytes]]):
    """Set the sliced auto-sharded stages. This is called in XLA SliceAutoShardedStages pass."""
    hlo_module_names, hlo_module_protos = stages
    global auto_sharded_hlo_stage_names, auto_sharded_hlo_stages
    auto_sharded_hlo_stage_names = hlo_module_names
    auto_sharded_hlo_stages = hlo_module_protos


def set_hooked_sharding_protos(hlo_module_proto: bytes):
    global hooked_sharding_protos
    hooked_sharding_protos = hlo_module_proto


def get_auto_sharded_hlo_stages() -> Sequence[bytes]:
    """Get the sliced hlo stages from the SliceAutoShardedStages pass."""
    return auto_sharded_hlo_stage_names, auto_sharded_hlo_stages


def get_hooked_sharding_protos() -> bytes:
    return hooked_sharding_protos<|MERGE_RESOLUTION|>--- conflicted
+++ resolved
@@ -357,13 +357,9 @@
 def run_backend_compilation(backend: xe.Client,
                             xla_computation: Union[xe.XlaComputation,
                                                    xe.HloModule, bytes],
-<<<<<<< HEAD
-                            strategy_config: StrategyConfig, num_devices: int):
-=======
                             strategy_config: StrategyConfig,
                             num_devices: int,
                             bypass_device_assignment_check: bool = False):
->>>>>>> 9029f160
     """Compile a spmd partitioned Hlo Module to an XLA executable.
 
     Args:
