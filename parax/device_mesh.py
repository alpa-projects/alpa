"""Cluster related configurations (e.g., topology)."""
import time
import logging
from collections.abc import Iterable
from typing import Union, List, Tuple

import numpy as np
import ray
from jax import core, xla
from jax._src.util import (partial, unzip3)
from jax.abstract_arrays import array_types
from jax.interpreters import pxla
from jax.interpreters.pxla import (ShardingSpec, Chunked, NoSharding, Replicated,
                                   ShardedAxis, _as_slice_indices, _hashable_index, ShardedDeviceArray)
from jax.lib import xla_client, xla_bridge
from operator import attrgetter

from parax.global_env import global_config
from parax.util import get_dim_last_value, to_int_tuple
from parax.xla_pass_context import XlaPassContext


logger = logging.getLogger(__name__)
logger.setLevel(logging.DEBUG)


def device_id_to_str(host_ip, device_id, device_type="gpu"):
    return "{}:{}:{}".format(host_ip, device_type, str(device_id))


def device_str_to_id(device_str):
    return int(device_str.split(":")[-1])


class LogicalDeviceMesh:
    """
    A logical multi-dimensional device mesh.

    Each mesh dimension has its own latency and bandwidth.
    We use alpha-beta model to model the communication cost.
    """

    def __init__(self, physical_mesh, id_mesh, mesh_alpha=None, mesh_beta=None):
        self.physical_mesh = physical_mesh
        self.id_mesh = np.array(id_mesh)
        self.flatten_ids = tuple(int(x) for x in self.id_mesh.flatten())
        self.is_multi_host = False

        # coefficient for alpha-beta communication model
        if mesh_alpha is None:
            mesh_alpha = [1] * len(self.id_mesh.shape)
        if mesh_beta is None:
            mesh_beta = [1] * len(self.id_mesh.shape)
        self.mesh_alpha = tuple(mesh_alpha)
        self.mesh_beta = tuple(mesh_beta)

    def all_gather_cost(self, num_bytes, mesh_dim):
        num_devices = self.id_mesh.shape[mesh_dim]
        return (self.mesh_alpha[mesh_dim] +
                self.mesh_beta[mesh_dim] * (num_devices - 1) / num_devices * num_bytes +
                0.1)

    def all_reduce_cost(self, num_bytes, mesh_dim):
        num_devices = self.id_mesh.shape[mesh_dim]
        return (self.mesh_alpha[mesh_dim] +
                self.mesh_beta[mesh_dim] * 2 * (num_devices - 1) / num_devices * num_bytes +
                0.01)

    def reduce_scatter_cost(self, num_bytes, mesh_dim):
        num_devices = self.id_mesh.shape[mesh_dim]
        return (self.mesh_alpha[mesh_dim] +
                self.mesh_beta[mesh_dim] * (num_devices - 1) / num_devices * num_bytes +
                0.001)

    def get_tensor_dim_to_mesh_dim(self, shape,
                                   tile_assignment_dimensions, tile_assignment_devices):
        tile_assignment = np.array(tile_assignment_devices).reshape(tile_assignment_dimensions)

        tensor_dim_vals = tuple(get_dim_last_value(tile_assignment, i)
                                for i in range(len(shape)))

        mesh_dim_vals = tuple(get_dim_last_value(self.id_mesh, j)
                              for j in range(len(self.id_mesh.shape)))

        ret = [-1] * len(shape)
        for i in range(len(shape)):
            if tile_assignment_dimensions[i] != 1:
                found = False
                for j in range(len(self.id_mesh.shape)):
                    if tensor_dim_vals[i] == mesh_dim_vals[j]:
                        ret[i] = j
                        found = True
                assert found

        return ret

    def make_replicated_spec(self, array):
        sharding = (NoSharding(),) * len(array.shape)
        mesh_mapping = (Replicated(len(self.flatten_ids)),)
        return ShardingSpec(sharding, mesh_mapping)

    def make_tile_spec(self, array, tensor_dims, mesh_dims):
        shape = array.shape
        sharding = [NoSharding(), ] * len(shape)
        mesh_mapping = [None, ] * len(self.id_mesh.shape)

        for i, (tensor_dim, mesh_dim) in enumerate(zip(tensor_dims, mesh_dims)):
            sharding[tensor_dim] = Chunked([self.id_mesh.shape[mesh_dim]], )
            mesh_mapping[mesh_dim] = ShardedAxis(i)

        for i in range(len(mesh_mapping)):
            if mesh_mapping[i] is None:
                mesh_mapping[i] = Replicated(self.id_mesh.shape[i])

        return ShardingSpec(sharding, mesh_mapping)

    def __hash__(self):
        return hash((self.flatten_ids, self.id_mesh.shape,
                     self.mesh_alpha, self.mesh_beta))

    def __eq__(self, other):
        return (self.flatten_ids, self.id_mesh.shape,
                self.mesh_alpha, self.mesh_beta) == \
               (other.flatten_ids, other.id_mesh.shape,
                other.mesh_alpha, other.mesh_beta)


<<<<<<< HEAD
# TODO(Hao): deprecate this soon
class SingleHostDeviceMesh:
    """A physical device mesh that presents devices on a single node."""

    def __init__(self, devices):
        self.devices = devices

    def slice(self, indices):
        devices = [self.devices[x] for x in indices]
        return SingleHostDeviceMesh(devices)

    @classmethod
    def from_multihost_device_mesh(cls, mesh):
        """This implementation is unfinished."""
        assert mesh.num_hosts == 1
        return cls(mesh.devices)

    def get_logical_mesh(self, mesh_shape, mesh_alpha=None, mesh_beta=None):
        """Get a mapping to logoical mesh."""
        device_ids = np.array([d.id for d in self.devices])
        device_ids = device_ids.reshape(mesh_shape)
        mesh_alpha = mesh_alpha or (1.0,) * len(mesh_shape)
        mesh_beta = mesh_beta or (1.0,) * len(mesh_shape)
        return LogicalDeviceMesh(self, device_ids, mesh_alpha, mesh_beta)

    def get_default_logical_mesh(self):
        return self.get_logical_mesh((1, len(self.devices)))

    def get_callable_with_arg_handler(self, compiled, avals, out_avals,
                                      input_sharding_specs, output_sharding_specs, donated_invars):
        input_indices = [pxla.spec_to_indices(aval.shape, spec) for
                         aval, spec in zip(avals, input_sharding_specs)]
        args_handler = partial(pxla.shard_args, self.devices, input_indices)
        outs_handler = pxla.avals_to_results_handler(1, len(self.devices),
                                                     output_sharding_specs, out_avals)

        ret = partial(SingleHostDeviceMesh._execute_with_handler,
                      compiled, args_handler, outs_handler)
        ret.shard_args_only = partial(self.preshard_args, args_handler, avals,
                                      input_sharding_specs, input_indices)
        return ret

    def preshard_args(self, handler, avals, sharding_specs, indices, *args):
        input_bufs = handler(args)

        sharded_args = []
        for i in range(len(args)):
            sharded_args.append(ShardedDeviceArray(
                avals[i],
                sharding_specs[i],
                input_bufs[i],
                indices[i],
            ))

        return sharded_args

    @staticmethod
    def _execute_with_handler(compiled, args_handler, outs_handler, *args):
        input_bufs = args_handler(args)
        out_bufs = compiled.execute_sharded_on_local_devices(input_bufs)
        return outs_handler(out_bufs)


=======
>>>>>>> dd638a85
class RemoteExecutableRef:
    """A reference to a remote compiled XLA executable binary"""

    ct = 0

    def __init__(self, device_mesh):
        self.device_mesh = device_mesh
        self.uuid = RemoteExecutableRef.ct
        RemoteExecutableRef.ct = (RemoteExecutableRef.ct + 1) % (1 << 60)

    def __repr__(self):
        return f"RemoteExecutableRef(uuid = {self.uuid})"

    def __del__(self):
        self.device_mesh.delete_remote_executable(self)


class RemoteBufferRef:
    """A reference to a remote device buffer."""

    ct = 0

    def __init__(self, device_mesh, host_id, device_id):
        self.device_mesh = device_mesh
        self.host_id = host_id
        self.device_id = device_id
        self.uuid = RemoteBufferRef.ct
        self.is_donated = False
        RemoteBufferRef.ct = (RemoteBufferRef.ct + 1) % (1 << 60)

    def donate(self):
        """Set the buffer as donated. If the buffer is donated, we do not need
        to explicitly call the actor to delete it. Its memory will be deleted by
        xla runtime."""
        self.is_donated = True

    def __repr__(self):
        return f"RemoteBufferRef(uuid = {self.uuid}, loc = ({self.host_id}, {self.device_id}))"

    def __del__(self):
        if not self.is_donated:
            self.device_mesh.delete_remote_buffers((self,))


class DistributedArray:
    """A distributed array on a PhysicalDeviceMesh."""

    def __init__(self, device_mesh, aval, sharding_spec, remote_buffers, indices):
        self.device_mesh = device_mesh
        self.aval = aval
        self.sharding_spec = sharding_spec
        self.remote_buffers = remote_buffers
        self.indices = indices

        self._npy_value = None
        self._one_replica_buffer_indices = None

    def block_until_ready(self):
        self.device_mesh.block_until_ready_remote_buffers(self.remote_buffers)

    @property
    def one_replica_buffer_indices(self):
        """Indices of buffers containing one complete copy of the array data."""
        if self._one_replica_buffer_indices is None:
            one_replica_indices = []
            seen_index_hashes = set()
            for i, index in enumerate(self.indices):
                hashed_index = _hashable_index(index)
                if hashed_index not in seen_index_hashes:
                    one_replica_indices.append(i)
                    seen_index_hashes.add(hashed_index)
            self._one_replica_buffer_indices = one_replica_indices
        return self._one_replica_buffer_indices

    @property
    def _value(self):
        if self._npy_value is None:
            npy_value = np.empty(self.aval.shape, self.aval.dtype)
            fetched_np_buffers = self.device_mesh.get_remote_buffers([
                self.remote_buffers[i] for i in self.one_replica_buffer_indices
            ])
            for ct, i in enumerate(self.one_replica_buffer_indices):
                npy_value[self.indices[i]] = fetched_np_buffers[ct]
            self._npy_value = npy_value
        return self._npy_value

    def __array__(self, dtype=None, context=None):
        return np.asarray(self._value, dtype=dtype)

    def __str__(self):
        return str(self._value)


core.pytype_aval_mappings[DistributedArray] = attrgetter('aval')
xla.pytype_aval_mappings[DistributedArray] = attrgetter('aval')
xla.canonicalize_dtype_handlers[DistributedArray] = lambda x: x


def get_uuid_np_array(array):
    """Convert a np array of RemoteBufferRef to a np array of UUID (int64)."""
    ret = np.empty(array.shape, dtype=np.int64)
    for i in range(array.shape[0]):
        for j in range(array.shape[1]):
            ret[i][j] = array[i][j].uuid
    return ret


<<<<<<< HEAD
# TODO(Hao): deprecate this soon
class MultiHostDeviceMesh:
    """A physical device mesh that presents a device mesh on multiple nodes."""

    def __init__(self, host_ids, host_info, num_devices_per_host, head_ip):
        self.host_ids = host_ids
        self.host_info = host_info
        self.num_hosts = len(self.host_ids)
        self.num_devices_per_host = num_devices_per_host
        self.head_ip = head_ip
        self.total_devices = self.num_hosts * self.num_devices_per_host

        # Launch distributed xla runtime
        port = np.random.randint(10000, 11000)
        self.server_address = f"{self.head_ip}:{port}"
        self.service_server = None
        self.service_server = xla_client._xla.get_distributed_runtime_service(
            self.server_address, self.num_hosts)
        time.sleep(0.5)

        # Launch workers
        self.workers = []
        for i in range(self.num_hosts):
            node_resource = "node:" + self.host_info[i]["NodeManagerAddress"]
            cls = ray.remote(num_gpus=self.num_devices_per_host,
                             resources={node_resource: 1e-3})(MeshHostWorker)
            self.workers.append(cls.options(
                override_environment_variables={
                    "XLA_FLAGS": "--xla_gpu_autotune_level=0"
                }).remote(self.server_address, self.num_hosts, i))
        self.sync_workers()

    def slice(self, indices, num_devices_per_host=None):
        host_ids = [self.host_ids[x] for x in indices]
        host_info = [self.host_info[x] for x in host_ids]
        num_devices_per_host = num_devices_per_host or self.num_devices_per_host
        return MultiHostDeviceMesh(host_ids, host_info, num_devices_per_host, self.head_ip)

    def get_logical_mesh(self, mesh_shape, mesh_alpha=None, mesh_beta=None):
        """Get a mapping to logoical mesh."""
        id_mesh = np.arange(self.num_hosts * self.num_devices_per_host). \
            reshape(mesh_shape)
        mesh_alpha = mesh_alpha or (1.0,) * len(mesh_shape)
        mesh_beta = mesh_beta or (1.0,) * len(mesh_shape)
        return LogicalDeviceMesh(self, id_mesh, mesh_alpha, mesh_beta)

    def get_default_logical_mesh(self):
        return self.get_logical_mesh((self.num_hosts, self.num_devices_per_host),
                                     [1, 1], [1, 0.01])

    def compile_remote_executable(self,
                                  hlo_proto: bytes,
                                  logical_mesh_shape: Tuple[int],
                                  auto_sharding_strategy_vector: np.ndarray,
                                  is_tuple_args: bool):
        executable = RemoteExecutableRef(self)
        for w in self.workers:
            w.compile_executable.remote(
                executable.uuid,
                hlo_proto,
                logical_mesh_shape,
                auto_sharding_strategy_vector,
                is_tuple_args)
        return executable

    def get_remote_buffers(self, buf_refs: List[RemoteBufferRef]):
        obj_refs = []
        for buf_ref in buf_refs:
            obj_refs.append(self.workers[buf_ref.host_id].
                            get_buffers.remote(buf_ref.uuid))

        return ray.get(obj_refs)

    def delete_remote_buffers(self, buf_refs: List[RemoteBufferRef]):
        if self.workers is None:
            return

        for buf_ref in buf_refs:
            self.workers[buf_ref.host_id].delete_buffers.remote(buf_ref.uuid)

    def block_until_ready_remote_buffers(self, buf_refs: List[RemoteBufferRef]):
        tasks = []
        for buf_ref in buf_refs:
            tasks.append(self.workers[buf_ref.host_id]. \
                         block_until_ready_buffers.remote(buf_ref.uuid))
        ray.get(tasks)

    def delete_remote_executable(self, exe_ref: RemoteExecutableRef):
        if self.workers is None:
            return

        for i in range(self.num_hosts):
            self.workers[i].delete_executable.remote(exe_ref.uuid)

    def sync_workers(self):
        ray.get([w.sync.remote() for w in self.workers])

    def get_callable_with_arg_handler(self, remote_executable, avals, out_avals,
                                      input_sharding_specs, output_sharding_specs, donated_invars):
        input_indices = [pxla.spec_to_indices(aval.shape, spec) for
                         aval, spec in zip(avals, input_sharding_specs)]
        args_handler = partial(self._shard_args, input_indices, donated_invars)

        output_indices = [pxla.spec_to_indices(aval.shape, spec) for
                          aval, spec in zip(out_avals, output_sharding_specs)]

        outs_handler = partial(self._gather_outs, out_avals, output_sharding_specs, output_indices)
        ret = partial(self._execute_with_handler, remote_executable, args_handler,
                      outs_handler, len(out_avals))
        ret.shard_args_only = partial(self.preshard_args, args_handler, avals,
                                      input_sharding_specs, input_indices)
        return ret

    def preshard_args(self, handler, avals, sharding_specs, indices, *args):
        input_bufs = handler(args)

        sharded_args = []
        for i in range(len(args)):
            sharded_args.append(DistributedArray(
                self,
                avals[i],
                sharding_specs[i],
                input_bufs[i],
                indices[i],
            ))

        return sharded_args

    def _shard_args(self, arg_indices, donated_invars, args):
        input_bufs = []
        for arg, indices, donated in zip(args, arg_indices, donated_invars):
            # Fast path for DistributedArray
            if isinstance(arg, DistributedArray) and arg.indices == indices:
                input_bufs.append(arg.remote_buffers)
            else:  # Slow path
                arg = xla.canonicalize_dtype(arg)
                buf_refs = shard_arg_handlers[type(arg)](arg, self, indices)
                input_bufs.append(buf_refs)
                if donated and isinstance(arg, (xla._DeviceArray, xla._CppDeviceArray)):
                    arg.delete()

        return input_bufs

    def _gather_outs(self, avals, sharding_specs, indices, bufs):
        ret = []
        for i in range(len(avals)):
            dis_array = DistributedArray(
                device_mesh=self,
                aval=avals[i],
                sharding_spec=sharding_specs[i],
                remote_buffers=bufs[i],
                indices=indices[i]
            )
            ret.append(dis_array)

        return ret

    def _execute_with_handler(self, remote_executable, args_handler, outs_handler, num_outs, *args):
        num_args = len(args)

        # Shape: (num_args, total_devices)
        input_bufs = args_handler(args)

        # Shape: (num_hosts, num_args, num_devices_per_host)
        input_bufs = np.array(input_bufs) \
            .reshape(num_args, self.num_hosts, self.num_devices_per_host) \
            .transpose([1, 0, 2])

        # Allocate output buffer references
        # Shape: (num_hosts, num_outs, num_devices_per_host)
        output_bufs = np.empty(
            (self.num_hosts, num_outs, self.num_devices_per_host), dtype=object)
        for i in range(self.num_hosts):
            for j in range(num_outs):
                for k in range(self.num_devices_per_host):
                    output_bufs[i][j][k] = RemoteBufferRef(self, i, k)

        # Execute SPMD binary
        for i in range(self.num_hosts):
            host_inputs = get_uuid_np_array(input_bufs[i])
            host_outputs = get_uuid_np_array(output_bufs[i])
            self.workers[i].execute.remote(remote_executable.uuid, host_inputs, host_outputs)

        # Gather outputs
        # Shape: (num_outs, total_devices)
        output_bufs = output_bufs.transpose([1, 0, 2]).reshape((num_outs, self.total_devices))
        return outs_handler(output_bufs)

    def shutdown(self):
        ray.get([w.shutdown.remote() for w in self.workers])
        for worker in self.workers:
            ray.kill(worker)
        self.workers = None


=======
>>>>>>> dd638a85
class MeshHostWorker:
    """A ray actor to manage the xla computation on a single host."""

    def __init__(self, server_address, num_hosts, node_id):
        self.num_hosts = num_hosts
        self.node_id = node_id
        self.distributed_client = \
            xla_client._xla.get_distributed_runtime_client(server_address, node_id)
        self.distributed_client.connect()
        self.backend = xla_client._gpu_backend_factory(
            self.distributed_client, node_id=node_id)

        self.local_devices = self.backend.local_devices()
        self.local_buffers = {}  # Dict[uuid -> DeviceArray]
        self.executables = {}  # Dict[uuid -> Executable]

    def put_buffer(self, uuid: int, device_id: int, data: np.ndarray):
        self.local_buffers[uuid] = \
            self.backend.buffer_from_pyval(data, self.local_devices[device_id])

    def put_dummy_buffer(self, uuid: int, device_id: int, shape, dtype):
        self.local_buffers[uuid] = \
            self.backend.buffer_from_pyval(np.ones(shape, dtype),
                                           self.local_devices[device_id])

    def get_buffers(self, uuids: Union[List[int], int]):
        if isinstance(uuids, Iterable):
            return [self.local_buffers[uuid] for uuid in uuids]
        return self.local_buffers[uuids]

    def delete_buffers(self, uuids: Union[List[int], int]):
        if isinstance(uuids, Iterable):
            for uuid in uuids:
                del self.local_buffers[uuid]
        else:
            del self.local_buffers[uuids]

    def block_until_ready_buffers(self, uuids: Union[List[int], int]):
        if isinstance(uuids, Iterable):
            for uuid in uuids:
                self.local_buffers[uuid].block_until_ready()
        else:
            self.local_buffers[uuids].block_until_ready()

    def delete_executable(self, uuid: int):
        self.executables[uuid].delete()
        del self.executables[uuid]

    def compile_executable(self,
                           uuid: int,
                           hlo_proto: bytes,
                           logical_mesh_shape: Tuple[int],
                           auto_sharding_strategy_vector: np.ndarray,
                           is_tuple_args: bool):
        backend = self.backend
        num_devices = np.prod(logical_mesh_shape)

        assert num_devices == len(backend.devices())

        compile_options = xla_bridge.get_compile_options(
            num_replicas=1,
            num_partitions=num_devices,
            device_assignment=np.arange(num_devices).reshape((1, -1)),
            use_spmd_partitioning=True,
        )
        compile_options.parameter_is_tupled_arguments = is_tuple_args

        computation = xla_client.XlaComputation(hlo_proto)
        with XlaPassContext({
            "auto_sharding::enable": True,
            "auto_sharding::load_strategy": True,
            "auto_sharding::strategy_vector": to_int_tuple(auto_sharding_strategy_vector),

            # Device mesh
            "auto_sharding::device_mesh_ids": tuple(range(num_devices)),
            "auto_sharding::device_mesh_shape": tuple(logical_mesh_shape),

            # Other useless but required arguments
            "auto_sharding::device_mesh_alpha": (1.0,) * len(logical_mesh_shape),
            "auto_sharding::device_mesh_beta": (1.0,) * len(logical_mesh_shape),
        }):
            compiled_computation = backend.compile(computation, compile_options)

        self.executables[uuid] = compiled_computation

        xla_client._xla.init_nccl_communicators(self.backend, self.distributed_client,
                                                self.node_id, compiled_computation)

    def execute(self,
                executable_uuid: int,
                input_uuids: List[List[int]],
                output_uuids: List[List[int]]):
        # Map uuids to input buffers
        device_inputs = [[None for _ in range(input_uuids.shape[1])]
                         for _ in range(input_uuids.shape[0])]
        for i in range(input_uuids.shape[0]):
            for j in range(input_uuids.shape[1]):
                device_inputs[i][j] = self.local_buffers[input_uuids[i][j]]

        # Execute the executable
        device_outs = self.executables[executable_uuid]. \
            execute_sharded_on_local_devices(device_inputs)

        # Store output buffers
        for i in range(output_uuids.shape[0]):
            for j in range(output_uuids.shape[1]):
                self.local_buffers[output_uuids[i][j]] = device_outs[i][j]

        # Delete donated input buffers
        for i in range(input_uuids.shape[0]):
            for j in range(input_uuids.shape[1]):
                if device_inputs[i][j].is_deleted():
                    del self.local_buffers[input_uuids[i][j]]

    def sync(self):
        for device in self.local_devices:
            device.synchronize_all_activity()

    def shutdown(self):
        self.sync()
        del self.local_buffers
        del self.executables
        self.distributed_client.shutdown()


class PhysicalDeviceMesh:
    """Abstract class for device mesh."""

    def __init__(self,
                 devices=None,
                 host_ids=None,
                 host_info=None,
                 head_ip=None,
                 num_devices_per_host=1,
                 use_ray=False):
        # actually we can infer use_ray by checking ip addresses.
        self.use_ray = use_ray
        self.host_ids = host_ids
        self.host_info = host_info
        self.head_ip = head_ip
        self.num_devices_per_host = num_devices_per_host

        # Do some argument check
        if not use_ray and not devices:
            raise RuntimeError("`devices` are required for single-host device mesh.")
        if devices and use_ray:
            raise RuntimeError("`devices` are passed in when not using a Ray cluster.")
        if not use_ray:
            self.devices = devices
            self.host_ids = [0]
            self.host_info = None
            self.head_ip = "127.0.0.1"
            self.devices_str = [device_id_to_str(self.head_ip, d.id) for d in devices]
            self.num_devices_per_host = len(self.devices)

        if use_ray:
            self.devices_str = []
            for i, host_id in enumerate(self.host_ids):
                ip = self.host_info[i]["NodeManagerAddress"]
                self.devices_str.extend([device_id_to_str(ip, i)
                                         for i in range(self.num_devices_per_host)])

            self._launch_xla_servers()

    def slice(self, dim, indices):
        """Slice a mesh given the slicing config.

        Args:
            dim (int): which dimension to slice from, num_host or num_gpu
            indices (List[int]):

        Returns:
            mesh (PhysicalDeviceMesh)
        """
        if dim == 0:
            # slicing along the host dimension
            host_ids = [self.host_ids[x] for x in indices]
            host_info = [self.host_info[x] for x in host_ids]
            return PhysicalDeviceMesh(host_ids=host_ids, host_info=host_info,
                                      head_ip=self.head_ip, num_devices_per_host=self.num_devices_per_host,
                                      use_ray=self.use_ray)
        else:
            # slicing along the device dimension
            return PhysicalDeviceMesh(host_ids=self.host_ids, host_info=self.host_info,
                                      head_ip=self.head_ip, num_devices_per_host=len(indices),
                                      use_ray=self.use_ray)

    def _launch_xla_servers(self):
        # Launch distributed xla runtime
        port = np.random.randint(10000, 11000)
        self.server_address = f"{self.head_ip}:{port}"
        self.service_server = None
        self.service_server = xla_client._xla.get_distributed_runtime_service(
            self.server_address, self.num_hosts)
        time.sleep(0.5)

        # Launch workers
        self.workers = []
        for i in range(self.num_hosts):
            # Set XLA environment variables
            env_vars = {
                "XLA_FLAGS": "--xla_gpu_autotune_level=0",
            }

            # Launch a ray actor
            node_resource = "node:" + self.host_info[i]["NodeManagerAddress"]
            cls = ray.remote(num_gpus=self.num_devices_per_host,
                             resources={node_resource: 1e-3})(MeshHostWorker)
            worker = cls.options(override_environment_variables=env_vars).remote(
                self.server_address, self.num_hosts, i)
            self.workers.append(worker)
        self.sync_workers()

    def get_logical_mesh(self, mesh_shape, mesh_alpha=None, mesh_beta=None):
        """Get a mapping to logical mesh."""
        id_mesh = np.arange(self.total_devices).reshape(mesh_shape)
        mesh_alpha = mesh_alpha or (1.0,) * len(mesh_shape)
        mesh_beta = mesh_beta or (1.0,) * len(mesh_shape)
        return LogicalDeviceMesh(self, id_mesh, mesh_alpha, mesh_beta)

    def get_default_logical_mesh(self):
        if self.num_hosts == 1:
            return self.get_logical_mesh((self.num_hosts, self.num_devices_per_host),
                                         [1, 1], [1, 1])
        else:
            return self.get_logical_mesh((self.num_hosts, self.num_devices_per_host),
                                         [1, 1], [1, 0.01])

    def get_callable_with_arg_handler(self, compiled_executable, avals, out_avals,
                                      input_sharding_specs, output_sharding_specs,
                                      donated_invars):

        input_indices = [pxla.spec_to_indices(aval.shape, spec)
                         for aval, spec in zip(avals, input_sharding_specs)]

        # if not self.is_distributed:
        #     args_handler = partial(pxla.shard_args, self.devices, input_indices)
        # else:
        #     args_handler = partial(self._shard_args, input_indices, donated_invars)

        args_handler = partial(self._shard_args, input_indices, donated_invars)
        if not self.is_distributed:
            outs_handler = pxla.avals_to_results_handler(1, len(self.devices),
                                                         output_sharding_specs, out_avals)
        else:
            output_indices = [pxla.spec_to_indices(aval.shape, spec) for
                              aval, spec in zip(out_avals, output_sharding_specs)]
            outs_handler = partial(self._gather_outs, out_avals, output_sharding_specs,
                                   output_indices)
        ret = partial(self._execute_with_handler, compiled_executable, args_handler,
                      outs_handler, len(out_avals), donated_invars)
        ret.shard_args_only = partial(self.preshard_args, args_handler, avals,
                                      input_sharding_specs, input_indices)
        return ret

    def _execute_with_handler(self, executable, args_handler, outs_handler,
                              num_outs, donated_invars, *args):
        input_bufs = args_handler(args)
        if not self.is_distributed:
            output_bufs = executable.execute_sharded_on_local_devices(input_bufs)
        else:
            # Donate input buffers
            for bufs, is_donated in zip(input_bufs, donated_invars):
                if is_donated:
                    for buf in bufs:
                        buf.donate()

            # Shape: (num_hosts, num_args, num_devices_per_host)
            input_bufs = np.array(input_bufs) \
                .reshape(len(args), self.num_hosts, self.num_devices_per_host) \
                .transpose([1, 0, 2])
            # Allocate output buffer references
            # Shape: (num_hosts, num_outs, num_devices_per_host)
            output_bufs = np.empty(
                (self.num_hosts, num_outs, self.num_devices_per_host), dtype=object)
            for i in range(self.num_hosts):
                for j in range(num_outs):
                    for k in range(self.num_devices_per_host):
                        output_bufs[i][j][k] = RemoteBufferRef(self, i, k)
            # Execute SPMD binary
            for i in range(self.num_hosts):
                host_inputs = get_uuid_np_array(input_bufs[i])
                host_outputs = get_uuid_np_array(output_bufs[i])
                self.workers[i].execute.remote(executable.uuid, host_inputs, host_outputs)
            # Gather outputs
            # Shape: (num_outs, total_devices)
            output_bufs = output_bufs.transpose([1, 0, 2]).reshape((num_outs, self.total_devices))
        return outs_handler(output_bufs)

    def preshard_args(self, handler, avals, sharding_specs, indices, *args):
        input_bufs = handler(args)
        sharded_args = []
        for i in range(len(args)):
            if self.is_distributed:
                array = DistributedArray(self, avals[i], sharding_specs[i], input_bufs[i], indices[i])
            else:
                array = ShardedDeviceArray(avals[i], sharding_specs[i], input_bufs[i], indices[i])
            sharded_args.append(array)
        return sharded_args

    def _shard_args(self, arg_indices, donated_invars, args):
        if not self.is_distributed:
            # single host w/o Ray
            return pxla.shard_args(self.devices, arg_indices, args)
        else:
            input_bufs = []
            for arg, indices, donated in zip(args, arg_indices, donated_invars):
                # Fast path for DistributedArray
                if isinstance(arg, DistributedArray) and arg.indices == indices:
                    input_bufs.append(arg.remote_buffers)
                else:  # Slow path
                    arg = xla.canonicalize_dtype(arg)
                    buf_refs = shard_arg_handlers[type(arg)](arg, self, indices)
                    input_bufs.append(buf_refs)
                    if donated and isinstance(arg, (xla._DeviceArray, xla._CppDeviceArray)):
                        arg.delete()

            return input_bufs

    @property
    def total_devices(self):
        return len(self.device_ids)

    @property
    def num_hosts(self):
        return len(self.host_ids)

    @property
    def device_ids(self):
        """This property does not distinguish host IPs."""
        return [device_str_to_id(device_str) for device_str in self.devices_str]

    @property
    def is_distributed(self):
        return not (self.num_hosts == 1 and not self.use_ray)

    def compile_remote_executable(self,
                                  hlo_proto: bytes,
                                  logical_mesh_shape: Tuple[int],
                                  auto_sharding_strategy_vector: np.ndarray,
                                  is_tuple_args: bool):
        executable = RemoteExecutableRef(self)
        for w in self.workers:
            w.compile_executable.remote(
                executable.uuid,
                hlo_proto,
                logical_mesh_shape,
                auto_sharding_strategy_vector,
                is_tuple_args)
        return executable

    def get_remote_buffers(self, buf_refs: List[RemoteBufferRef]):
        obj_refs = []
        for buf_ref in buf_refs:
            obj_refs.append(self.workers[buf_ref.host_id].
                            get_buffers.remote(buf_ref.uuid))

        return ray.get(obj_refs)

    def delete_remote_buffers(self, buf_refs: List[RemoteBufferRef]):
        if self.workers is None or not ray.is_initialized():
            return

        for buf_ref in buf_refs:
            self.workers[buf_ref.host_id].delete_buffers.remote(buf_ref.uuid)

    def block_until_ready_remote_buffers(self, buf_refs: List[RemoteBufferRef]):
        tasks = []
        for buf_ref in buf_refs:
            tasks.append(self.workers[buf_ref.host_id]. \
                         block_until_ready_buffers.remote(buf_ref.uuid))
        ray.get(tasks)

    def delete_remote_executable(self, exe_ref: RemoteExecutableRef):
        if self.workers is None or not ray.is_initialized():
            return

        for i in range(self.num_hosts):
            self.workers[i].delete_executable.remote(exe_ref.uuid)

    def sync_workers(self):
        ray.get([w.sync.remote() for w in self.workers])

    def shutdown(self):
        ray.get([w.shutdown.remote() for w in self.workers])
        for worker in self.workers:
            ray.kill(worker)
        self.workers = None

    def _gather_outs(self, avals, sharding_specs, indices, bufs):
        ret = []
        for i in range(len(avals)):
            dis_array = DistributedArray(
                device_mesh=self,
                aval=avals[i],
                sharding_spec=sharding_specs[i],
                remote_buffers=bufs[i],
                indices=indices[i]
            )
            ret.append(dis_array)

        return ret


class DeviceCluster:
    """A ray cluster with GPU devices."""

    def __init__(self):
        from ray.worker import _global_node as ray_global_node
        self.head_info = ray_global_node.address_info
        self.head_ip = self.head_info['node_ip_address']

        # Gather host ids
        self.host_info = []
        for node in ray.nodes():
            for key in node["Resources"]:
                if key.startswith("node:"):
                    self.host_info.append(node)

        # Gather device info
        self.num_devices = []
        for host_info in self.host_info:
            number = host_info["Resources"]["GPU"]
            assert number.is_integer()
            self.num_devices.append(int(number))

    def get_physical_mesh(self, host_ids=None, num_devices_per_host=None):
        """
        Slice a subset of hosts and devices to form a physical device mesh.

        Args:
            host_ids: List[int]. The index of host nodes.
                'None' means using all hosts
            num_devices_per_host: int. The number of devices per host.
                'None' means using all devices

        Return:
            A physical multi-host device mesh
        """
        host_ids = host_ids or np.arange(len(self.host_info))
        host_info = [self.host_info[x] for x in host_ids]

        num_devices_per_host = num_devices_per_host or self.num_devices[host_ids[0]]
        for host_id in host_ids:
            assert self.num_devices[host_id] >= num_devices_per_host

        # return MultiHostDeviceMesh(host_ids, host_info, num_devices_per_host, self.head_ip)
        return PhysicalDeviceMesh(host_ids=host_ids,
                                  host_info=host_info,
                                  num_devices_per_host=num_devices_per_host,
                                  head_ip=self.head_ip,
                                  use_ray=True)

########################################
# Register ShardArg Handler
########################################
def _device_mesh_put(device_mesh, shards):
    # Put shards to the distributed device
    buf_refs = []
    pt = 0
    for host_id in range(device_mesh.num_hosts):
        for device_id in range(device_mesh.num_devices_per_host):
            buf_ref = RemoteBufferRef(device_mesh, host_id, device_id)
            if global_config.use_dummy_value_for_benchmarking:
                device_mesh.workers[host_id].put_dummy_buffer.remote(
                    buf_ref.uuid, device_id, shards[pt].shape, shards[pt].dtype)
            else:
                device_mesh.workers[host_id].put_buffer.remote(
                    buf_ref.uuid, device_id, shards[pt])
            buf_refs.append(buf_ref)
            pt += 1
    return buf_refs


def _shard_array(x, device_mesh, indices):
    # Create shards according to indices for a numpy array
    return _device_mesh_put(device_mesh, [x[i] for i in indices])


def _shard_device_array(array, device_mesh, indices):
    # Create shards according to indices for a DeviceArray
    start_indices, limit_indices, removed_dims = map(tuple, unzip3(
        _as_slice_indices(array, idx) for idx in indices))
    shards = array._multi_slice(start_indices, limit_indices, removed_dims)

    return _device_mesh_put(device_mesh, shards)


def _shard_distributed_array(array, device_mesh, indices):
    # Create shards according to indices for a DistributedArray
    return shard_arg_handlers[type(array._value)](array._value, device_mesh, indices)


shard_arg_handlers = {}  # Shard an argument to a distributed device mesh
for t in array_types:
    shard_arg_handlers[t] = _shard_array
shard_arg_handlers[xla._DeviceArray] = _shard_device_array
shard_arg_handlers[xla._CppDeviceArray] = _shard_device_array
shard_arg_handlers[DistributedArray] = _shard_distributed_array
shard_arg_handlers[ShardedDeviceArray] = _shard_distributed_array


########################################
# To be Deprecated
########################################
class SingleHostDeviceMesh:
    """A physical device mesh that presents devices on a single node."""

    def __init__(self, devices):
        self.devices = devices
        logger.warning("`SingleHostDeviceMesh` has been deprecated, "
                       "use `PhysicalDeviceMesh` instead.")

    def get_logical_mesh(self, mesh_shape, mesh_alpha=None, mesh_beta=None):
        """Get a mapping to logoical mesh."""
        device_ids = np.array([d.id for d in self.devices])
        device_ids = device_ids.reshape(mesh_shape)
        mesh_alpha = mesh_alpha or (1.0,) * len(mesh_shape)
        mesh_beta = mesh_beta or (1.0,) * len(mesh_shape)
        return LogicalDeviceMesh(self, device_ids, mesh_alpha, mesh_beta)

    def get_default_logical_mesh(self):
        return self.get_logical_mesh((1, len(self.devices)))

    def get_callable_with_arg_handler(self, compiled, avals, out_avals,
                                      input_sharding_specs, output_sharding_specs, donated_invars):
        input_indices = [pxla.spec_to_indices(aval.shape, spec) for
                         aval, spec in zip(avals, input_sharding_specs)]
        args_handler = partial(pxla.shard_args, self.devices, input_indices)
        outs_handler = pxla.avals_to_results_handler(1, len(self.devices),
                                                     output_sharding_specs, out_avals)

        ret = partial(SingleHostDeviceMesh._execute_with_handler,
                      compiled, args_handler, outs_handler)
        ret.shard_args_only = partial(self.preshard_args, args_handler, avals,
                                      input_sharding_specs, input_indices)
        return ret

    def preshard_args(self, handler, avals, sharding_specs, indices, *args):
        input_bufs = handler(args)

        sharded_args = []
        for i in range(len(args)):
            sharded_args.append(ShardedDeviceArray(
                avals[i],
                sharding_specs[i],
                input_bufs[i],
                indices[i],
            ))

        return sharded_args

    @staticmethod
    def _execute_with_handler(compiled, args_handler, outs_handler, *args):
        input_bufs = args_handler(args)
        out_bufs = compiled.execute_sharded_on_local_devices(input_bufs)
        return outs_handler(out_bufs)


# TODO(Hao): deprecate this soon
class MultiHostDeviceMesh:
    """A physical device mesh that presents a device mesh on multipe nodes."""

    def __init__(self, host_ids, host_info, num_devices_per_host, head_ip):
        self.host_ids = host_ids
        self.host_info = host_info
        self.num_hosts = len(self.host_ids)
        self.num_devices_per_host = num_devices_per_host
        self.head_ip = head_ip
        self.total_devices = self.num_hosts * self.num_devices_per_host

        # Launch distributed xla runtime
        port = np.random.randint(10000, 11000)
        self.server_address = f"{self.head_ip}:{port}"
        self.service_server = None
        self.service_server = xla_client._xla.get_distributed_runtime_service(
            self.server_address, self.num_hosts)
        time.sleep(0.5)

        # Launch workers
        self.workers = []
        for i in range(self.num_hosts):
            # Set XLA environment variables
            env_vars = {
                "XLA_FLAGS": "--xla_gpu_autotune_level=0",
            }

            # Launch a ray actor
            node_resource = "node:" + self.host_info[i]["NodeManagerAddress"]
            cls = ray.remote(num_gpus=self.num_devices_per_host,
                             resources={node_resource: 1e-3})(MeshHostWorker)
            worker = cls.options(override_environment_variables=env_vars).remote(
                self.server_address, self.num_hosts, i)
            self.workers.append(worker)
        self.sync_workers()

    def get_logical_mesh(self, mesh_shape, mesh_alpha=None, mesh_beta=None):
        """Get a mapping to logoical mesh."""
        id_mesh = np.arange(self.num_hosts * self.num_devices_per_host). \
            reshape(mesh_shape)
        mesh_alpha = mesh_alpha or (1.0,) * len(mesh_shape)
        mesh_beta = mesh_beta or (1.0,) * len(mesh_shape)
        return LogicalDeviceMesh(self, id_mesh, mesh_alpha, mesh_beta)

    def get_default_logical_mesh(self):
        if self.num_hosts == 1:
            return self.get_logical_mesh((self.num_hosts, self.num_devices_per_host),
                                         [1, 1], [1, 1])
        else:
            return self.get_logical_mesh((self.num_hosts, self.num_devices_per_host),
                                         [1, 1], [1, 0.01])

    def compile_remote_executable(self,
                                  hlo_proto: bytes,
                                  logical_mesh_shape: Tuple[int],
                                  auto_sharding_strategy_vector: np.ndarray,
                                  is_tuple_args: bool):
        executable = RemoteExecutableRef(self)
        for w in self.workers:
            w.compile_executable.remote(
                executable.uuid,
                hlo_proto,
                logical_mesh_shape,
                auto_sharding_strategy_vector,
                is_tuple_args)
        return executable

    def get_remote_buffers(self, buf_refs: List[RemoteBufferRef]):
        obj_refs = []
        for buf_ref in buf_refs:
            obj_refs.append(self.workers[buf_ref.host_id].
                            get_buffers.remote(buf_ref.uuid))

        return ray.get(obj_refs)

    def delete_remote_buffers(self, buf_refs: List[RemoteBufferRef]):
        if self.workers is None or not ray.is_initialized():
            return

        for buf_ref in buf_refs:
            self.workers[buf_ref.host_id].delete_buffers.remote(buf_ref.uuid)

    def block_until_ready_remote_buffers(self, buf_refs: List[RemoteBufferRef]):
        tasks = []
        for buf_ref in buf_refs:
            tasks.append(self.workers[buf_ref.host_id]. \
                         block_until_ready_buffers.remote(buf_ref.uuid))
        ray.get(tasks)

    def delete_remote_executable(self, exe_ref: RemoteExecutableRef):
        if self.workers is None or not ray.is_initialized():
            return

        for i in range(self.num_hosts):
            self.workers[i].delete_executable.remote(exe_ref.uuid)

    def sync_workers(self):
        ray.get([w.sync.remote() for w in self.workers])

    def get_callable_with_arg_handler(self, remote_executable, avals, out_avals,
                                      input_sharding_specs, output_sharding_specs, donated_invars):
        input_indices = [pxla.spec_to_indices(aval.shape, spec) for
                         aval, spec in zip(avals, input_sharding_specs)]
        args_handler = partial(self._shard_args, input_indices, donated_invars)

        output_indices = [pxla.spec_to_indices(aval.shape, spec) for
                          aval, spec in zip(out_avals, output_sharding_specs)]
        outs_handler = partial(self._gather_outs, out_avals, output_sharding_specs, output_indices)

        ret = partial(self._execute_with_handler, remote_executable, args_handler,
                      outs_handler, len(out_avals), donated_invars)
        ret.shard_args_only = partial(self.preshard_args, args_handler, avals,
                                      input_sharding_specs, input_indices)
        return ret

    def preshard_args(self, handler, avals, sharding_specs, indices, *args):
        input_bufs = handler(args)

        sharded_args = []
        for i in range(len(args)):
            sharded_args.append(DistributedArray(
                self,
                avals[i],
                sharding_specs[i],
                input_bufs[i],
                indices[i],
            ))

        return sharded_args

    def _shard_args(self, arg_indices, donated_invars, args):
        input_bufs = []
        for arg, indices, donated in zip(args, arg_indices, donated_invars):
            if isinstance(arg, DistributedArray) and arg.indices == indices:
                # Fast path: no resharding is required
                input_bufs.append(arg.remote_buffers)
            else:
                # Slow path: reshard this argument
                arg = xla.canonicalize_dtype(arg)
                buf_refs = shard_arg_handlers[type(arg)](arg, self, indices)
                input_bufs.append(buf_refs)
                if donated and isinstance(arg, (xla._DeviceArray, xla._CppDeviceArray)):
                    arg.delete()

        return input_bufs

    def _gather_outs(self, avals, sharding_specs, indices, bufs):
        ret = []
        for i in range(len(avals)):
            dis_array = DistributedArray(
                device_mesh=self,
                aval=avals[i],
                sharding_spec=sharding_specs[i],
                remote_buffers=bufs[i],
                indices=indices[i]
            )
            ret.append(dis_array)

        return ret

    def _execute_with_handler(self, remote_executable, args_handler, outs_handler, num_outs,
                              donated_invars, *args):
        num_args = len(args)

        # Shape: (num_args, total_devices)
        input_bufs = args_handler(args)

        # Donate input buffers
        for bufs, is_donated in zip(input_bufs, donated_invars):
            if is_donated:
                for buf in bufs:
                    buf.donate()

        # Shape: (num_hosts, num_args, num_devices_per_host)
        input_bufs = np.array(input_bufs) \
            .reshape(num_args, self.num_hosts, self.num_devices_per_host) \
            .transpose([1, 0, 2])

        # Allocate output buffer references
        # Shape: (num_hosts, num_outs, num_devices_per_host)
        output_bufs = np.empty(
            (self.num_hosts, num_outs, self.num_devices_per_host), dtype=object)
        for i in range(self.num_hosts):
            for j in range(num_outs):
                for k in range(self.num_devices_per_host):
                    output_bufs[i][j][k] = RemoteBufferRef(self, i, k)

        # Execute SPMD binary
        for i in range(self.num_hosts):
            host_inputs = get_uuid_np_array(input_bufs[i])
            host_outputs = get_uuid_np_array(output_bufs[i])
            self.workers[i].execute.remote(remote_executable.uuid, host_inputs, host_outputs)

        # Gather outputs
        # Shape: (num_outs, total_devices)
        output_bufs = output_bufs.transpose([1, 0, 2]).reshape((num_outs, self.total_devices))
        return outs_handler(output_bufs)

    def shutdown(self):
        ray.get([w.shutdown.remote() for w in self.workers])
        for worker in self.workers:
            ray.kill(worker)
        self.workers = None<|MERGE_RESOLUTION|>--- conflicted
+++ resolved
@@ -125,72 +125,6 @@
                 other.mesh_alpha, other.mesh_beta)
 
 
-<<<<<<< HEAD
-# TODO(Hao): deprecate this soon
-class SingleHostDeviceMesh:
-    """A physical device mesh that presents devices on a single node."""
-
-    def __init__(self, devices):
-        self.devices = devices
-
-    def slice(self, indices):
-        devices = [self.devices[x] for x in indices]
-        return SingleHostDeviceMesh(devices)
-
-    @classmethod
-    def from_multihost_device_mesh(cls, mesh):
-        """This implementation is unfinished."""
-        assert mesh.num_hosts == 1
-        return cls(mesh.devices)
-
-    def get_logical_mesh(self, mesh_shape, mesh_alpha=None, mesh_beta=None):
-        """Get a mapping to logoical mesh."""
-        device_ids = np.array([d.id for d in self.devices])
-        device_ids = device_ids.reshape(mesh_shape)
-        mesh_alpha = mesh_alpha or (1.0,) * len(mesh_shape)
-        mesh_beta = mesh_beta or (1.0,) * len(mesh_shape)
-        return LogicalDeviceMesh(self, device_ids, mesh_alpha, mesh_beta)
-
-    def get_default_logical_mesh(self):
-        return self.get_logical_mesh((1, len(self.devices)))
-
-    def get_callable_with_arg_handler(self, compiled, avals, out_avals,
-                                      input_sharding_specs, output_sharding_specs, donated_invars):
-        input_indices = [pxla.spec_to_indices(aval.shape, spec) for
-                         aval, spec in zip(avals, input_sharding_specs)]
-        args_handler = partial(pxla.shard_args, self.devices, input_indices)
-        outs_handler = pxla.avals_to_results_handler(1, len(self.devices),
-                                                     output_sharding_specs, out_avals)
-
-        ret = partial(SingleHostDeviceMesh._execute_with_handler,
-                      compiled, args_handler, outs_handler)
-        ret.shard_args_only = partial(self.preshard_args, args_handler, avals,
-                                      input_sharding_specs, input_indices)
-        return ret
-
-    def preshard_args(self, handler, avals, sharding_specs, indices, *args):
-        input_bufs = handler(args)
-
-        sharded_args = []
-        for i in range(len(args)):
-            sharded_args.append(ShardedDeviceArray(
-                avals[i],
-                sharding_specs[i],
-                input_bufs[i],
-                indices[i],
-            ))
-
-        return sharded_args
-
-    @staticmethod
-    def _execute_with_handler(compiled, args_handler, outs_handler, *args):
-        input_bufs = args_handler(args)
-        out_bufs = compiled.execute_sharded_on_local_devices(input_bufs)
-        return outs_handler(out_bufs)
-
-
-=======
->>>>>>> dd638a85
 class RemoteExecutableRef:
     """A reference to a remote compiled XLA executable binary"""
 
@@ -298,204 +232,6 @@
     return ret
 
 
-<<<<<<< HEAD
-# TODO(Hao): deprecate this soon
-class MultiHostDeviceMesh:
-    """A physical device mesh that presents a device mesh on multiple nodes."""
-
-    def __init__(self, host_ids, host_info, num_devices_per_host, head_ip):
-        self.host_ids = host_ids
-        self.host_info = host_info
-        self.num_hosts = len(self.host_ids)
-        self.num_devices_per_host = num_devices_per_host
-        self.head_ip = head_ip
-        self.total_devices = self.num_hosts * self.num_devices_per_host
-
-        # Launch distributed xla runtime
-        port = np.random.randint(10000, 11000)
-        self.server_address = f"{self.head_ip}:{port}"
-        self.service_server = None
-        self.service_server = xla_client._xla.get_distributed_runtime_service(
-            self.server_address, self.num_hosts)
-        time.sleep(0.5)
-
-        # Launch workers
-        self.workers = []
-        for i in range(self.num_hosts):
-            node_resource = "node:" + self.host_info[i]["NodeManagerAddress"]
-            cls = ray.remote(num_gpus=self.num_devices_per_host,
-                             resources={node_resource: 1e-3})(MeshHostWorker)
-            self.workers.append(cls.options(
-                override_environment_variables={
-                    "XLA_FLAGS": "--xla_gpu_autotune_level=0"
-                }).remote(self.server_address, self.num_hosts, i))
-        self.sync_workers()
-
-    def slice(self, indices, num_devices_per_host=None):
-        host_ids = [self.host_ids[x] for x in indices]
-        host_info = [self.host_info[x] for x in host_ids]
-        num_devices_per_host = num_devices_per_host or self.num_devices_per_host
-        return MultiHostDeviceMesh(host_ids, host_info, num_devices_per_host, self.head_ip)
-
-    def get_logical_mesh(self, mesh_shape, mesh_alpha=None, mesh_beta=None):
-        """Get a mapping to logoical mesh."""
-        id_mesh = np.arange(self.num_hosts * self.num_devices_per_host). \
-            reshape(mesh_shape)
-        mesh_alpha = mesh_alpha or (1.0,) * len(mesh_shape)
-        mesh_beta = mesh_beta or (1.0,) * len(mesh_shape)
-        return LogicalDeviceMesh(self, id_mesh, mesh_alpha, mesh_beta)
-
-    def get_default_logical_mesh(self):
-        return self.get_logical_mesh((self.num_hosts, self.num_devices_per_host),
-                                     [1, 1], [1, 0.01])
-
-    def compile_remote_executable(self,
-                                  hlo_proto: bytes,
-                                  logical_mesh_shape: Tuple[int],
-                                  auto_sharding_strategy_vector: np.ndarray,
-                                  is_tuple_args: bool):
-        executable = RemoteExecutableRef(self)
-        for w in self.workers:
-            w.compile_executable.remote(
-                executable.uuid,
-                hlo_proto,
-                logical_mesh_shape,
-                auto_sharding_strategy_vector,
-                is_tuple_args)
-        return executable
-
-    def get_remote_buffers(self, buf_refs: List[RemoteBufferRef]):
-        obj_refs = []
-        for buf_ref in buf_refs:
-            obj_refs.append(self.workers[buf_ref.host_id].
-                            get_buffers.remote(buf_ref.uuid))
-
-        return ray.get(obj_refs)
-
-    def delete_remote_buffers(self, buf_refs: List[RemoteBufferRef]):
-        if self.workers is None:
-            return
-
-        for buf_ref in buf_refs:
-            self.workers[buf_ref.host_id].delete_buffers.remote(buf_ref.uuid)
-
-    def block_until_ready_remote_buffers(self, buf_refs: List[RemoteBufferRef]):
-        tasks = []
-        for buf_ref in buf_refs:
-            tasks.append(self.workers[buf_ref.host_id]. \
-                         block_until_ready_buffers.remote(buf_ref.uuid))
-        ray.get(tasks)
-
-    def delete_remote_executable(self, exe_ref: RemoteExecutableRef):
-        if self.workers is None:
-            return
-
-        for i in range(self.num_hosts):
-            self.workers[i].delete_executable.remote(exe_ref.uuid)
-
-    def sync_workers(self):
-        ray.get([w.sync.remote() for w in self.workers])
-
-    def get_callable_with_arg_handler(self, remote_executable, avals, out_avals,
-                                      input_sharding_specs, output_sharding_specs, donated_invars):
-        input_indices = [pxla.spec_to_indices(aval.shape, spec) for
-                         aval, spec in zip(avals, input_sharding_specs)]
-        args_handler = partial(self._shard_args, input_indices, donated_invars)
-
-        output_indices = [pxla.spec_to_indices(aval.shape, spec) for
-                          aval, spec in zip(out_avals, output_sharding_specs)]
-
-        outs_handler = partial(self._gather_outs, out_avals, output_sharding_specs, output_indices)
-        ret = partial(self._execute_with_handler, remote_executable, args_handler,
-                      outs_handler, len(out_avals))
-        ret.shard_args_only = partial(self.preshard_args, args_handler, avals,
-                                      input_sharding_specs, input_indices)
-        return ret
-
-    def preshard_args(self, handler, avals, sharding_specs, indices, *args):
-        input_bufs = handler(args)
-
-        sharded_args = []
-        for i in range(len(args)):
-            sharded_args.append(DistributedArray(
-                self,
-                avals[i],
-                sharding_specs[i],
-                input_bufs[i],
-                indices[i],
-            ))
-
-        return sharded_args
-
-    def _shard_args(self, arg_indices, donated_invars, args):
-        input_bufs = []
-        for arg, indices, donated in zip(args, arg_indices, donated_invars):
-            # Fast path for DistributedArray
-            if isinstance(arg, DistributedArray) and arg.indices == indices:
-                input_bufs.append(arg.remote_buffers)
-            else:  # Slow path
-                arg = xla.canonicalize_dtype(arg)
-                buf_refs = shard_arg_handlers[type(arg)](arg, self, indices)
-                input_bufs.append(buf_refs)
-                if donated and isinstance(arg, (xla._DeviceArray, xla._CppDeviceArray)):
-                    arg.delete()
-
-        return input_bufs
-
-    def _gather_outs(self, avals, sharding_specs, indices, bufs):
-        ret = []
-        for i in range(len(avals)):
-            dis_array = DistributedArray(
-                device_mesh=self,
-                aval=avals[i],
-                sharding_spec=sharding_specs[i],
-                remote_buffers=bufs[i],
-                indices=indices[i]
-            )
-            ret.append(dis_array)
-
-        return ret
-
-    def _execute_with_handler(self, remote_executable, args_handler, outs_handler, num_outs, *args):
-        num_args = len(args)
-
-        # Shape: (num_args, total_devices)
-        input_bufs = args_handler(args)
-
-        # Shape: (num_hosts, num_args, num_devices_per_host)
-        input_bufs = np.array(input_bufs) \
-            .reshape(num_args, self.num_hosts, self.num_devices_per_host) \
-            .transpose([1, 0, 2])
-
-        # Allocate output buffer references
-        # Shape: (num_hosts, num_outs, num_devices_per_host)
-        output_bufs = np.empty(
-            (self.num_hosts, num_outs, self.num_devices_per_host), dtype=object)
-        for i in range(self.num_hosts):
-            for j in range(num_outs):
-                for k in range(self.num_devices_per_host):
-                    output_bufs[i][j][k] = RemoteBufferRef(self, i, k)
-
-        # Execute SPMD binary
-        for i in range(self.num_hosts):
-            host_inputs = get_uuid_np_array(input_bufs[i])
-            host_outputs = get_uuid_np_array(output_bufs[i])
-            self.workers[i].execute.remote(remote_executable.uuid, host_inputs, host_outputs)
-
-        # Gather outputs
-        # Shape: (num_outs, total_devices)
-        output_bufs = output_bufs.transpose([1, 0, 2]).reshape((num_outs, self.total_devices))
-        return outs_handler(output_bufs)
-
-    def shutdown(self):
-        ray.get([w.shutdown.remote() for w in self.workers])
-        for worker in self.workers:
-            ray.kill(worker)
-        self.workers = None
-
-
-=======
->>>>>>> dd638a85
 class MeshHostWorker:
     """A ray actor to manage the xla computation on a single host."""
 
