"""Generate callables that combines intra- and inter-op parallelisms."""
import logging
import threading

from jax import linear_util as lu
from jax.core import gensym, new_jaxpr_eqn

from alpa.device_mesh import VirtualPhysicalMesh
from alpa.global_env import global_config
from alpa.pipeline_parallel.decentralized_distributed_runtime import (
    DecentralizedDistributedRuntime)
from alpa.pipeline_parallel.device_mesh_group import (
    DistributedPhysicalDeviceMeshGroup)
from alpa.pipeline_parallel.local_pipeline_parallel import LocalRuntime
<<<<<<< HEAD
from alpa.pipeline_parallel.schedules import (GpipeSchedule,
                                              PipeDreamFlush,
                                              InferenceSchedule,
                                              gen_dependency_with_stages)
=======
from alpa.pipeline_parallel.schedules import (GpipeSchedule, PipeDreamFlush)
>>>>>>> 8e8167b7
from alpa.pipeline_parallel.computation import (
    create_donation_mapping, generate_computations_from_protos,
    generate_sharded_xla_computations,
    generate_sharded_xla_computations_arguments, get_donatable_intermediate,
    mark_missing_vars_in_backward_computation_pipeline_marks, offload_remat,
    pipeline_dce, slice_closed_jaxpr_by_full_pipeline_marks,
    split_donate_invars, XlaShardedPipelineComputation)
from alpa.pipeline_parallel.apply_grad import (
    jaxpr_have_apply_grad,
    compute_grad_to_accumulate_grad,
    process_apply_gradient,
    split_compute_grad_and_apply_grad)
from alpa.pipeline_parallel.stage_construction import (
    cluster_layers_and_slice_mesh)
from alpa.pipeline_parallel.stage_profiling import CompileWorkerPool
from alpa.util import trace_jaxpr_with_micro_batch, OrderedSet

logger = logging.getLogger(__name__)
logger.setLevel(logging.INFO)


@lu.cache
def pipeshard_parallel_callable(fun: lu.WrappedFun, in_tree, out_tree_thunk,
                                donated_invars, batch_invars, devices,
                                memory_budget_per_device, *avals):
    """3d parallel combining pipelining and 2d sharding."""
    if not (isinstance(
            devices,
            (DistributedPhysicalDeviceMeshGroup, VirtualPhysicalMesh))):
        raise RuntimeError(
            f"Unrecognized type of `devices`, got: {type(devices)},"
            "expected type: `VirtualPhysicalMesh`.")

    # Trace the function to get the jaxpr
    num_micro_batches = global_config.num_micro_batches
    if num_micro_batches is None:
        logger.warning("num microbatch is unset. Use 1 by default.")
        num_micro_batches = 1
    closed_jaxpr, _, batch_size = trace_jaxpr_with_micro_batch(
        fun, batch_invars, num_micro_batches, avals)

    gensym_func = gensym([closed_jaxpr.jaxpr])

    # Split the jaxpr into compute_grad and apply_grad
    closed_jaxpr, compute_grad_jaxpr, apply_grad_jaxpr, barrier = (
        split_compute_grad_and_apply_grad(closed_jaxpr, gensym_func))
<<<<<<< HEAD
    have_apply_grad = barrier is not None
    inference_mode = (global_config.pipeline_parallel_schedule == "inference")

    if have_apply_grad:
        acc_grad_jaxpr, acc_grad_dict, grad_in_to_out = (
            compute_grad_to_accumulate_grad(compute_grad_jaxpr, gensym_func))
=======
    if barrier.params['name'] == "" and num_micro_batches > 1:
        barrier = new_jaxpr_eqn(list(compute_grad_jaxpr.jaxpr.outvars),
                                list(compute_grad_jaxpr.jaxpr.outvars),
                                barrier.primitive, barrier.params)

    if num_micro_batches > 1:
        (acc_grad_jaxpr, acc_grad_dict,
         grad_in_to_out) = compute_grad_to_accumulate_grad(
            compute_grad_jaxpr, gensym_func)
>>>>>>> 8e8167b7
    else:
        acc_grad_jaxpr = compute_grad_jaxpr
        acc_grad_dict = {x: x for x in compute_grad_jaxpr.jaxpr.outvars}
        grad_in_to_out = {}

    # Slice the jaxpr into layers
    acc_grad_invars = acc_grad_jaxpr.jaxpr.invars
    acc_grad_outvars = acc_grad_jaxpr.jaxpr.outvars

    jax_pipeline_layers = slice_closed_jaxpr_by_full_pipeline_marks(
        acc_grad_jaxpr)
    assert (len(jax_pipeline_layers) == len(
<<<<<<< HEAD
            set(layer.name for layer in jax_pipeline_layers))), (
        "All layers must have unique names.")
    if not inference_mode:
        jax_pipeline_layers = (mark_missing_vars_in_backward_computation_pipeline_marks(
            jax_pipeline_layers, acc_grad_invars, acc_grad_outvars, gensym_func))
        jax_pipeline_layers = pipeline_dce(jax_pipeline_layers, acc_grad_outvars)
        jax_pipeline_layers = offload_remat(jax_pipeline_layers, gensym_func)
=======
        set(layer.name for layer in jax_pipeline_layers))), \
        "All layers must have unique names."
    jax_pipeline_layers = mark_missing_vars_in_backward_computation_pipeline_marks(
        jax_pipeline_layers, acc_grad_invars, acc_grad_outvars, gensym_func)
    # TODO(yonghao): remove this pass. we can clear these vars when rewriting
    # compute grad to accumulate grad
    jax_pipeline_layers = pipeline_dce(jax_pipeline_layers, acc_grad_outvars)
    jax_pipeline_layers = offload_remat(jax_pipeline_layers, gensym_func)
>>>>>>> 8e8167b7

    # Initialize donation map
    global_invars = closed_jaxpr.jaxpr.invars
    global_outvars = closed_jaxpr.jaxpr.outvars
<<<<<<< HEAD
    donation_mapping = dict(grad_in_to_out) if have_apply_grad else {}

    if inference_mode:
        num_forward_layers = len(jax_pipeline_layers) // 2
        layer_to_dummy_mesh = (list(range(num_forward_layers)) +
                               list(reversed(range(num_forward_layers))))
    else:
        num_forward_layers = len(jax_pipeline_layers)
        layer_to_dummy_mesh = list(range(num_forward_layers))
    # FIXME(yonghao): not consider the case that a pair of layers have no apply gradient part
    (jax_apply_layers, _, _, _, dummy_global_outvars,
     dummy_donated_invars) = process_apply_gradient(
         apply_grad_jaxpr, barrier, acc_grad_dict, jax_pipeline_layers,
         layer_to_dummy_mesh, gensym_func, num_micro_batches,
         num_forward_layers, global_invars, global_outvars,
         donated_invars)
    apply_grad_donation = create_donation_mapping(donation_mapping,
                                                  dummy_donated_invars,
                                                  global_invars, global_outvars)
    apply_grad_global_info = apply_grad_donation, global_outvars
=======
    donation_mapping = dict(grad_in_to_out)
>>>>>>> 8e8167b7

    (jax_apply_layers,
     apply_grad_global_info) = _slice_apply_grad_for_stage_construction(
        jax_pipeline_layers, apply_grad_jaxpr, barrier, acc_grad_dict,
        global_invars, global_outvars, donated_invars, donation_mapping,
        num_micro_batches, gensym_func)
    # Construct pipeline stages by merging layers
    (jax_pipeline_stages, stage_to_mesh, sliced_virtual_meshes,
     logical_mesh_shapes,
     autosharding_option_dicts) = cluster_layers_and_slice_mesh(
        jax_pipeline_layers,
        devices,
        donation_mapping,
        acc_grad_outvars,
        num_micro_batches,
        batch_size,
        jax_apply_layers=jax_apply_layers,
        apply_grad_global_info=apply_grad_global_info,
        pipeline_stage_mode=global_config.pipeline_stage_mode,
        logical_mesh_search_space=global_config.logical_mesh_search_space,
        cache_compute_cost=global_config.cache_compute_cost,
        forward_stage_layer_ids=global_config.forward_stage_layer_ids,
        submesh_shapes=global_config.sub_physical_mesh_shapes,
        logical_mesh_shapes=global_config.sub_logical_mesh_shapes,
        autosharding_option_dicts=global_config.
        submesh_autosharding_option_dicts)
    num_meshes = len(sliced_virtual_meshes)

    # Process apply_gradient and donation
    (sliced_apply_grad_stages, n_stages, dependency, apply_grad_placement,
     global_outvars, donated_invars) = process_apply_gradient(
        apply_grad_jaxpr, barrier, acc_grad_dict, jax_pipeline_stages,
        stage_to_mesh, gensym_func, num_micro_batches, num_meshes,
        global_invars, global_outvars, donated_invars)
    jax_all_stages = jax_pipeline_stages + sliced_apply_grad_stages

    donation_mapping = create_donation_mapping(donation_mapping, donated_invars,
                                               global_invars, global_outvars)
    donate_invars_dict, jax_all_stages = split_donate_invars(
        donation_mapping, jax_all_stages, gensym_func)

    # Generate pipeline schedule and placement
    if global_config.pipeline_parallel_schedule == "gpipe":
        schedule = GpipeSchedule(dependency=dependency,
                                 meshes=sliced_virtual_meshes,
                                 apply_grad_placement=apply_grad_placement,
                                 num_batch=num_micro_batches)
    elif global_config.pipeline_parallel_schedule == "1f1b":
        schedule = PipeDreamFlush(dependency=dependency,
                                  meshes=sliced_virtual_meshes,
                                  apply_grad_placement=apply_grad_placement,
                                  num_batch=num_micro_batches)
    elif global_config.pipeline_parallel_schedule == "inference":
        schedule = InferenceSchedule(dependency=dependency,
                                     meshes=sliced_virtual_meshes,
                                     apply_grad_placement=apply_grad_placement,
                                     num_batch=num_micro_batches)
    else:
        raise RuntimeError(f"Unrecognized pipeline parallel schedule. "
                           f"Got {global_config.pipeline_parallel_schedule}. "
                           f"Available ones are `gpipe` or `1f1b`.")
    logger.debug(schedule.pprint_schedule(to_print=False))

    # Call auto-sharding pass to shard each stage
    xla_stages, total_flops = shard_each_stage(
        jax_all_stages, sliced_virtual_meshes, schedule, n_stages, num_meshes,
        grad_in_to_out, global_invars, acc_grad_outvars, donate_invars_dict,
        num_micro_batches, logical_mesh_shapes, autosharding_option_dicts,
        memory_budget_per_device, gensym_func)
    total_flops *= num_micro_batches

    # Debug use: only compile Hlo, even without enough device.
    if global_config.debug_with_local_runtime:
        return LocalRuntime(pipeline_stages=xla_stages,
                            global_invars=global_invars,
                            global_outvars=global_outvars,
                            get_hlo_texts=True)

    # Launch all physical meshes in parallel
    if isinstance(devices, DistributedPhysicalDeviceMeshGroup):
        physical_meshes = devices
    else:
        physical_meshes = launch_physical_meshes(sliced_virtual_meshes)

    # Wrap all things into a distributed runtime
    grad_in_to_out = {k: repr(v) for k, v in grad_in_to_out.items()}
    jp = DecentralizedDistributedRuntime(pipeline_stages=xla_stages,
                                         global_invars=global_invars,
                                         grad_dummy_invars=grad_in_to_out,
                                         global_outvars=global_outvars,
                                         physical_meshes=physical_meshes,
                                         dependency=dependency,
                                         schedule=schedule,
                                         is_batch=batch_invars,
                                         num_batch=num_micro_batches,
                                         flop_count=total_flops)

    def ret_func(*args, **kwargs):
        return jp.run(*args, **kwargs)

    ret_func.get_executable = lambda: jp
    return ret_func  # pylint: disable=unnecessary-lambda


def shard_each_stage(jax_all_stages, virtual_meshes, schedule, n_stages,
                     num_meshes, grad_in_to_out, global_invars,
                     acc_grad_outvars, donate_invars_dict, num_micro_batches,
                     logical_mesh_shapes, autosharding_option_dicts,
                     memory_budget_per_device, gensym_func):
    """Run intra-op parallelism compilation for a stage."""
    # Initialize donation mapping
    stage_dict = [[] for _ in range(num_meshes)]
    stage_id_dict = [[] for _ in range(num_meshes)]
    dummy_stage_id_dict = [[] for _ in range(num_meshes)]
    donatable_dict = [[] for _ in range(num_meshes)]
    mesh_stage_mapping = schedule.mesh_stage_mapping
    donatable_list = get_donatable_intermediate(
        jax_all_stages, mesh_stage_mapping,
        OrderedSet(global_invars).union(grad_in_to_out.keys()))

    for i, stage in enumerate(jax_all_stages):
        mesh_indices = list(schedule.stage_placement(i))
        assert len(mesh_indices) == 1
        mesh_idx = mesh_indices[0]
        if len(stage.outvars) == 0:
            # This is a dummy stage, we don't need to shard it
            dummy_stage_id_dict[mesh_idx].append(i)
            continue
        stage_id_dict[mesh_idx].append(i)
        stage_dict[mesh_idx].append(stage)
        donatable_dict[mesh_idx].append(donatable_list[i])

    # Call auto-sharding pass on each stage
    xla_stages = [None] * n_stages
    if global_config.pipeline_distributed_compile:
        compile_workers = CompileWorkerPool(num_meshes, 1)
        compile_fn = lambda w, v: w.run_auto_sharding_pass.remote(*v)  # noqa
        compile_intermediate = [None] * num_meshes
    total_flops = 0
    default_autosharding_option = global_config.default_autosharding_option
    for mesh_idx in range(num_meshes):
        virtual_mesh = virtual_meshes[mesh_idx]
        logical_mesh = virtual_mesh.get_logical_mesh(
            logical_mesh_shapes[mesh_idx])
        autosharding_option = default_autosharding_option.deepcopy_and_update(
            autosharding_option_dicts[mesh_idx])

        # Setup dummy stages
        for i in dummy_stage_id_dict[mesh_idx]:
            xla_stages[i] = XlaShardedPipelineComputation.dummy_computation(
                jax_all_stages[i].name, logical_mesh.shape, gensym_func)

        stage_donate_invars = [
            donate_invars_dict[stage_idx]
            for stage_idx in stage_id_dict[mesh_idx]
        ]
        if global_config.pipeline_distributed_compile:
            proto, jaxpr_args, flops = generate_sharded_xla_computations_arguments(
                str(mesh_idx), stage_dict[mesh_idx], stage_donate_invars)
            other_kwargs = {
                "logical_mesh": logical_mesh,
                "return_mode": "stage_protos",
                "as_option": autosharding_option,
                "num_micro_batches": num_micro_batches,
                "memory_budget_per_device": memory_budget_per_device,
            }
            compile_workers.submit(compile_fn,
                                   (mesh_idx, proto, jaxpr_args, other_kwargs))
            compile_intermediate[mesh_idx] = (stage_dict[mesh_idx],
                                              stage_donate_invars)
            total_flops += flops
        else:
            sharded_xla_stages, flops = generate_sharded_xla_computations(
                str(mesh_idx), stage_dict[mesh_idx], stage_donate_invars,
                donatable_dict[mesh_idx], acc_grad_outvars, num_micro_batches,
                logical_mesh, autosharding_option, memory_budget_per_device)
            total_flops += flops
            for i, xla_stage in zip(stage_id_dict[mesh_idx],
                                    sharded_xla_stages):
                xla_stages[i] = xla_stage

    if global_config.pipeline_distributed_compile:
        for _ in range(num_meshes):
            mesh_idx, (computation_names, computation_protos,
                       strategy_config) = compile_workers.get_next_unordered()
            jax_computations, computation_donate_invars = compile_intermediate[
                mesh_idx]
            sharded_xla_stages = generate_computations_from_protos(
                jax_computations, computation_names, computation_protos,
                computation_donate_invars, donatable_dict[mesh_idx],
                acc_grad_outvars, strategy_config)
            for i, xla_stage in zip(stage_id_dict[mesh_idx],
                                    sharded_xla_stages):
                xla_stages[i] = xla_stage
        compile_workers.shutdown()

    return xla_stages, total_flops


def launch_physical_meshes(virtual_meshes):
    """Launch physical meshes in parallel."""
    physical_meshes = [None] * len(virtual_meshes)

    def launch_func(i):
        physical_meshes[i] = virtual_meshes[i].get_physical_mesh()

    threads = []
    for i in range(len(virtual_meshes)):
        t = threading.Thread(target=launch_func, args=(i,))
        t.start()
        threads.append(t)
    for i in range(len(virtual_meshes)):
        threads[i].join()

    return DistributedPhysicalDeviceMeshGroup(physical_meshes)


def _slice_apply_grad_for_stage_construction(pipeline_layers, apply_grad_jaxpr,
                                             barrier, acc_grad_dict,
                                             global_invars, global_outvars,
                                             donated_invars, donation_mapping,
                                             num_microbatch, gensym_func):
    assert len(pipeline_layers) % 2 == 0
    num_mesh = len(pipeline_layers) // 2
    layer_to_mesh = list(range(num_mesh)) + list(reversed(range(num_mesh)))
    (layers, _, _, apply_grad_placement, _,
     donated_invars) = process_apply_gradient(apply_grad_jaxpr, barrier,
                                              acc_grad_dict, pipeline_layers,
                                              layer_to_mesh, gensym_func,
                                              num_microbatch, num_mesh,
                                              global_invars,
                                              global_outvars, donated_invars)
    apply_grad_donation = create_donation_mapping(donation_mapping,
                                                  donated_invars, global_invars,
                                                  global_outvars)
    wrap_layers = [None] * num_mesh
    for layer_idx, mesh_idx in apply_grad_placement.items():
        wrap_layers[mesh_idx] = layers[layer_idx - 2 * num_mesh]
    apply_grad_global_info = apply_grad_donation, global_outvars
    return wrap_layers, apply_grad_global_info<|MERGE_RESOLUTION|>--- conflicted
+++ resolved
@@ -12,14 +12,9 @@
 from alpa.pipeline_parallel.device_mesh_group import (
     DistributedPhysicalDeviceMeshGroup)
 from alpa.pipeline_parallel.local_pipeline_parallel import LocalRuntime
-<<<<<<< HEAD
 from alpa.pipeline_parallel.schedules import (GpipeSchedule,
                                               PipeDreamFlush,
-                                              InferenceSchedule,
-                                              gen_dependency_with_stages)
-=======
-from alpa.pipeline_parallel.schedules import (GpipeSchedule, PipeDreamFlush)
->>>>>>> 8e8167b7
+                                              InferenceSchedule)
 from alpa.pipeline_parallel.computation import (
     create_donation_mapping, generate_computations_from_protos,
     generate_sharded_xla_computations,
@@ -66,24 +61,16 @@
     # Split the jaxpr into compute_grad and apply_grad
     closed_jaxpr, compute_grad_jaxpr, apply_grad_jaxpr, barrier = (
         split_compute_grad_and_apply_grad(closed_jaxpr, gensym_func))
-<<<<<<< HEAD
-    have_apply_grad = barrier is not None
-    inference_mode = (global_config.pipeline_parallel_schedule == "inference")
-
-    if have_apply_grad:
-        acc_grad_jaxpr, acc_grad_dict, grad_in_to_out = (
-            compute_grad_to_accumulate_grad(compute_grad_jaxpr, gensym_func))
-=======
     if barrier.params['name'] == "" and num_micro_batches > 1:
         barrier = new_jaxpr_eqn(list(compute_grad_jaxpr.jaxpr.outvars),
                                 list(compute_grad_jaxpr.jaxpr.outvars),
                                 barrier.primitive, barrier.params)
+    inference_mode = (global_config.pipeline_parallel_schedule == "inference")
 
     if num_micro_batches > 1:
         (acc_grad_jaxpr, acc_grad_dict,
          grad_in_to_out) = compute_grad_to_accumulate_grad(
             compute_grad_jaxpr, gensym_func)
->>>>>>> 8e8167b7
     else:
         acc_grad_jaxpr = compute_grad_jaxpr
         acc_grad_dict = {x: x for x in compute_grad_jaxpr.jaxpr.outvars}
@@ -96,15 +83,6 @@
     jax_pipeline_layers = slice_closed_jaxpr_by_full_pipeline_marks(
         acc_grad_jaxpr)
     assert (len(jax_pipeline_layers) == len(
-<<<<<<< HEAD
-            set(layer.name for layer in jax_pipeline_layers))), (
-        "All layers must have unique names.")
-    if not inference_mode:
-        jax_pipeline_layers = (mark_missing_vars_in_backward_computation_pipeline_marks(
-            jax_pipeline_layers, acc_grad_invars, acc_grad_outvars, gensym_func))
-        jax_pipeline_layers = pipeline_dce(jax_pipeline_layers, acc_grad_outvars)
-        jax_pipeline_layers = offload_remat(jax_pipeline_layers, gensym_func)
-=======
         set(layer.name for layer in jax_pipeline_layers))), \
         "All layers must have unique names."
     jax_pipeline_layers = mark_missing_vars_in_backward_computation_pipeline_marks(
@@ -113,41 +91,17 @@
     # compute grad to accumulate grad
     jax_pipeline_layers = pipeline_dce(jax_pipeline_layers, acc_grad_outvars)
     jax_pipeline_layers = offload_remat(jax_pipeline_layers, gensym_func)
->>>>>>> 8e8167b7
 
     # Initialize donation map
     global_invars = closed_jaxpr.jaxpr.invars
     global_outvars = closed_jaxpr.jaxpr.outvars
-<<<<<<< HEAD
-    donation_mapping = dict(grad_in_to_out) if have_apply_grad else {}
-
-    if inference_mode:
-        num_forward_layers = len(jax_pipeline_layers) // 2
-        layer_to_dummy_mesh = (list(range(num_forward_layers)) +
-                               list(reversed(range(num_forward_layers))))
-    else:
-        num_forward_layers = len(jax_pipeline_layers)
-        layer_to_dummy_mesh = list(range(num_forward_layers))
-    # FIXME(yonghao): not consider the case that a pair of layers have no apply gradient part
-    (jax_apply_layers, _, _, _, dummy_global_outvars,
-     dummy_donated_invars) = process_apply_gradient(
-         apply_grad_jaxpr, barrier, acc_grad_dict, jax_pipeline_layers,
-         layer_to_dummy_mesh, gensym_func, num_micro_batches,
-         num_forward_layers, global_invars, global_outvars,
-         donated_invars)
-    apply_grad_donation = create_donation_mapping(donation_mapping,
-                                                  dummy_donated_invars,
-                                                  global_invars, global_outvars)
-    apply_grad_global_info = apply_grad_donation, global_outvars
-=======
     donation_mapping = dict(grad_in_to_out)
->>>>>>> 8e8167b7
 
     (jax_apply_layers,
      apply_grad_global_info) = _slice_apply_grad_for_stage_construction(
         jax_pipeline_layers, apply_grad_jaxpr, barrier, acc_grad_dict,
         global_invars, global_outvars, donated_invars, donation_mapping,
-        num_micro_batches, gensym_func)
+        num_micro_batches, gensym_func, inference_mode)
     # Construct pipeline stages by merging layers
     (jax_pipeline_stages, stage_to_mesh, sliced_virtual_meshes,
      logical_mesh_shapes,
@@ -363,10 +317,17 @@
                                              barrier, acc_grad_dict,
                                              global_invars, global_outvars,
                                              donated_invars, donation_mapping,
-                                             num_microbatch, gensym_func):
+                                             num_microbatch, gensym_func,
+                                             inference_mode):
+    if inference_mode:
+        num_forward_layers = len(jax_pipeline_layers) // 2
+        layer_to_mesh = (list(range(num_forward_layers)) +
+                               list(reversed(range(num_forward_layers))))
+    else:
+        num_forward_layers = len(jax_pipeline_layers)
+        layer_to_mesh = list(range(num_forward_layers))
     assert len(pipeline_layers) % 2 == 0
     num_mesh = len(pipeline_layers) // 2
-    layer_to_mesh = list(range(num_mesh)) + list(reversed(range(num_mesh)))
     (layers, _, _, apply_grad_placement, _,
      donated_invars) = process_apply_gradient(apply_grad_jaxpr, barrier,
                                               acc_grad_dict, pipeline_layers,
