--- conflicted
+++ resolved
@@ -712,7 +712,6 @@
                     assert replica.indices == indices
                     input_bufs.append(replica.remote_buffers)
                 else:  # Slow path
-<<<<<<< HEAD
                     # TODO(yonghao): the following assertion will fail, which does not make sense
                     # assert not isinstance(arg, DistributedArray)
                     if hasattr(arg, "shape"):
@@ -722,8 +721,6 @@
                     before_memory_usage = ray.get(self.workers[0].get_usage_memory.remote())
                     before_memory_peak = ray.get(self.workers[0].get_memory.remote())
                     # self.sync_workers()
-=======
->>>>>>> 97b654e7
                     arg = xla.canonicalize_dtype(arg)
                     buf_refs = shard_arg_handlers[type(arg)](arg, self, indices)
                     input_bufs.append(buf_refs)
