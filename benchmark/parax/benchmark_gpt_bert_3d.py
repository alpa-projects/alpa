import argparse
from datetime import datetime

import numpy as np
import ray

from parax.util import write_tsv, run_cmd
from benchmark.parax.benchmark_gpt_bert_3d_one_case import benchmark_one_case
from benchmark.parax.paper_manual_gpt_suite import paper_gpt_suite, test_gpt_suite

GB = 1024 ** 3


# B = batch_size, S = seq_len, H = hidden_size, L = num_layers,
# #head = num_heads, LD0 = logical mesh dim 0, LD1 = logical mesh_dimension_1
# PD0 = physical mesh dim 0, PD = physical mesh dim 1
# FD = Force DP, NB = number of microbatches, Remat: rematerialization

# yapf: disable

sanity_check_suite = {

4: [
    # B,  S,     H,    L,  #head,    V   LD0, LD1, PD0, PD1, PP, NB,   FD,  Remat, Tie, Auto-layer-slicing

    # NVprof case
    (32,  1024,  1024, 4, 1024//64, 1024, 2,   1,   1,   2,   2,  8,   True, True, False, False),
    (32,  1024,  1024, 8, 1024//64, 1024, 2,   1,   1,   2,   2,  8,   True, True, False, False),
],

8: [
    # the performance below on p3.16
    # Parax: 0.602 (DP + TIE), 0.618 (MP + TIE), 0.543 (DP + no-tie), 0.563 (MP + no-tie)
    # Megatron: 0.596 (DP), 0.69 (MP)
    (32,  1024,  1024, 24, 1024//64, 51200, 4,   1,   1,   4,   2,  8,   True, True, True, False),
    (32,  1024,  1024, 24, 1024//64, 51200, 4,   1,   1,   4,   2,  8,   True, True, False, False),
    (32,  1024,  1024, 24, 1024//64, 51200, 4,   1,   1,   4,   2,  8,   False, True, True, False),
    (32,  1024,  1024, 24, 1024//64, 51200, 4,   1,   1,   4,   2,  8,   False, True, False, False),
<<<<<<< HEAD

    (64,  1024,  1024, 12, 1024//64, 51200, 4,   1,   1,   4,   2,  16,   True, True, False, False), # 0.323
    (64,  1024,  1024, 12, 1024//64, 51200, 4,   1,   1,   4,   2,  16,   False, True, False, False), # 0.380
    (128,  1024,  1024, 12, 1024//64, 51200, 4,   1,   1,   4,   2,  32,   True, True, False, False), # 0.323
    (128,  1024,  1024, 12, 1024//64, 51200, 4,   1,   1,   4,   2,  32,   False, True, False, False), # 0.380
=======
    (32,  1024,  1024, 24, 1024//64, 51200, 4,   1,   1,   4,   2,  8,   True, True, False, False),
    (32,  1024,  1024, 24, 1024//64, 51200, 4,   1,   1,   4,   2,  8,   False, True, False, False),

    #(16,  1024,  1024, 6, 1024//64, 51200, 4,   1,   1,   4,   2,  2,   True, True, False, False),
    #(16,  1024,  1024, 6, 1024//64, 51200, 2,   2,   1,   4,   2,  2,   False, True, False, False),
>>>>>>> 702d2a7b
]
}

default_benchmark_suite = {

8: [
    # B,  S,     H,    L,  #head,    V      LD0, LD1, PD0, PD1, PP, NB,   FD,  Remat, Tie, Auto-layer-slicing

    (128,  512,  1024, 10, 1024//64,  25600, 1,  4, 1, 4,  2,  32,  True, True),

    # GPT-2 355M, DP + PP2, single node 8 GPUs, w/o remat
    (32,  1024,  1024, 24, 1024//64, 51200, 1,   4,   1,   4,   2,  1,   True, False, False, False),
    (32,  1024,  1024, 24, 1024//64, 51200, 1,   4,   1,   4,   2,  2,   True, False, False, False),
    (32,  1024,  1024, 24, 1024//64, 51200, 1,   4,   1,   4,   2,  4,   True, False, False, False),
    (32,  1024,  1024, 24, 1024//64, 51200, 1,   4,   1,   4,   2,  8,   True, False, False, False),

    # GPT-2 355M, DP + PP2, single node 8 GPUs, with remat
    (32,  1024,  1024, 24, 1024//64, 51200, 1,   4,   1,   4,   2,  1,   True,  True, False, False), # OOM
    (32,  1024,  1024, 24, 1024//64, 51200, 1,   4,   1,   4,   2,  2,   True,  True, False, False),
    (32,  1024,  1024, 24, 1024//64, 51200, 1,   4,   1,   4,   2,  4,   True,  True, False, False),
    (32,  1024,  1024, 24, 1024//64, 51200, 1,   4,   1,   4,   2,  8,   False, True, False, False),

    # GPT-2 355M, auto sharding (best of [DP, MP]) + PP2, w/o remat
    (32,  1024,  1024, 24, 1024//64, 51200, 1,   4,   1,   4,   2,  1,   False, False, False, False),
    (32,  1024,  1024, 24, 1024//64, 51200, 1,   4,   1,   4,   2,  2,   False, False, False, False),
    (32,  1024,  1024, 24, 1024//64, 51200, 1,   4,   1,   4,   2,  4,   False, False, False, False),
    (32,  1024,  1024, 24, 1024//64, 51200, 1,   4,   1,   4,   2,  8,   False, False, False, False),
    (32,  1024,  1024, 24, 1024//64, 51200, 1,   4,   1,   4,   2,  16,  False, False, False, False),
    (32,  1024,  1024, 24, 1024//64, 51200, 1,   4,   1,   4,   2,  32,  False, False, False, False),

    # GPT-2 355M, auto sharding (best of [DP, MP]) + PP2, with remat
    (32,  1024,  1024, 24, 1024//64, 51200, 1,   4,   1,   4,   2,  1,   False, True, False, False),
    (32,  1024,  1024, 24, 1024//64, 51200, 1,   4,   1,   4,   2,  2,   False, True, False, False),
    (32,  1024,  1024, 24, 1024//64, 51200, 1,   4,   1,   4,   2,  4,   False, True, False, False),
    (32,  1024,  1024, 24, 1024//64, 51200, 1,   4,   1,   4,   2,  8,   False, True, False, False),
    (32,  1024,  1024, 24, 1024//64, 51200, 1,   4,   1,   4,   2,  16,  False, True, False, False),
    (32,  1024,  1024, 24, 1024//64, 51200, 1,   4,   1,   4,   2,  32,  False, True, False, False),

    # GPT-3 355M, DP + PP4, w/o remat
    (32,  1024,  1024, 24, 1024//64, 51200, 1,   2,   1,   2,   4,  1,   True, False, False, False),
    (32,  1024,  1024, 24, 1024//64, 51200, 1,   2,   1,   2,   4,  2,   True, False, False, False),
    (32,  1024,  1024, 24, 1024//64, 51200, 1,   2,   1,   2,   4,  4,   True, False, False, False),
    (32,  1024,  1024, 24, 1024//64, 51200, 1,   2,   1,   2,   4,  8,   True, False, False, False),
    (32,  1024,  1024, 24, 1024//64, 51200, 1,   2,   1,   2,   4,  16,  True, False, False, False),

    # GPT-3 355M, DP + PP4, w/ remat
    (32,  1024,  1024, 24, 1024//64, 51200, 1,   2,   1,   2,   4,  1,   True, True, False, False),
    (32,  1024,  1024, 24, 1024//64, 51200, 1,   2,   1,   2,   4,  2,   True, True, False, False),
    (32,  1024,  1024, 24, 1024//64, 51200, 1,   2,   1,   2,   4,  4,   True, True, False, False),
    (32,  1024,  1024, 24, 1024//64, 51200, 1,   2,   1,   2,   4,  8,   True, True, False, False),
    (32,  1024,  1024, 24, 1024//64, 51200, 1,   2,   1,   2,   4,  16,  True, True, False, False),

    # GPT-2 355M, auto sharding (best of [DP, MP]) + PP4
    (32,  1024,  1024, 24, 1024//64, 51200, 1,   2,   1,   2,   4,  1,   False, False, False, False),
    (32,  1024,  1024, 24, 1024//64, 51200, 1,   2,   1,   2,   4,  2,   False, False, False, False),
    (32,  1024,  1024, 24, 1024//64, 51200, 1,   2,   1,   2,   4,  4,   False, False, False, False),
    (32,  1024,  1024, 24, 1024//64, 51200, 1,   2,   1,   2,   4,  8,   False, False, False, False),
    (32,  1024,  1024, 24, 1024//64, 51200, 1,   2,   1,   2,   4,  16,  False, False, False, False),
    (32,  1024,  1024, 24, 1024//64, 51200, 1,   2,   1,   2,   4,  32,  False, False, False, False),

    # GPT-2 355M, auto sharding (best of [DP, MP]) + PP4, w/ remat
    (32,  1024,  1024, 24, 1024//64, 51200, 1,   2,   1,   2,   4,  1,   False, True, False, False),
    (32,  1024,  1024, 24, 1024//64, 51200, 1,   2,   1,   2,   4,  2,   False, True, False, False),
    (32,  1024,  1024, 24, 1024//64, 51200, 1,   2,   1,   2,   4,  4,   False, True, False, False),
    (32,  1024,  1024, 24, 1024//64, 51200, 1,   2,   1,   2,   4,  8,   False, True, False, False),
    (32,  1024,  1024, 24, 1024//64, 51200, 1,   2,   1,   2,   4,  16,  False, True, False, False),
    (32,  1024,  1024, 24, 1024//64, 51200, 1,   2,   1,   2,   4,  32,  False, True, False, False),

    # GPT-3 355M, PP8
    # (16,  1024,  1024, 24, 1024//64,  51200, 2,  2,  2,  8,  False, False),  # sanity check case
    (32,  1024,  1024, 24, 1024//64, 51200, 1,   1,   1,   1,   8,  1,   False, False, False, False),
    (32,  1024,  1024, 24, 1024//64, 51200, 1,   1,   1,   1,   8,  2,   False, False, False, False),
    (32,  1024,  1024, 24, 1024//64, 51200, 1,   1,   1,   1,   8,  4,   False, False, False, False),
    (32,  1024,  1024, 24, 1024//64, 51200, 1,   1,   1,   1,   8,  8,   False, False, False, False),
    (32,  1024,  1024, 24, 1024//64, 51200, 1,   1,   1,   1,   8,  16,  False, False, False, False),
    (32,  1024,  1024, 24, 1024//64, 51200, 1,   1,   1,   1,   8,  32,  False, False, False, False),

    # GPT-3 355m, PP8, w/ remat
    (32,  1024,  1024, 24, 1024//64, 51200, 1,   1,   1,   1,   8,  1,   False, True, False, False),
    (32,  1024,  1024, 24, 1024//64, 51200, 1,   1,   1,   1,   8,  2,   False, True, False, False),
    (32,  1024,  1024, 24, 1024//64, 51200, 1,   1,   1,   1,   8,  4,   False, True, False, False),
    (32,  1024,  1024, 24, 1024//64, 51200, 1,   1,   1,   1,   8,  8,   False, True, False, False),
    (32,  1024,  1024, 24, 1024//64, 51200, 1,   1,   1,   1,   8,  16,  False, True, False, False),
    (32,  1024,  1024, 24, 1024//64, 51200, 1,   1,   1,   1,   8,  32,  False, True, False, False),

    # # GPT-2 355M, auto sharding (best of [DP, MP]) + PP2, with remat, with auto layer
    # # When auto layer is on, pipeline_mp_size will used to set the number of
    # # layers for auto layer slicing
    # (32,  1024,  1024, 24, 1024//64, 51200, 1,   4,   1,   4,   2,  1,   False, True, True, False),
    # (32,  1024,  1024, 24, 1024//64, 51200, 1,   4,   1,   4,   2,  2,   False, True, True, False),
    # (32,  1024,  1024, 24, 1024//64, 51200, 1,   4,   1,   4,   2,  4,   False, True, True, False),
    # (32,  1024,  1024, 24, 1024//64, 51200, 1,   4,   1,   4,   2,  8,   False, True, True, False),
    # (32,  1024,  1024, 24, 1024//64, 51200, 1,   4,   1,   4,   2,  16,  False, True, True, False),
    # (32,  1024,  1024, 24, 1024//64, 51200, 1,   4,   1,   4,   2,  32,  False, True, True, False),

    # GPT-2 355M, auto sharding (best of [DP, MP]) + PP2, with remat, with auto layer & auto stage
    # (32,  1024,  1024, 6, 1024//64, 51200, 0,   0,   0,   0,   8,  4,   False, True, True, True),
],

16: [
    # B,  S,    H,    L,  #head,     V,     DP, TP, PP, NB, FD, RS
]
}

# yapf: enable

benchmark_suites = {
    "default": default_benchmark_suite,
    "sanity_check": sanity_check_suite,
    "paper_gpt": paper_gpt_suite,
    "test_gpt": test_gpt_suite,
}


if __name__ == "__main__":
    parser = argparse.ArgumentParser()
    parser.add_argument("--model", type=str, default="gpt")
    parser.add_argument("--niter", type=int, default=7)  # 2 warmup + 5 actual run.
    parser.add_argument("--suite", choices=["default", "sanity_check", "paper_gpt", "test_gpt"],
                        default="paper_gpt")
    parser.add_argument("--no-separate-process", action='store_false',
                        help="Do not launch separate processes for benchmark."
                             "Errors in a single case will terminate this script.",
                        dest='use_separate_process')
    parser.add_argument("--exp_name", type=str, default="default")
    args = parser.parse_args()

    print(f"- Use separate process: {args.use_separate_process}")

    ray.init(address="auto")
    num_gpus = int(ray.cluster_resources()["GPU"])
    try:
        suite = benchmark_suites[args.suite][num_gpus]
    except KeyError:
        suite = None
    if not suite:
        print(f"No available benchmark suite for {args.suite} on {num_gpus} GPUs")
        exit()
    run_cmd("mkdir -p tmp")

    # Run all cases
    date_str = datetime.now().strftime("%Y-%m-%d-%H-%M-%S")
    output_name = f"{args.model}_parax_{args.exp_name}-{date_str}.tsv"
    for case in suite:
        dp, mp, pp = case[6], case[7], case[10]
        if pp <= 1:
            print(f"Skipping the case: {str(case)}, because PP <= 1. Lianmin will test it.")
            continue

        result = benchmark_one_case(args.model, case, args.niter,
                                    use_separate_process=args.use_separate_process)
        parameter_count, mem_allocated, max_mem_allocated, latencies, tflops, tflops_ckpt = result

        heads = ["Type", "Model Config", "Parallel Config", "P-mesh shape", "#Microbatch",
                 "Force DP", "Remat", "Mean Time", "Std Time", "#Params", "TFLOPs",
                 "TFLOPs (ckpt)", "Peak Mem",]
        paralell_config = (dp, mp, pp)
        values = [args.model, str(case[:5]), str(paralell_config), str(case[8:10]),
                  str(case[11]), str(case[12]), str(case[13]),
<<<<<<< HEAD
                  f"{np.mean(latencies[2:]):.3f}", f"{np.std(latencies[2:]):.3f}",
                  f"{parameter_count/1e9:.3f}", f"{tflops:.2f}", f"{tflops_ckpt:.2f}",
                  f"{max_mem_allocated/GB:.3f}"]
=======
                  f"{np.mean(latencies):.3f}", f"{np.std(latencies):.3f}",
                  f"{parameter_count/1e9:.3f}", f"{max_mem_allocated/GB:.3f}",
                  f"{tflops:.2f}", f"{tflops_ckpt:.2f}"]
>>>>>>> 702d2a7b
        write_tsv(heads, values, output_name)<|MERGE_RESOLUTION|>--- conflicted
+++ resolved
@@ -36,19 +36,11 @@
     (32,  1024,  1024, 24, 1024//64, 51200, 4,   1,   1,   4,   2,  8,   True, True, False, False),
     (32,  1024,  1024, 24, 1024//64, 51200, 4,   1,   1,   4,   2,  8,   False, True, True, False),
     (32,  1024,  1024, 24, 1024//64, 51200, 4,   1,   1,   4,   2,  8,   False, True, False, False),
-<<<<<<< HEAD
 
     (64,  1024,  1024, 12, 1024//64, 51200, 4,   1,   1,   4,   2,  16,   True, True, False, False), # 0.323
     (64,  1024,  1024, 12, 1024//64, 51200, 4,   1,   1,   4,   2,  16,   False, True, False, False), # 0.380
     (128,  1024,  1024, 12, 1024//64, 51200, 4,   1,   1,   4,   2,  32,   True, True, False, False), # 0.323
     (128,  1024,  1024, 12, 1024//64, 51200, 4,   1,   1,   4,   2,  32,   False, True, False, False), # 0.380
-=======
-    (32,  1024,  1024, 24, 1024//64, 51200, 4,   1,   1,   4,   2,  8,   True, True, False, False),
-    (32,  1024,  1024, 24, 1024//64, 51200, 4,   1,   1,   4,   2,  8,   False, True, False, False),
-
-    #(16,  1024,  1024, 6, 1024//64, 51200, 4,   1,   1,   4,   2,  2,   True, True, False, False),
-    #(16,  1024,  1024, 6, 1024//64, 51200, 2,   2,   1,   4,   2,  2,   False, True, False, False),
->>>>>>> 702d2a7b
 ]
 }
 
@@ -208,13 +200,7 @@
         paralell_config = (dp, mp, pp)
         values = [args.model, str(case[:5]), str(paralell_config), str(case[8:10]),
                   str(case[11]), str(case[12]), str(case[13]),
-<<<<<<< HEAD
-                  f"{np.mean(latencies[2:]):.3f}", f"{np.std(latencies[2:]):.3f}",
+                  f"{np.mean(latencies):.3f}", f"{np.std(latencies):.3f}",
                   f"{parameter_count/1e9:.3f}", f"{tflops:.2f}", f"{tflops_ckpt:.2f}",
                   f"{max_mem_allocated/GB:.3f}"]
-=======
-                  f"{np.mean(latencies):.3f}", f"{np.std(latencies):.3f}",
-                  f"{parameter_count/1e9:.3f}", f"{max_mem_allocated/GB:.3f}",
-                  f"{tflops:.2f}", f"{tflops_ckpt:.2f}"]
->>>>>>> 702d2a7b
         write_tsv(heads, values, output_name)