"""The dirver part and worker part of a pipeshard executable."""
import logging
import time
from typing import Optional, Sequence, Callable

<<<<<<< HEAD
from jax.core import Var
from jax.interpreters import pxla
from jax.lib import xla_bridge as xb
from jax.tree_util import tree_flatten, tree_unflatten, PyTreeDef
=======
from jax.tree_util import tree_flatten, tree_unflatten
>>>>>>> 99bbfded
import numpy as np
import ray.exceptions

from alpa.device_mesh import MeshHostWorker
from alpa.global_env import global_config
from alpa.device_mesh import PhysicalDeviceMeshGroup
from alpa.mesh_executable import (AllocZeroBufferWorkerExecutable,
                                  ConcatMeshWorkerExecutable,
                                  MemzeroWorkerExecutable,
                                  PartialGradAccMeshWorkerExecutable,
                                  next_mesh_executable_uuid, get_uuid_np_array,
                                  next_remote_buffer_uuid, RemoteBufferRef)
from alpa.pipeline_parallel.runtime_emitter import (
    AllocateZeroWorkerExecutableConfig, ConcatWorkerExecutableConfig,
    ExecutableConfig, MemZeroWorkerExecutableConfig,
    PartialGradWorkerExecutableConfig, PipelineInstType, PipelineInstruction,
    PipeshardConfig)
from alpa.pipeline_parallel.schedules import PipelineSchedule
from alpa.pipeline_parallel.computation import XlaShardedPipelineComputation
from alpa.timer import timers
from alpa.util import OrderedSet

logger = logging.getLogger(__name__)
logger.setLevel(logging.INFO)

timer_names = {
    "overall": "average",
    "compute": "sum",
    "resharding_send": "sum",
    "resharding_recv": "sum",
    "free": "sum",
}


class PipeshardDriverExecutable:
    """The driver part of the executable for pipeshard parallel."""

    def __init__(self,
                 *,
                 stages: Sequence[XlaShardedPipelineComputation],
                 mesh_group: PhysicalDeviceMeshGroup,
                 pipeshard_config: PipeshardConfig,
                 schedule: PipelineSchedule,
                 is_batch: Sequence[bool],
                 num_batch: int,
                 flop_count: int,
<<<<<<< HEAD
                 concat_vars_mapping: Dict[Var, Var],
                 in_tree: PyTreeDef,
=======
>>>>>>> 99bbfded
                 static_argnums: Optional[Sequence[int]] = None,
                 out_tree_thunk: Optional[Callable] = None):
        ##### Input arguments #####
        self.stages = stages
        self.mesh_group = mesh_group
        self.schedule = schedule
        self.is_batch = is_batch
        self.num_batch = num_batch
        self.flop_count = flop_count
<<<<<<< HEAD
        self.in_tree = in_tree
=======
        self.num_mesh = len(mesh_group)
>>>>>>> 99bbfded
        self.static_argnums = static_argnums
        self.out_tree_thunk = out_tree_thunk

        ##### For debugging #####
        # List[stage_idx -> str]
        self.hlo_texts_after_spmd_partitioner = []

        # Compile pipeline instructions and configs of mesh executables
        self._instantiate_nccl_groups(pipeshard_config.device_str_groups)

        ##### Internal states #####

        # List[stage_idx -> executable_uuid]
        self.executable_uuids = pipeshard_config.executable_uuids
        ##### For handling inputs of the executable ####
        # Whether the var should be donated
        # List[mesh_idx -> List[bool]]
        self.donate_invars = pipeshard_config.donate_invars
        # List[mesh_idx -> List[arg_idx]]
        self.mesh_arg_indices = pipeshard_config.mesh_arg_indices
        # Cached sharding indices for input arguments
        # List[mesh_idx -> List[sharding_indices]].
        self.input_shard_indices = pipeshard_config.input_shard_indices
        # Whether the argument should be deleted after shard
        # List[mesh_idx -> List[bool]]
        self.delete_after_shard = pipeshard_config.delete_after_shard
        # Whether the argument is a batch argument
        # List[mesh_idx -> List[bool]]
        self.batch_invars = pipeshard_config.batch_invars

        ##### For handling outputs of the executable ####
        # Dict[worker -> List[uuid]]
        self.output_local_uuid_list = pipeshard_config.output_local_uuid_list

        # For handling input/outputs
        self.outs_handler: Callable = pipeshard_config.outs_handler

        # For weight serialization
        self.load_info = pipeshard_config.load_info

        self.resharding_tasks = pipeshard_config.resharding_tasks

        if global_config.eagerly_create_communicators:
            for task in self.resharding_tasks:
                task.create_resharding_communicators()

        # Create a PipeshardMeshWorkerExecuable for each MeshHostWorker
        self.worker_executable_uuid_mapping = {}  # Dict[
        for mesh_idx, physical_mesh in enumerate(self.mesh_group):
            mesh_grad_uuids = pipeshard_config.grad_uuids[mesh_idx]
            for worker_idx, worker in enumerate(physical_mesh.workers):
                acc_grad_local_uuids = []
                if len(mesh_grad_uuids) > 0:
                    acc_grad_local_uuids = mesh_grad_uuids[worker_idx]
                args = (pipeshard_config.instruction_lists[worker],
                        pipeshard_config.input_local_uuid_lists[worker],
                        self.output_local_uuid_list[worker],
                        pipeshard_config.executable_configs[worker],
                        acc_grad_local_uuids,
                        pipeshard_config.reduced_var_uuid_lists[worker],
                        self.donate_invars[mesh_idx])
                uuid = next_mesh_executable_uuid()
                worker.put_executable.remote(uuid, PipeshardMeshWorkerExecuable,
                                             *args)
                self.worker_executable_uuid_mapping[worker] = uuid

    ##### Compilation Related Functions #####

<<<<<<< HEAD
        return executable_uuids

    def _compile_grad_buffer_allocations(self, instruction_lists,
                                         executable_config_lists, var_at):
        """Compile gradient buffer allocations."""
        num_mesh = len(self.mesh_group)
        mesh_grad_vars = [{} for _ in range(num_mesh)]
        # TODO(yonghao): replicated code. abstract this part?
        # collect gradient accumulation buffers in each mesh
        for stage_idx, stage in enumerate(self.stages):
            mesh_indices = list(self.schedule.stage_placement(stage_idx))
            assert len(mesh_indices) == 1
            mesh_idx = mesh_indices[0]
            grad_var_spec_dict = mesh_grad_vars[mesh_idx]
            input_specs = stage.input_sharding_specs
            for var_idx, invar in enumerate(stage.invars):
                if invar in self.grad_dummy_invars:
                    if invar in grad_var_spec_dict:
                        raise NotImplementedError(
                            f"accumulate {invar} at multiple stages in a mesh")
                    grad_var_spec_dict[invar] = input_specs[var_idx]

        grad_uuids = [[] for _ in range(num_mesh)]
        for mesh_idx in range(num_mesh):
            grad_var_spec_dict = mesh_grad_vars[mesh_idx]
            if len(grad_var_spec_dict):
                grad_vars, grad_sharding_specs = list(
                    zip(*grad_var_spec_dict.items()))

                # TODO(yonghao): Some var has non-gradient intermediate states
                # that need accumulation. for these vars, we need to record its
                # first mb index when accum will take place.
                keys = [(repr(var), self.schedule.first_backward_batch_index)
                        for var in grad_vars]
                grad_uuids[mesh_idx] = self._compile_alloc(
                    grad_vars, grad_sharding_specs, mesh_idx, keys,
                    global_config.use_memzero_for_gradient_accumulation,
                    instruction_lists, executable_config_lists, var_at)

        return grad_uuids

    def _compile_split_input_to_microbatches(self, global_batch_invar_set, var_at):
        """
        Split batch arguments into micro batches.

        The split is like:
        before: a, b, c, d
        after (b, d are batch args and #mb=2): a, b0, b1, c, d0, d1
        """
        donated_invar_set = OrderedSet()
        global_invar_set = OrderedSet(self.global_invars)
        for stage in self.stages:
            for invar, donate in zip(stage.invars, stage.donated_invars):
                if donate and invar in global_invar_set:
                    donated_invar_set.add(invar)
        num_mesh = len(self.mesh_group)
        num_batch = self.num_batch
        mesh_arg_lists = [None for _ in range(num_mesh)]

        # Dispatch args to each mesh
        arg_last_use = {}
        for mesh_idx in range(num_mesh):
            mesh_arg_set = OrderedSet()
            var_to_spec = {}
            mesh_batch_vars = OrderedSet()
            for stage_idx in self.schedule.mesh_stage_mapping[mesh_idx]:
                stage = self.stages[stage_idx]
                for spec, invar in zip(stage.input_sharding_specs,
                                       stage.invars):
                    if invar in self.global_invars:
                        var_to_spec[invar] = spec
                        if invar in global_batch_invar_set:
                            # Split batch arg
                            for batch_idx in range(num_batch):
                                mesh_arg_set.add((invar, batch_idx))
                            mesh_batch_vars.add(invar)
                        else:
                            mesh_arg_set.add((invar, 0))
            mesh_arg_list = list(mesh_arg_set)
            mesh_arg_lists[mesh_idx] = mesh_arg_list

            self.donate_invars.append(
                [var in donated_invar_set #or var in global_batch_invar_set
                 for var, batch_idx in mesh_arg_list])

            tmp_mesh_arg_indices = []
            tmp_input_shard_indices = []
            tmp_input_shard_specs = []
            tmp_batch_invars = []
            for key in mesh_arg_list:
                var, batch_idx = key
                if batch_idx == 0:
                    arg_last_use[var] = mesh_idx

                    global_idx = self.global_invars.index(var)
                    tmp_mesh_arg_indices.append(global_idx)
                    tmp_batch_invars.append(self.is_batch[global_idx])

                    if self.is_batch[global_idx]:
                        aval = var.aval
                        batch_dim = 0
                        new_shape = (num_batch * aval.shape[0],) + aval.shape[1:]
                        new_spec = get_microbatch_sharding_spec(
                            var_to_spec[var], batch_dim, num_batch)
                        tmp_input_shard_indices.append(
                            pxla.spec_to_indices(new_shape, new_spec))
                        tmp_input_shard_specs.append(new_spec)
                    else:
                        tmp_input_shard_indices.append(
                            pxla.spec_to_indices(var.aval.shape, var_to_spec[var])
                        )
                        tmp_input_shard_specs.append(var_to_spec[var])

            self.mesh_arg_indices.append(tmp_mesh_arg_indices)
            self.input_shard_indices.append(tmp_input_shard_indices)
            self.input_shard_specs.append(tmp_input_shard_specs)
            self.batch_invars.append(tmp_batch_invars)

        for mesh_idx in range(num_mesh):
            self.delete_after_shard.append([
                self.global_invars[idx] in donated_invar_set and
                arg_last_use[self.global_invars[idx]] == mesh_idx
                for idx in self.mesh_arg_indices[mesh_idx]
            ])

        # Get local uuids for each input
        input_local_uuid_lists = defaultdict(list)
        for mesh_idx, physical_mesh in enumerate(self.mesh_group):
            mesh_arg_list = mesh_arg_lists[mesh_idx]
            num_args = len(mesh_arg_list)
            # shape: (num_args, num_hosts, num_devices_per_host)
            arg_uuids = self._get_next_uuids(
                num_args * physical_mesh.num_devices).reshape(
                    num_args, -1, physical_mesh.num_devices_per_host)
            for arg_idx, key in enumerate(mesh_arg_lists[mesh_idx]):
                key = repr(key[0]), key[1]
                _get_dict(var_at, key)[mesh_idx] = arg_uuids[arg_idx]
                for worker_idx, worker in enumerate(physical_mesh.workers):
                    input_local_uuid_lists[worker].append(
                        arg_uuids[arg_idx, worker_idx])
        return input_local_uuid_lists

    def _compile_concate_get_spec(self, to_concate_vars):
        var_to_spec_all_meshes = []
        output_at = {}
        num_mesh = len(self.mesh_group)
        for mesh_idx in range(num_mesh):
            var_to_spec = {}
            for stage_idx in self.schedule.mesh_stage_mapping[mesh_idx]:
                stage = self.stages[stage_idx]
                for spec, outvar in zip(stage.output_sharding_specs,
                                        stage.outvars):
                    if outvar in to_concate_vars:
                        var_to_spec[outvar] = spec
                        output_at.setdefault(outvar,
                                             OrderedSet()).add(mesh_idx)
            var_to_spec_all_meshes.append(var_to_spec)
        return var_to_spec_all_meshes, output_at

    def _compile_concate(self, instruction_lists, executable_config_lists,
                         concat_vars_mapping, var_at):
        """
        Generate concate instruction for variables used in non-microbatch part,
        but are not reduced. They should be concated.
        """
        batch_dim = 0
        to_concate_vars = set(concat_vars_mapping.values())
        to_concate_specs, output_at = self._compile_concate_get_spec(
            to_concate_vars)
        for var in concat_vars_mapping:
            src_var = concat_vars_mapping[var]
            dst_key = (repr(var), self.schedule.last_backward_batch_index)
            dst_mesh_to_uuids = _get_dict(var_at, dst_key)
            for mesh_idx in output_at[src_var]:
                physical_mesh = self.mesh_group[mesh_idx]
                # Get input and output uuids
                input_args = np.zeros((self.num_batch, *physical_mesh.shape),
                                      dtype=np.int64)
                for batch_idx in range(self.num_batch):
                    key = (repr(src_var), batch_idx)
                    input_args[batch_idx] = _get_dict(var_at, key)[mesh_idx]
                outputs = self._get_next_uuids(
                    physical_mesh.num_devices).reshape(
                        (1, *physical_mesh.shape))
                dst_mesh_to_uuids[mesh_idx] = outputs.reshape(
                    physical_mesh.shape)
                input_args = input_args.transpose([1, 0, 2])
                outputs = outputs.transpose([1, 0, 2])

                # create and run concat executable
                exec_uuid = next_mesh_executable_uuid()
                spec = to_concate_specs[mesh_idx][src_var]
                hlo_proto = compile_concatenate(xb.get_backend("gpu"),
                                                physical_mesh.shape, spec,
                                                self.num_batch, batch_dim,
                                                src_var.aval)
                exec_config = ConcatWorkerExecutableConfig(exec_uuid, hlo_proto)
                kwargs = {
                    "sync_before": False,
                    "sync_after": False,
                }
                for worker_idx, worker in enumerate(physical_mesh.workers):
                    executable_config_lists[worker].append(exec_config)
                    instruction_lists[worker].append(
                        PipelineInstruction.Run(exec_uuid,
                                                input_args[worker_idx],
                                                outputs[worker_idx], kwargs))

    def _compile_collect_outputs(self, concat_vars_mapping, var_at) -> None:
        """
        Generate output information.

        This function dispatches output information, including local uuid, local indices to global
        indices, and output specs to each mesh.
        """
        num_mesh = len(self.mesh_group)

        for mesh in self.mesh_group:
            for worker in mesh.workers:
                self.output_local_uuid_list[worker] = []
        # collect outvar specs
        var_to_spec_all_meshes = []
        global_outvar_set = OrderedSet(self.global_outvars)
        # This is only a patch. It will be deprecated after we move concat into a stage
        reversed_concat = {
            v: k
            for k, v in concat_vars_mapping.items()
            if k in global_outvar_set
        }
        output_at = {}
        for mesh_idx in range(num_mesh):
            var_to_spec = {}
            for stage_idx in self.schedule.mesh_stage_mapping[mesh_idx]:
                stage = self.stages[stage_idx]
                for spec, outvar in zip(stage.output_sharding_specs,
                                        stage.outvars):
                    if outvar in global_outvar_set:
                        var_to_spec[outvar] = spec
                        output_at.setdefault(outvar, OrderedSet()).add(mesh_idx)
                    if outvar in reversed_concat:
                        concat_outvar = reversed_concat[outvar]
                        var_to_spec[concat_outvar] = spec
                        output_at.setdefault(concat_outvar,
                                             OrderedSet()).add(mesh_idx)
            var_to_spec_all_meshes.append(var_to_spec)
        # assign indices and get specs
        for outvar in self.global_outvars:
            # the apply gradient only writes to microbatch 0
            key = (repr(outvar), self.schedule.last_backward_batch_index)
            var_meshes = var_at[key]
            mesh_out_indices = {}
            for mesh_idx in output_at[outvar]:
                mesh = self.mesh_group[mesh_idx]
                uuids = var_meshes[mesh_idx]
                for worker_idx, worker in enumerate(mesh.workers):
                    self.output_local_uuid_list[worker].append(
                        uuids[worker_idx])
                mesh_out_indices[mesh_idx] = (
                    len(self.output_local_uuid_list[worker]) - 1)
                self.output_spec_list[mesh_idx].append(
                    var_to_spec_all_meshes[mesh_idx][outvar])
            self.mesh_output_indices.append(mesh_out_indices)

    def _compile_alloc(self, variables, sharding_specs,
                       mesh_idx, keys, preallocated,
                       instruction_lists, executable_config_lists, var_at):
        """Compile an executable which allocates zero buffers.

        The zero buffers are:
        1) gradient accumulation buffers
        2) temp buffers for receiving tensors
        """
        config_class = (MemZeroWorkerExecutableConfig
                        if preallocated else AllocateZeroWorkerExecutableConfig)
        avals = [var.aval for var in variables]
        sharded_shapes = [
            get_shard_shape(aval, spec)
            for aval, spec in zip(avals, sharding_specs)
        ]
        dtypes = [aval.dtype for aval in avals]
        exec_uuid = next_mesh_executable_uuid()
        config = config_class(exec_uuid, sharded_shapes, dtypes)

        physical_mesh = self.mesh_group[mesh_idx]
        output_uuids = self._get_next_uuids(
            len(variables) * physical_mesh.num_devices).reshape(
                len(physical_mesh.workers), len(variables), -1)
        for worker_idx, worker in enumerate(physical_mesh.workers):
            executable_config_lists[worker].append(config)
            if preallocated:
                in_uuids = output_uuids[worker_idx]
                out_uuids = []
            else:
                in_uuids = []
                out_uuids = output_uuids[worker_idx]
            instruction_lists[worker].append(
                PipelineInstruction.Run(config.exec_uuid,
                                        in_uuids,
                                        out_uuids, {
                                            "sync_before": False,
                                            "sync_after": False
                                        },
                                        info="mem set zero" if preallocated else
                                        "allocate zero for recv"))

        # shape: (#args, num_hosts, num_devices_per_host)
        transposed = output_uuids.transpose([1, 0, 2])
        for var_idx in range(len(variables)):
            key = keys[var_idx]
            _get_dict(var_at, key)[mesh_idx] = transposed[var_idx]
        return output_uuids

    # TODO(yonghao): set empty buffer is not compatiable with local allgather
    @staticmethod
    def _compile_resharding_task(src_mesh,
                                 dst_mesh,
                                 src_uuids: np.ndarray,
                                 resharding_task: SymbolicReshardingTask,
                                 recv_uuids: np.ndarray,
                                 instruction_lists,
                                 set_empty_buffer=False):
=======
    def _instantiate_nccl_groups(self, device_str_groups):
>>>>>>> 99bbfded
        """
        Instantiate NCCL groups between two physical meshes.

        Args:
            device_str_groups (List[List[set]]): a num_mesh x num_mesh matrix. Only entries at
                device_str_groups[i][j] (i < j) are filled, entries with i > j are None, because
                (spec[i][j], spec[j][i]) will share collective groups.
        """

        # construct groups
        start_time = time.time()
        for i in range(self.num_mesh):
            for j in range(self.num_mesh):
                if i >= j:
                    assert not device_str_groups[i][j]
                    continue
                if not device_str_groups[i][j]:
                    continue
                self.mesh_group.instantiate_nccl_group(i, j)
        end_time = time.time()
        logger.debug(
            f"Initialize collective group takes {end_time - start_time:.2f}")

    ##### Execution Related Functions #####
    def launch_on_driver(self, *args):
        """Launch the executable on the driver.

        Args:
            args: The original arguments of the parallelized function.
        """
        input_bufs = [None for _ in range(self.num_mesh)]
        output_bufs = [None for _ in range(self.num_mesh)]
        output_uuids = [None for _ in range(self.num_mesh)]

        num_outs = [
            len(self.output_local_uuid_list[mesh.workers[0]])
            for mesh in self.mesh_group
        ]

        for mesh_idx, physical_mesh in enumerate(self.mesh_group):
            # Shard inputs
            mesh_args = [
                args[idx] for idx in self.mesh_arg_indices[mesh_idx]
            ]
            tmp_bufs = physical_mesh.shard_args_to_bufs(
                self.input_shard_indices[mesh_idx],
                self.delete_after_shard[mesh_idx],
                self.batch_invars[mesh_idx],
                self.num_batch,
                mesh_args)

            # Flatten the batch args in tmp_bufs  
            flatten_bufs = []
            for i, is_batch_invar in enumerate(self.batch_invars[mesh_idx]):
                if is_batch_invar:
                    flatten_bufs.extend(tmp_bufs[i])
                else:
                    flatten_bufs.append(tmp_bufs[i])
            input_bufs[mesh_idx] = flatten_bufs

            # Convert bufs to uuids
            num_hosts = physical_mesh.num_hosts
            num_devices_per_host = physical_mesh.num_devices_per_host
            input_uuids = get_uuid_np_array(
                input_bufs[mesh_idx]).reshape(
                    -1, num_hosts, num_devices_per_host).transpose([1, 0, 2])
            output_uuids[mesh_idx] = next_remote_buffer_uuid(
                num_hosts * num_outs[mesh_idx] * num_devices_per_host).reshape(
                    num_hosts, num_outs[mesh_idx], num_devices_per_host)

            # Execute
            for i, worker in enumerate(physical_mesh.workers):
                worker.run_executable.remote(
                    self.worker_executable_uuid_mapping[worker],
                    input_uuids[i], output_uuids[mesh_idx][i],
                    sync_for_timer=global_config.pipeline_sync_for_timer)

        # Handle donation
        for mesh_idx in range(len(self.mesh_group)):
            inputs = input_bufs[mesh_idx]
            for bufs, donate in zip(inputs, self.donate_invars[mesh_idx]):
                if donate:
                    for buf in bufs:
                        buf.set_deleted_on_workers()

        # Construct output_bufs
        for mesh_idx, physical_mesh in enumerate(self.mesh_group):
            num_devices_per_host = physical_mesh.num_devices_per_host
            output_uuid_transposed = output_uuids[mesh_idx].transpose([1, 0, 2])
            output_bufs[mesh_idx] = np.empty(
                (num_outs[mesh_idx], physical_mesh.num_devices), dtype=object)
            for i in range(num_outs[mesh_idx]):
                for j in range(physical_mesh.num_devices):
                    host_id = j // num_devices_per_host
                    device_id = j % num_devices_per_host
                    output_bufs[mesh_idx][i][j] = RemoteBufferRef(
                        physical_mesh, host_id, device_id,
                        output_uuid_transposed[i][host_id][device_id])

        # Check if there is OOM
        if global_config.pipeline_check_alive:
            self._check_alive()

        return self.outs_handler(self.mesh_group, output_bufs)

    def __call__(self, *args):
        """Fast call without signature matching."""
        if self.static_argnums:
            dyn_args = [
                args[i] for i in range(len(args))
                if i not in self.static_argnums
            ]
        else:
            dyn_args = args
        args_flat, _ = tree_flatten(dyn_args)
        out = self.launch_on_driver(*args_flat)
        return tree_unflatten(self.out_tree_thunk(), out)

    def __call__(self, *args):
        """Fast call without signature matching."""
        if self.static_argnums:
            dyn_args = [
                args[i]
                for i in range(len(args))
                if i not in self.static_argnums
            ]
        else:
            dyn_args = args
        args_flat, _ = tree_flatten(dyn_args)
        out = self.launch_on_driver(*args_flat)
        return tree_unflatten(self.out_tree_thunk(), out)

    ##### Load/Store Related Functions #####
    def get_load_info(self):
        return self.load_info

    ##### Profiling and Debugging Related Functions #####
    def get_execution_time_costs(self,
                                 warmup=2,
                                 timer_name="overall",
                                 return_all_costs=False):
        """Get the execution time costs with internal timers."""
        if timer_name not in timer_names:
            raise RuntimeError(
                f"Unrecognized timer name for pipeline parallel runtime. "
                f"Query timer name from the following: {timer_names.keys()}.")
        mesh_costs = []
        for mesh in self.mesh_group:
            mesh_costs.append(mesh.get_remote_timer(timer_name).costs[warmup:])
        if return_all_costs:
            return mesh_costs

        min_costs = [1.0e9] * len(mesh_costs[0])
        max_costs = [0] * len(mesh_costs[0])
        for mesh_cost in mesh_costs:
            for i, cost in enumerate(mesh_cost):
                if cost > max_costs[i]:
                    max_costs[i] = cost
                if cost < min_costs[i]:
                    min_costs[i] = cost
        return max_costs

    def reset_benchmark_timers(self):
        """Reset all benchmarking timers."""
        for name in timer_names:
            for mesh in self.mesh_group:
                mesh.reset_remote_timer(name)

    def get_hlo_text(self, after_spmd_partitioner=True):
        """Return the HLO text for all stages."""
        if after_spmd_partitioner:
            if self.hlo_texts_after_spmd_partitioner:
                return self.hlo_texts_after_spmd_partitioner

            hlo_texts = []
            for stage_idx in range(len(self.stages)):
                mesh_idx = self.schedule.stage_placement(stage_idx)
                assert len(mesh_idx) == 1
                mesh_idx = list(mesh_idx)[0]
                physical_mesh = self.mesh_group[mesh_idx]
                hlo_text = physical_mesh.workers[0].get_exec_hlo_text.remote(
                    self.executable_uuids[stage_idx])
                hlo_texts.append(hlo_text)
            self.hlo_texts_after_spmd_partitioner = ray.get(hlo_texts)
            return self.hlo_texts_after_spmd_partitioner
        else:
            ret = []
            for stage in self.stages:
                ret.append(stage.get_hlo_text())
            return ret

    def get_total_allocation_size(self):
        """Get the total allocated memory size of each mesh."""
        # TODO: compute the theoretical total allocation size
        raise NotImplementedError()

    def profile_all_executable_with_dummy_inputs(self):
        """Profile all stage executables with dummy inputs."""
        all_profiled_handles = []
        for _, physical_mesh in enumerate(self.mesh_group):
            all_worker_profiled = []
            for _, worker in enumerate(physical_mesh.workers):
                worker: MeshHostWorker
                all_worker_profiled.append(
                    worker.profile_executable_with_dummy_inputs.remote(
                        self.worker_executable_uuid_mapping[worker]))
            if len(all_worker_profiled) == 1:
                all_worker_profiled = all_worker_profiled[0]
            all_profiled_handles.append(all_worker_profiled)
        all_profiled = [ray.get(handles) for handles in all_profiled_handles]
        return all_profiled

    def print_resharding_tasks(self):
        """Pretty print all compiled resharding tasks."""
        ret = ""
        for task in self.resharding_tasks:
            ret += str(task) + "\n\n"
        return ret

    def _debug_check(self):
        for mesh in self.mesh_group:
            num_outs = -1
            for worker in mesh.workers:
                if num_outs == -1:
                    num_outs = len(self.output_local_uuid_list[worker])
                else:
                    assert len(self.output_local_uuid_list[worker]) == num_outs

    ##### Other Functions #####
    def sync(self):
        """Sync device activities on all workers."""
        self.mesh_group.sync_workers()

    def _check_alive(self):
        try:
            rets = [
                worker.check_alive.remote()
                for mesh in self.mesh_group
                for worker in mesh.workers
            ]
            ray.get(rets)
        except ray.exceptions.RayActorError:
            self.mesh_group.exception_shutdown()

    def __del__(self):
        for worker, uuid in self.worker_executable_uuid_mapping.items():
            worker.delete_executable.remote(uuid)


class PipeshardMeshWorkerExecuable:
    """An executable that executes static pipeline runtime instructions on a worker."""

    def __init__(self, worker: MeshHostWorker, uuid: int,
                 instructions: Sequence[PipelineInstruction],
                 input_local_uuids: Sequence[int],
                 output_local_uuids: Sequence[int],
                 executable_configs: Sequence[ExecutableConfig],
                 acc_local_uuids: np.ndarray,
                 acc_out_uuids: np.ndarray,
                 donate_invars: Sequence[bool]):
        # Instruction Lists
        self.my_uuid = uuid
        self.instructions = instructions
        self.input_local_uuids = input_local_uuids
        self.output_local_uuids = output_local_uuids
        self.donate_invars = donate_invars

        # Buffer management
        self.worker = worker
        self.global_buffers = worker.buffers
        self.acc_grad_buffers = {}
        self.acc_in_uuids = acc_local_uuids
        self.acc_out_uuids = acc_out_uuids

        # Executable management
        self._related_exec_uuids = []
        self.partial_grad_exec_uuids = OrderedSet()
        self.use_memzero = False

        # Create tasks
        for task_config in executable_configs:
            self._related_exec_uuids.append(task_config.exec_uuid)
            if isinstance(task_config, PartialGradWorkerExecutableConfig):
                self.worker.put_executable(task_config.exec_uuid,
                                           PartialGradAccMeshWorkerExecutable,
                                           task_config.hlo_proto,
                                           task_config.strategy_config,
                                           task_config.grad_sync_channel_ids)
                self.partial_grad_exec_uuids.add(task_config.exec_uuid)
            elif isinstance(task_config, MemZeroWorkerExecutableConfig):
                assert len(self.acc_grad_buffers) == 0
                # allocate buffers
                self.use_memzero = True
                self.worker.put_executable(task_config.exec_uuid,
                                           AllocZeroBufferWorkerExecutable,
                                           task_config.grad_shard_shapes,
                                           task_config.grad_shard_dtypes)
                self.worker.buffers = self.acc_grad_buffers
                self.worker.run_executable(task_config.exec_uuid, [],
                                           acc_local_uuids)
                self.worker.buffers = self.global_buffers
                self.worker.delete_executable(task_config.exec_uuid)
                # replace the temp AllocZeroExecutable by Memzero ones
                self.worker.put_executable(task_config.exec_uuid,
                                           MemzeroWorkerExecutable,
                                           task_config.grad_shard_shapes,
                                           task_config.grad_shard_dtypes)
            elif isinstance(task_config, AllocateZeroWorkerExecutableConfig):
                self.worker.put_executable(task_config.exec_uuid,
                                           AllocZeroBufferWorkerExecutable,
                                           task_config.grad_shard_shapes,
                                           task_config.grad_shard_dtypes)
            elif isinstance(task_config, ConcatWorkerExecutableConfig):
                self.worker.put_executable(task_config.exec_uuid,
                                           ConcatMeshWorkerExecutable,
                                           *task_config[1:])
            else:
                raise ValueError(f"Invalid task config {task_config}")
        self.partial_grad_exec_uuids = list(self.partial_grad_exec_uuids)

    def execute_on_worker(self, input_global_uuids, output_global_uuids,
                          sync_for_timer):
        """Execute on the mesh worker given input and output uuids."""
        # create a local buffer environment
        assert len(self.input_local_uuids) == len(input_global_uuids)
        buffers = {}
        for local_ids, global_ids in zip(self.input_local_uuids,
                                         input_global_uuids):
            for local_id, global_id in zip(local_ids, global_ids):
                buffers[local_id] = self.global_buffers[global_id]
        # add preallocated buffers for gradient accumulation
        buffers.update(self.acc_grad_buffers)
        # donate invars
        for global_ids, donate in zip(input_global_uuids, self.donate_invars):
            if donate:
                self.worker.delete_buffers(global_ids)
        # load the local env
        self.worker.buffers = buffers
        sync_func = self.worker.sync if sync_for_timer else None

        # Execute
        timers("overall").start(sync_func=sync_func)
        for instruction in self.instructions:
            # print(f"memory_allocated: {self.worker.get_memory_allocated()/1024**3:.3f} GB  "
            #       f"max_memory_allocated: {self.worker.get_max_memory_allocated()/1024**3:.3f} GB "
            #       f"next instruction: {instruction}")
            if instruction.opcode == PipelineInstType.RUN:
                timers("compute").start()
                self.worker.run_executable(instruction.task_uuid,
                                           instruction.input_uuids,
                                           instruction.output_uuids,
                                           **instruction.opaques["kwargs"])
                timers("compute").suspend()
            elif instruction.opcode == PipelineInstType.SEND:
                timers("resharding_send").start()
                self.worker.run_resharding_send_task(instruction.task_uuid,
                                                     instruction.input_uuids)
                timers("resharding_send").suspend()
            elif instruction.opcode == PipelineInstType.RECV:
                timers("resharding_recv").start()
                self.worker.run_resharding_recv_task(
                    instruction.task_uuid, instruction.output_uuids,
                    instruction.opaques["set_empty_buffer"])
                # TODO(lmzheng): move this to run_resharding_recv_task
                if instruction.opaques["allgather_uuid"] is not None:
                    self.worker.run_allgather_task(
                        instruction.opaques["allgather_uuid"],
                        instruction.output_uuids)
                timers("resharding_recv").suspend()
            elif instruction.opcode == PipelineInstType.BROADCAST:
                timers("resharding_broadcast").start()
                self.worker.run_resharding_broadcast_task(
                    instruction.task_uuid,
                    instruction.input_uuids if instruction.input_uuids
                    is not None else instruction.output_uuids)
                timers("resharding_broadcast").suspend()
            elif instruction.opcode == PipelineInstType.FREE:
                timers("free").start()
                self.worker.delete_buffers(instruction.input_uuids)
                timers("free").suspend()

        for timer_name in [
                "compute", "resharding_send", "resharding_recv",
                "resharding_broadcast", "free"
        ]:
            if timer_name in timers:
                timers(timer_name).stop()
                # timers(timer_name).log(mode="sum")
                # timers(timer_name).reset()
        timers("overall").stop(sync_func=sync_func)

        # copy to global env
        assert len(self.output_local_uuids) == len(output_global_uuids)
        for local_ids, global_ids in zip(self.output_local_uuids,
                                         output_global_uuids):
            for local_id, global_id in zip(local_ids, global_ids):
                self.global_buffers[global_id] = buffers[local_id]
        # now acc_grad_buffers are those after grad acc, before apply grad
        # with memzero. These buffers are reused in the next iteration.
        # TODO(yonghao): never donate them
        if self.use_memzero:
            for in_uuids, out_uuids in zip(self.acc_in_uuids,
                                           self.acc_out_uuids):
                for in_uuid, out_uuid in zip(in_uuids, out_uuids):
                    self.acc_grad_buffers[in_uuid] = buffers[out_uuid]
        # restore global environment
        self.worker.buffers = self.global_buffers
        buffers.clear()

    def profile_with_dummy_inputs(self):
        """Profile the executable with dummy inputs."""
        self.worker.reset_memory_stats()
        ret = {
            exec_id:
            (np.mean(self.worker.profile_executable_with_dummy_inputs(exec_id,
                                                                      skip_grad_sync=False)),
             self.worker.get_exec_total_allocation_size(exec_id) / 1024**3)
            for exec_id in self.partial_grad_exec_uuids
        }
        self.worker.reset_memory_stats()
        return ret

    def __del__(self):
        for exec_id in self._related_exec_uuids:
            self.worker.delete_executable(exec_id)<|MERGE_RESOLUTION|>--- conflicted
+++ resolved
@@ -3,14 +3,7 @@
 import time
 from typing import Optional, Sequence, Callable
 
-<<<<<<< HEAD
-from jax.core import Var
-from jax.interpreters import pxla
-from jax.lib import xla_bridge as xb
-from jax.tree_util import tree_flatten, tree_unflatten, PyTreeDef
-=======
 from jax.tree_util import tree_flatten, tree_unflatten
->>>>>>> 99bbfded
 import numpy as np
 import ray.exceptions
 
@@ -57,11 +50,6 @@
                  is_batch: Sequence[bool],
                  num_batch: int,
                  flop_count: int,
-<<<<<<< HEAD
-                 concat_vars_mapping: Dict[Var, Var],
-                 in_tree: PyTreeDef,
-=======
->>>>>>> 99bbfded
                  static_argnums: Optional[Sequence[int]] = None,
                  out_tree_thunk: Optional[Callable] = None):
         ##### Input arguments #####
@@ -71,11 +59,7 @@
         self.is_batch = is_batch
         self.num_batch = num_batch
         self.flop_count = flop_count
-<<<<<<< HEAD
-        self.in_tree = in_tree
-=======
         self.num_mesh = len(mesh_group)
->>>>>>> 99bbfded
         self.static_argnums = static_argnums
         self.out_tree_thunk = out_tree_thunk
 
@@ -144,331 +128,7 @@
 
     ##### Compilation Related Functions #####
 
-<<<<<<< HEAD
-        return executable_uuids
-
-    def _compile_grad_buffer_allocations(self, instruction_lists,
-                                         executable_config_lists, var_at):
-        """Compile gradient buffer allocations."""
-        num_mesh = len(self.mesh_group)
-        mesh_grad_vars = [{} for _ in range(num_mesh)]
-        # TODO(yonghao): replicated code. abstract this part?
-        # collect gradient accumulation buffers in each mesh
-        for stage_idx, stage in enumerate(self.stages):
-            mesh_indices = list(self.schedule.stage_placement(stage_idx))
-            assert len(mesh_indices) == 1
-            mesh_idx = mesh_indices[0]
-            grad_var_spec_dict = mesh_grad_vars[mesh_idx]
-            input_specs = stage.input_sharding_specs
-            for var_idx, invar in enumerate(stage.invars):
-                if invar in self.grad_dummy_invars:
-                    if invar in grad_var_spec_dict:
-                        raise NotImplementedError(
-                            f"accumulate {invar} at multiple stages in a mesh")
-                    grad_var_spec_dict[invar] = input_specs[var_idx]
-
-        grad_uuids = [[] for _ in range(num_mesh)]
-        for mesh_idx in range(num_mesh):
-            grad_var_spec_dict = mesh_grad_vars[mesh_idx]
-            if len(grad_var_spec_dict):
-                grad_vars, grad_sharding_specs = list(
-                    zip(*grad_var_spec_dict.items()))
-
-                # TODO(yonghao): Some var has non-gradient intermediate states
-                # that need accumulation. for these vars, we need to record its
-                # first mb index when accum will take place.
-                keys = [(repr(var), self.schedule.first_backward_batch_index)
-                        for var in grad_vars]
-                grad_uuids[mesh_idx] = self._compile_alloc(
-                    grad_vars, grad_sharding_specs, mesh_idx, keys,
-                    global_config.use_memzero_for_gradient_accumulation,
-                    instruction_lists, executable_config_lists, var_at)
-
-        return grad_uuids
-
-    def _compile_split_input_to_microbatches(self, global_batch_invar_set, var_at):
-        """
-        Split batch arguments into micro batches.
-
-        The split is like:
-        before: a, b, c, d
-        after (b, d are batch args and #mb=2): a, b0, b1, c, d0, d1
-        """
-        donated_invar_set = OrderedSet()
-        global_invar_set = OrderedSet(self.global_invars)
-        for stage in self.stages:
-            for invar, donate in zip(stage.invars, stage.donated_invars):
-                if donate and invar in global_invar_set:
-                    donated_invar_set.add(invar)
-        num_mesh = len(self.mesh_group)
-        num_batch = self.num_batch
-        mesh_arg_lists = [None for _ in range(num_mesh)]
-
-        # Dispatch args to each mesh
-        arg_last_use = {}
-        for mesh_idx in range(num_mesh):
-            mesh_arg_set = OrderedSet()
-            var_to_spec = {}
-            mesh_batch_vars = OrderedSet()
-            for stage_idx in self.schedule.mesh_stage_mapping[mesh_idx]:
-                stage = self.stages[stage_idx]
-                for spec, invar in zip(stage.input_sharding_specs,
-                                       stage.invars):
-                    if invar in self.global_invars:
-                        var_to_spec[invar] = spec
-                        if invar in global_batch_invar_set:
-                            # Split batch arg
-                            for batch_idx in range(num_batch):
-                                mesh_arg_set.add((invar, batch_idx))
-                            mesh_batch_vars.add(invar)
-                        else:
-                            mesh_arg_set.add((invar, 0))
-            mesh_arg_list = list(mesh_arg_set)
-            mesh_arg_lists[mesh_idx] = mesh_arg_list
-
-            self.donate_invars.append(
-                [var in donated_invar_set #or var in global_batch_invar_set
-                 for var, batch_idx in mesh_arg_list])
-
-            tmp_mesh_arg_indices = []
-            tmp_input_shard_indices = []
-            tmp_input_shard_specs = []
-            tmp_batch_invars = []
-            for key in mesh_arg_list:
-                var, batch_idx = key
-                if batch_idx == 0:
-                    arg_last_use[var] = mesh_idx
-
-                    global_idx = self.global_invars.index(var)
-                    tmp_mesh_arg_indices.append(global_idx)
-                    tmp_batch_invars.append(self.is_batch[global_idx])
-
-                    if self.is_batch[global_idx]:
-                        aval = var.aval
-                        batch_dim = 0
-                        new_shape = (num_batch * aval.shape[0],) + aval.shape[1:]
-                        new_spec = get_microbatch_sharding_spec(
-                            var_to_spec[var], batch_dim, num_batch)
-                        tmp_input_shard_indices.append(
-                            pxla.spec_to_indices(new_shape, new_spec))
-                        tmp_input_shard_specs.append(new_spec)
-                    else:
-                        tmp_input_shard_indices.append(
-                            pxla.spec_to_indices(var.aval.shape, var_to_spec[var])
-                        )
-                        tmp_input_shard_specs.append(var_to_spec[var])
-
-            self.mesh_arg_indices.append(tmp_mesh_arg_indices)
-            self.input_shard_indices.append(tmp_input_shard_indices)
-            self.input_shard_specs.append(tmp_input_shard_specs)
-            self.batch_invars.append(tmp_batch_invars)
-
-        for mesh_idx in range(num_mesh):
-            self.delete_after_shard.append([
-                self.global_invars[idx] in donated_invar_set and
-                arg_last_use[self.global_invars[idx]] == mesh_idx
-                for idx in self.mesh_arg_indices[mesh_idx]
-            ])
-
-        # Get local uuids for each input
-        input_local_uuid_lists = defaultdict(list)
-        for mesh_idx, physical_mesh in enumerate(self.mesh_group):
-            mesh_arg_list = mesh_arg_lists[mesh_idx]
-            num_args = len(mesh_arg_list)
-            # shape: (num_args, num_hosts, num_devices_per_host)
-            arg_uuids = self._get_next_uuids(
-                num_args * physical_mesh.num_devices).reshape(
-                    num_args, -1, physical_mesh.num_devices_per_host)
-            for arg_idx, key in enumerate(mesh_arg_lists[mesh_idx]):
-                key = repr(key[0]), key[1]
-                _get_dict(var_at, key)[mesh_idx] = arg_uuids[arg_idx]
-                for worker_idx, worker in enumerate(physical_mesh.workers):
-                    input_local_uuid_lists[worker].append(
-                        arg_uuids[arg_idx, worker_idx])
-        return input_local_uuid_lists
-
-    def _compile_concate_get_spec(self, to_concate_vars):
-        var_to_spec_all_meshes = []
-        output_at = {}
-        num_mesh = len(self.mesh_group)
-        for mesh_idx in range(num_mesh):
-            var_to_spec = {}
-            for stage_idx in self.schedule.mesh_stage_mapping[mesh_idx]:
-                stage = self.stages[stage_idx]
-                for spec, outvar in zip(stage.output_sharding_specs,
-                                        stage.outvars):
-                    if outvar in to_concate_vars:
-                        var_to_spec[outvar] = spec
-                        output_at.setdefault(outvar,
-                                             OrderedSet()).add(mesh_idx)
-            var_to_spec_all_meshes.append(var_to_spec)
-        return var_to_spec_all_meshes, output_at
-
-    def _compile_concate(self, instruction_lists, executable_config_lists,
-                         concat_vars_mapping, var_at):
-        """
-        Generate concate instruction for variables used in non-microbatch part,
-        but are not reduced. They should be concated.
-        """
-        batch_dim = 0
-        to_concate_vars = set(concat_vars_mapping.values())
-        to_concate_specs, output_at = self._compile_concate_get_spec(
-            to_concate_vars)
-        for var in concat_vars_mapping:
-            src_var = concat_vars_mapping[var]
-            dst_key = (repr(var), self.schedule.last_backward_batch_index)
-            dst_mesh_to_uuids = _get_dict(var_at, dst_key)
-            for mesh_idx in output_at[src_var]:
-                physical_mesh = self.mesh_group[mesh_idx]
-                # Get input and output uuids
-                input_args = np.zeros((self.num_batch, *physical_mesh.shape),
-                                      dtype=np.int64)
-                for batch_idx in range(self.num_batch):
-                    key = (repr(src_var), batch_idx)
-                    input_args[batch_idx] = _get_dict(var_at, key)[mesh_idx]
-                outputs = self._get_next_uuids(
-                    physical_mesh.num_devices).reshape(
-                        (1, *physical_mesh.shape))
-                dst_mesh_to_uuids[mesh_idx] = outputs.reshape(
-                    physical_mesh.shape)
-                input_args = input_args.transpose([1, 0, 2])
-                outputs = outputs.transpose([1, 0, 2])
-
-                # create and run concat executable
-                exec_uuid = next_mesh_executable_uuid()
-                spec = to_concate_specs[mesh_idx][src_var]
-                hlo_proto = compile_concatenate(xb.get_backend("gpu"),
-                                                physical_mesh.shape, spec,
-                                                self.num_batch, batch_dim,
-                                                src_var.aval)
-                exec_config = ConcatWorkerExecutableConfig(exec_uuid, hlo_proto)
-                kwargs = {
-                    "sync_before": False,
-                    "sync_after": False,
-                }
-                for worker_idx, worker in enumerate(physical_mesh.workers):
-                    executable_config_lists[worker].append(exec_config)
-                    instruction_lists[worker].append(
-                        PipelineInstruction.Run(exec_uuid,
-                                                input_args[worker_idx],
-                                                outputs[worker_idx], kwargs))
-
-    def _compile_collect_outputs(self, concat_vars_mapping, var_at) -> None:
-        """
-        Generate output information.
-
-        This function dispatches output information, including local uuid, local indices to global
-        indices, and output specs to each mesh.
-        """
-        num_mesh = len(self.mesh_group)
-
-        for mesh in self.mesh_group:
-            for worker in mesh.workers:
-                self.output_local_uuid_list[worker] = []
-        # collect outvar specs
-        var_to_spec_all_meshes = []
-        global_outvar_set = OrderedSet(self.global_outvars)
-        # This is only a patch. It will be deprecated after we move concat into a stage
-        reversed_concat = {
-            v: k
-            for k, v in concat_vars_mapping.items()
-            if k in global_outvar_set
-        }
-        output_at = {}
-        for mesh_idx in range(num_mesh):
-            var_to_spec = {}
-            for stage_idx in self.schedule.mesh_stage_mapping[mesh_idx]:
-                stage = self.stages[stage_idx]
-                for spec, outvar in zip(stage.output_sharding_specs,
-                                        stage.outvars):
-                    if outvar in global_outvar_set:
-                        var_to_spec[outvar] = spec
-                        output_at.setdefault(outvar, OrderedSet()).add(mesh_idx)
-                    if outvar in reversed_concat:
-                        concat_outvar = reversed_concat[outvar]
-                        var_to_spec[concat_outvar] = spec
-                        output_at.setdefault(concat_outvar,
-                                             OrderedSet()).add(mesh_idx)
-            var_to_spec_all_meshes.append(var_to_spec)
-        # assign indices and get specs
-        for outvar in self.global_outvars:
-            # the apply gradient only writes to microbatch 0
-            key = (repr(outvar), self.schedule.last_backward_batch_index)
-            var_meshes = var_at[key]
-            mesh_out_indices = {}
-            for mesh_idx in output_at[outvar]:
-                mesh = self.mesh_group[mesh_idx]
-                uuids = var_meshes[mesh_idx]
-                for worker_idx, worker in enumerate(mesh.workers):
-                    self.output_local_uuid_list[worker].append(
-                        uuids[worker_idx])
-                mesh_out_indices[mesh_idx] = (
-                    len(self.output_local_uuid_list[worker]) - 1)
-                self.output_spec_list[mesh_idx].append(
-                    var_to_spec_all_meshes[mesh_idx][outvar])
-            self.mesh_output_indices.append(mesh_out_indices)
-
-    def _compile_alloc(self, variables, sharding_specs,
-                       mesh_idx, keys, preallocated,
-                       instruction_lists, executable_config_lists, var_at):
-        """Compile an executable which allocates zero buffers.
-
-        The zero buffers are:
-        1) gradient accumulation buffers
-        2) temp buffers for receiving tensors
-        """
-        config_class = (MemZeroWorkerExecutableConfig
-                        if preallocated else AllocateZeroWorkerExecutableConfig)
-        avals = [var.aval for var in variables]
-        sharded_shapes = [
-            get_shard_shape(aval, spec)
-            for aval, spec in zip(avals, sharding_specs)
-        ]
-        dtypes = [aval.dtype for aval in avals]
-        exec_uuid = next_mesh_executable_uuid()
-        config = config_class(exec_uuid, sharded_shapes, dtypes)
-
-        physical_mesh = self.mesh_group[mesh_idx]
-        output_uuids = self._get_next_uuids(
-            len(variables) * physical_mesh.num_devices).reshape(
-                len(physical_mesh.workers), len(variables), -1)
-        for worker_idx, worker in enumerate(physical_mesh.workers):
-            executable_config_lists[worker].append(config)
-            if preallocated:
-                in_uuids = output_uuids[worker_idx]
-                out_uuids = []
-            else:
-                in_uuids = []
-                out_uuids = output_uuids[worker_idx]
-            instruction_lists[worker].append(
-                PipelineInstruction.Run(config.exec_uuid,
-                                        in_uuids,
-                                        out_uuids, {
-                                            "sync_before": False,
-                                            "sync_after": False
-                                        },
-                                        info="mem set zero" if preallocated else
-                                        "allocate zero for recv"))
-
-        # shape: (#args, num_hosts, num_devices_per_host)
-        transposed = output_uuids.transpose([1, 0, 2])
-        for var_idx in range(len(variables)):
-            key = keys[var_idx]
-            _get_dict(var_at, key)[mesh_idx] = transposed[var_idx]
-        return output_uuids
-
-    # TODO(yonghao): set empty buffer is not compatiable with local allgather
-    @staticmethod
-    def _compile_resharding_task(src_mesh,
-                                 dst_mesh,
-                                 src_uuids: np.ndarray,
-                                 resharding_task: SymbolicReshardingTask,
-                                 recv_uuids: np.ndarray,
-                                 instruction_lists,
-                                 set_empty_buffer=False):
-=======
     def _instantiate_nccl_groups(self, device_str_groups):
->>>>>>> 99bbfded
         """
         Instantiate NCCL groups between two physical meshes.
 
