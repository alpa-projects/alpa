"""Cross mesh resharding for pipeline parallelism."""
from cmath import sqrt
from distutils.command.config import config
from itertools import chain
import logging
import math
import time
from typing import List, Any
from collections import namedtuple

import numpy as np
from jax.interpreters import pxla
import ray
import random

import alpa.collective as col
from alpa.device_mesh import (DistributedArray, ReshardingAllGatherSpec,
                              ReshardingRecvSpec, ReshardingTileSpec,
                              ReshardingBroadcastSpec)
from alpa.mesh_executable import RemoteBufferRef
from alpa.global_env import global_config
from alpa.pipeline_parallel.computation import XlaShardedPipelineComputation
from alpa.pipeline_parallel.resharding_tensor import (VirtualDistributedArray,
                                                      TileSlice,
                                                      unflatten_tile_index)
from alpa.util import OrderedSet

logger = logging.getLogger(__name__)
logger.setLevel(logging.INFO)

resharding_task_counter = 0


def next_resharding_task_uuid():
    """Generate the next resharding task uuid."""
    global resharding_task_counter
    resharding_task_counter = (resharding_task_counter + 1) % (1 << 60)
    return resharding_task_counter


def _suffix_prod(ary):
    out = [1]
    for e in reversed(ary):
        out.append(out[-1] * e)
    return list(reversed(out))


def _get_chunk_value(spec):
    if isinstance(spec, pxla.Chunked):
        return int(np.prod(spec.chunks))
    return 1


def _add_chunk(spec, chunk):
    if isinstance(spec, pxla.Chunked):
        return pxla.Chunked(spec.chunks + [chunk])
    return pxla.Chunked([chunk])


def _get_chunk_prefixsum(shardings):
    chunk_cnt = 0
    chunk_prefixsum = []
    for dim_sharding in shardings:
        chunk_prefixsum.append(chunk_cnt)
        if isinstance(dim_sharding, pxla.Chunked):
            chunk_cnt += len(dim_sharding.chunks)
    return chunk_prefixsum


def _get_mesh_mapping(shardings, init_mesh_mapping, squeezed_mesh_mapping):
    chunk_prefixsum = _get_chunk_prefixsum(shardings)
    mesh_mapping = []
    for mesh_dim, mapping in enumerate(squeezed_mesh_mapping):
        prev_mapping = init_mesh_mapping[mesh_dim]
        if mapping is None:
            mesh_mapping.append(prev_mapping)
            continue
        replicas = 1
        if isinstance(prev_mapping, pxla.Replicated):
            replicas = prev_mapping.replicas
        for (tensor_dim, chunk_idx) in mapping:
            mesh_mapping.append(
                pxla.ShardedAxis(chunk_prefixsum[tensor_dim] + chunk_idx))
            replicas //= shardings[tensor_dim].chunks[chunk_idx]
        if replicas > 1:
            mesh_mapping.append(pxla.Replicated(replicas))
    return mesh_mapping


def _reduce_chunk(spec, tensor_dim, remove_last_chunks):
    """
    Rewrite the sharding spec on given dimension by removing the last n chunks
    on that dimension.
    """

    def add_or_merge(mesh_mapping, replicas):
        if (len(mesh_mapping) > 0 and
                isinstance(mesh_mapping[-1], pxla.Replicated)):
            replicas *= mesh_mapping[-1].replicas
            mesh_mapping[-1] = pxla.Replicated(replicas)
        else:
            mesh_mapping.append(pxla.Replicated(replicas))

    # get new chunks
    cur_chunks = spec.sharding[tensor_dim].chunks
    new_chunks = cur_chunks[:-1 * remove_last_chunks]
    new_chunks = (pxla.Chunked(new_chunks)
                  if len(new_chunks) > 0 else pxla.NoSharding())
    shardings = list(spec.sharding)
    shardings[tensor_dim] = new_chunks
    # axis->(tensor dim, chunk idx)
    chunk_axis_to_tensor_dim = []
    for t_dim, dim_spec in enumerate(spec.sharding):
        if isinstance(dim_spec, pxla.Chunked):
            for chunk_idx in range(len(dim_spec.chunks)):
                chunk_axis_to_tensor_dim.append((t_dim, chunk_idx))
    # (tensor dim, chunk idx)->new axis
    new_prefix_sum = _get_chunk_prefixsum(shardings)
    remove_idx = len(spec.sharding[tensor_dim].chunks) - remove_last_chunks
    mesh_mapping = []
    for mapping in spec.mesh_mapping:
        if isinstance(mapping, pxla.Replicated):
            add_or_merge(mesh_mapping, mapping.replicas)
            continue
        assert isinstance(mapping, pxla.ShardedAxis)
        t_dim, chunk_idx = chunk_axis_to_tensor_dim[mapping.axis]
        if t_dim == tensor_dim and chunk_idx >= remove_idx:
            replicas = spec.sharding[t_dim].chunks[chunk_idx]
            add_or_merge(mesh_mapping, replicas)
        else:
            axis = new_prefix_sum[t_dim] + chunk_idx
            mesh_mapping.append(pxla.ShardedAxis(axis))
    # new spec
    new_spec = pxla.ShardingSpec(shardings, mesh_mapping)
    return new_spec


def _allgather_logical_mesh_from_spec(sharding_spec):
    chunks = list(
        chain(*[
            spec.chunks
            for spec in sharding_spec.sharding
            if isinstance(spec, pxla.Chunked)
        ]))
    return tuple(
        chunks[m.axis] if isinstance(m, pxla.ShardedAxis) else m.replicas
        for m in sharding_spec.mesh_mapping)


def _allgather_dim_offset(length, offset, chunks, local_allgather_idx):
    """
    given length of the tensor dim, offset of each mesh dim and corresponding
    chunk values(as well as mesh length), return offset of the allgather
    """
    assert len(offset) == len(chunks)
    # TODO(yonghao): step should run only once for a dim
    step = _suffix_prod(chunks)
    assert length % step[0] == 0
    atom_len = length // step[0]
    allgather_offset = 0
    for chunk_idx in range(local_allgather_idx, len(chunks)):
        allgather_offset += step[chunk_idx + 1] * offset[chunk_idx]
    return atom_len * allgather_offset


def _signle_tensor_dim_allgather_groups(mesh_shape, allgather_dims):
    """given an N-dim mesh shape, group all receivers into allgather groups."""

    def iter_tool(depth, length, steps):
        if len(steps) == 0:
            yield 0
            return
        local_delta = [1] * (length[depth] - 1) + [-1 * (length[depth] - 1)]
        offset = 0
        for delta in local_delta:
            if depth == len(steps) - 1:
                yield offset
            else:
                sub_iter = iter_tool(depth + 1, length, steps)
                for o in sub_iter:
                    yield offset + o
            offset += steps[depth] * delta

    steps = _suffix_prod(mesh_shape)
    offset_steps = []
    offset_length = []
    group_steps = []
    group_length = []
    for d, l in enumerate(mesh_shape):
        if d in allgather_dims:
            offset_steps.append(steps[d + 1])
            offset_length.append(l)
        else:
            group_steps.append(steps[d + 1])
            group_length.append(l)
    group_iter = iter_tool(0, group_length, group_steps)
    offsets = list(iter_tool(0, offset_length, offset_steps))
    groups = []
    for group_idx in group_iter:
        receivers = []
        for offset in offsets:
            receivers.append(offset + group_idx)
        groups.append(receivers)
    return groups


class _AllgatherSpec:

    def __init__(self, allgather_chunk_indices):
        """allgather chunk indices: a list of (tensor_dim, chunk_index, _)"""
        self._allgather_chunk_num = {}
        allgather_chunk_indices = sorted(allgather_chunk_indices)
        cur_tensor_dim = -1
        cur_chunk_idx = -1
        for (tensor_dim, chunk_idx, _) in allgather_chunk_indices:
            if tensor_dim == cur_tensor_dim:
                assert chunk_idx == cur_chunk_idx + 1
                self._allgather_chunk_num[tensor_dim] += 1
            else:
                cur_tensor_dim = tensor_dim
                assert tensor_dim not in self._allgather_chunk_num
                self._allgather_chunk_num[tensor_dim] = 1
            cur_chunk_idx = chunk_idx

    def mapped_mesh_dim(self, tensor_dim, sharding_spec):
        """Get the mapped mesh dim of a tensor dim's allgather chunks."""
        shardings = sharding_spec.sharding
        prefix_sum = _get_chunk_prefixsum(shardings)

        allgather_chunks = self._allgather_chunk_num[tensor_dim]
        start_idx = len(shardings[tensor_dim].chunks) - allgather_chunks
        start_axis = prefix_sum[tensor_dim] + start_idx
        mesh_dims = [None] * allgather_chunks
        for d, mapping in enumerate(sharding_spec.mesh_mapping):
            if isinstance(mapping, pxla.ShardedAxis):
                idx = mapping.axis - start_axis
                if 0 <= idx < allgather_chunks:
                    mesh_dims[idx] = d
        return mesh_dims

    def start_idx(self, tensor_dim, sharding_spec):
        dim_sharding = sharding_spec.sharding[tensor_dim]
        return len(dim_sharding.chunks) - self._allgather_chunk_num[tensor_dim]

    @property
    def allgather_dims(self):
        return list(self._allgather_chunk_num.keys())

    def post_allgather(self, tensor_dim):
        ret = _AllgatherSpec([])
        ret._allgather_chunk_num = dict(self._allgather_chunk_num)
        ret._allgather_chunk_num.pop(tensor_dim)
        return ret


class ReshardingTask:
    """
    A task that addresses cross-mesh resharding between two meshes.

    Args:
        task_spec (ReshardingTaskSpec): the task spec of this task.
        collective_group (CollectiveGroup): the collective group information.
        src_mesh (PhysicalMesh): the source mesh to send.
        dst_mesh (PhysicalMesh): the destination mesh to receive.
    """

    def __init__(self, task_spec, collective_group, src_mesh, dst_mesh):
        self.task_spec: ReshardingTaskSpec = task_spec
        self.collective_group = collective_group
        self.src_mesh = src_mesh
        self.dst_mesh = dst_mesh

    @property
    def is_local_allgather_task(self):
        """If this task involves a post scatter-allgather task."""
        return self.task_spec.strategy.is_local_allgather


class EagerReshardingTask(ReshardingTask):
    """An eager resharding task.

    It does not put task info into remote workers. Instead, it provides
    a do() interface to execute the task immediately.
    """

    def do(self, src_array):
        """According to the task_spec, launch send/recv operations eagerly.

        Used in centralized distributed runtime.

        Args:
            src_array (DistributedArray): the source array to be resharded.
        """
        if src_array.device_mesh != self.src_mesh:
            raise RuntimeError(f"The src array locates on a different "
                               f"mesh `{src_array.device_mesh}` than "
                               f"self.src_mesh `{self.src_mesh}`.")

        bufs: List[Any] = [None] * len(self.task_spec.dst_indices)
        device_str_to_buf_map = {}
        for i, (dst_tile, src_tiles, indices_in_dst_tiles) in enumerate(
                self.task_spec.dst_tile_to_src_tiles_map):
            # Loop over each dst tile for this shard
            s = self.task_spec.strategy[i]
            # strategy is len(dst_tile.device_strs) by len(src_tiles)
            for replica_index, receiver in enumerate(
                    dst_tile.replica_device_strs):
                # loop over this replica (hence a specific destination gpu device)
                senders = [
                    s[replica_index][src_tile_index]
                    for src_tile_index, src_tile in enumerate(src_tiles)
                ]
                device_str_to_buf_map[
                    receiver] = self.same_destination_group_send_recv(
                        src_array, senders, src_tiles, dst_tile,
                        indices_in_dst_tiles, receiver)
        # Assemble the buffer based on the order present in indices
        for i, device_str in enumerate(
                self.task_spec.dst.device_mesh.device_strs):
            # for each replica
            bufs[self.task_spec.dst.device_str_to_flat_index[
                device_str]] = device_str_to_buf_map[device_str]

        # Now construct the distributed array
        dst_array = DistributedArray(self.dst_mesh, src_array.aval,
                                     self.task_spec.dst_sharding_spec, bufs,
                                     self.task_spec.dst_indices)
        return dst_array

    def same_destination_group_send_recv(self, src_array, senders, src_tiles,
                                         dst_tile, indices_in_dst_tiles,
                                         receiver):
        """P2P Communication accounting for multiple senders and one receiver (a destination tile)."""
        receiver_host_id = self.collective_group.device_str_to_host_id_map[
            receiver]
        receiver_device_id = self.collective_group.device_str_to_device_id_map[
            receiver]
        receiver_worker = self.collective_group.device_str_to_mesh_worker_map[
            receiver]
        result_buf = RemoteBufferRef(self.dst_mesh, receiver_host_id,
                                     receiver_device_id)
        # Put an empty buffer first.
        ray.get(
            receiver_worker.put_non_zero_buffer.remote(result_buf.uuid,
                                                       result_buf.device_id,
                                                       dst_tile.tile_shape,
                                                       result_buf.dtype))
        receiver_rank, receiver_gpu_idx = self.collective_group.device_str_to_rank_map[
            receiver]
        for i, sender in enumerate(senders):
            # send is a device_str in src_mesh
            # we need to find out its mesh_worker, and the corresponded sender remotebuf (uuid-indexed).
            sender_buf = src_array.remote_buffers[
                self.task_spec.src.device_str_to_flat_index[sender]]
            sender_worker = self.collective_group.device_str_to_mesh_worker_map[
                sender]
            # assert sender_buf.device_id == i
            sender_rank, sender_gpu_idx = self.collective_group.device_str_to_rank_map[
                sender]
            # launch NCCL send/recv
            tile = src_tiles[i]
            indices_in_dst_tile = indices_in_dst_tiles[i]
            send_done_ref = sender_worker.send_tile.remote(
                sender_buf.uuid, tile.offset, receiver_rank, receiver_gpu_idx,
                self.collective_group.group_name)
            recv_done_ref = receiver_worker.recv_tile.remote(
                result_buf.uuid, result_buf.device_id, indices_in_dst_tile,
                sender_rank, sender_gpu_idx, self.collective_group.group_name)
            ray.get([send_done_ref, recv_done_ref])
        return result_buf


class SymbolicReshardingTask(ReshardingTask):
    """A symbolic resharding task that puts task info in remote workers."""

    def __init__(self, task_spec, collective_group, src_mesh, dst_mesh):
        super().__init__(task_spec, collective_group, src_mesh, dst_mesh)
        # Dict of worker -> ((offset, rank, gpu index))
        self._sender_tasks = {w: [] for w in self.src_mesh.workers}
        # Dict of worker -> ((indices, rank, gpu index))
        self._receiver_tasks = {w: [] for w in self.dst_mesh.workers}
        # Dict of worker -> ((device_ids), (device_strs), (slices))
        self._allgather_tasks = {host: [] for host in self.dst_mesh.workers}

        self.sender_uuid_plan = []
        self.receiver_uuid_plan = []
        self.send_worker_task_ids = {}
        self.recv_worker_task_ids = {}
        self.allgather_worker_task_ids = {}

        # generate the above states
        self._compile()
        # print(self.__str__()+"\n")

    @property
    def sender_tasks(self):
        """Return sender sub-tasks."""
        return self._sender_tasks

    @property
    def receiver_tasks(self):
        """Return receiver sub-tasks."""
        return self._receiver_tasks

    @property
    def allgather_tasks(self):
        """Return allgahter sub-tasks."""
        return self._allgather_tasks

    def _allgather_receiver_offset(self, receiver, logical_mesh_shape):
        if not self.task_spec.allgather_spec:
            return -1
        host_idx, device_idx = self.collective_group.device_str_to_rank_map[
            receiver]
        if host_idx >= self.collective_group.src_mesh.num_hosts:
            host_idx = host_idx - self.collective_group.src_mesh.num_hosts
        flatten_idx = host_idx * self.dst_mesh.num_devices_per_host + device_idx
        offsets = []
        for mesh_dim in reversed(logical_mesh_shape):
            offsets.append(flatten_idx % mesh_dim)
            flatten_idx //= mesh_dim
        return list(reversed(offsets))

    def _indices_in_dst_post_allgather(self,
                                       indices,
                                       mesh_idx,
                                       dst_spec=None,
                                       allgather_spec=None):
        if not self.task_spec.allgather_spec:
            return indices
        dst_spec = dst_spec or self.task_spec.dst_sharding_spec
        allgather_spec = allgather_spec or self.task_spec.allgather_spec

        indices = list(indices)
        shape = self.task_spec.aval.shape
        for tensor_dim in allgather_spec.allgather_dims:
            allgather_start_idx = allgather_spec.start_idx(tensor_dim, dst_spec)
            mapped_chunks = dst_spec.sharding[tensor_dim].chunks[
                allgather_start_idx:]
            mapped_offset = [
                mesh_idx[idx]
                for idx in allgather_spec.mapped_mesh_dim(tensor_dim, dst_spec)
            ]
            dim_offset = _allgather_dim_offset(shape[tensor_dim], mapped_offset,
                                               mapped_chunks,
                                               allgather_start_idx)
            indices[tensor_dim] = slice(dim_offset + indices[tensor_dim].start,
                                        dim_offset + indices[tensor_dim].stop,
                                        None)

        for idx, tensor_slice in enumerate(indices):
            if tensor_slice.start is None:
                assert tensor_slice.stop is None
                indices[idx] = slice(0, shape[idx], None)
        return indices

    def _compile(self):
        """
        Generate all send, recv, and allgather tasks.

        This function does the following:
        (1) generate send, recv, and allgather tasks (if needed),
        (2) put all tasks to their corresponding MeshHostWorkers.
        (3) pre-generate NCCL communicators for those tasks.
        """
        self._compile_send_recv_tasks()
        if self.is_local_allgather_task:
            self._compile_allgather_tasks()

        if not global_config.debug_with_pipeshard_runtime:
            self.put_all_tasks()

    def put_all_tasks(self):
        """
        Put all send, recv and allgather tasks to their MeshHostWorkers
        """
        # put send and recv tasks
        task_dones = []
        for worker, task in self.sender_tasks.items():
            uuid = next_resharding_task_uuid()
            self.send_worker_task_ids[worker] = uuid
            task_dones.append(
                worker.put_resharding_send_task.remote(
                    uuid, task, self.collective_group.group_name))
        for worker, task in self.receiver_tasks.items():
            uuid = next_resharding_task_uuid()
            self.recv_worker_task_ids[worker] = uuid
            task_dones.append(
                worker.put_resharding_recv_task.remote(
                    uuid, task, self.collective_group.group_name))
        ray.get(task_dones)

        # put allgather tasks
        task_dones = []
        for worker, task in self.allgather_tasks.items():
            uuid = next_resharding_task_uuid()
            self.allgather_worker_task_ids[worker] = uuid
            task_dones.append(
                worker.put_resharding_allgather_task.remote(uuid, task))
        ray.get(task_dones)

    def create_resharding_communicators(self):
        """Create the NCCL communicators in advance."""
        communicator_params = set()
        for worker, recv_tasks in self.receiver_tasks.items():
            dst_rank = self.collective_group.worker_to_rank_map[worker]
            for recv_task in recv_tasks:
                dst_gpu_idx = recv_task.device_id
                tile_specs = recv_task.tile_specs
                for tile_spec in tile_specs:
                    src_rank = tile_spec.rank
                    src_gpu_idx = tile_spec.gpu_idx
                    param = (src_rank, src_gpu_idx, dst_rank, dst_gpu_idx)
                    if param not in communicator_params:
                        communicator_params.add(param)

        # now init the communicators
        group_name = self.collective_group.group_name
        task_dones = []
        for param in communicator_params:
            src_rank, src_gpu_idx, dst_rank, dst_gpu_idx = param
            src_worker = self.collective_group.mesh_workers[src_rank]
            dst_worker = self.collective_group.mesh_workers[dst_rank]
            nccl_uid = ray.get(src_worker.generate_nccl_uid.remote(group_name))
            task_dones.append(
                src_worker.init_p2p_communicator.remote(group_name, src_rank,
                                                        src_gpu_idx, dst_rank,
                                                        dst_gpu_idx, nccl_uid))
            task_dones.append(
                dst_worker.init_p2p_communicator.remote(group_name, dst_rank,
                                                        dst_gpu_idx, src_rank,
                                                        src_gpu_idx, nccl_uid))
        ray.get(task_dones)

    def _compile_send_recv_tasks(self):
        """Generate all send/recv tasks."""
        logical_mesh_shape = _allgather_logical_mesh_from_spec(
            self.task_spec.dst_sharding_spec)
        for i, (dst_tile, src_tiles, indices_in_dst_tiles) in enumerate(
                self.task_spec.dst_tile_to_src_tiles_map):
            spec_plan = self.task_spec.strategy.per_spec_plans[i]
            for replica_index, receiver in enumerate(
                    dst_tile.replica_device_strs):
                # Get args for an empty buffer
                receiver_device_id = (
                    self.collective_group.device_str_to_device_id_map[receiver])
                receiver_worker = (self.collective_group.
                                   device_str_to_mesh_worker_map[receiver])
                dtype = self.task_spec.src.aval.dtype
                # Get args for send/recv
                senders = [
                    spec_plan[replica_index][src_tile_index]
                    for src_tile_index, _ in enumerate(src_tiles)
                ]
                self.receiver_uuid_plan.append(receiver)
                receiver_rank, receiver_gpu_idx = (
                    self.collective_group.device_str_to_rank_map[receiver])
                recv_tile_specs = []
                mesh_idx = self._allgather_receiver_offset(
                    receiver, logical_mesh_shape)
                for sender_idx, sender in enumerate(senders):
                    # Sender's task
                    sender_worker = self.collective_group.device_str_to_mesh_worker_map[
                        sender]
                    self._sender_tasks[sender_worker].append(
                        ReshardingTileSpec(src_tiles[sender_idx].offset,
                                           receiver_rank, receiver_gpu_idx))
                    self.sender_uuid_plan.append(sender)
                    # Receiver's task
                    sender_rank, sender_gpu_idx = \
                        self.collective_group.device_str_to_rank_map[sender]
                    indices_in_dst_tile = self._indices_in_dst_post_allgather(
                        indices_in_dst_tiles[sender_idx], mesh_idx)
                    recv_tile_specs.append(
                        ReshardingTileSpec(indices_in_dst_tile, sender_rank,
                                           sender_gpu_idx))
                receiver_task = ReshardingRecvSpec(receiver_device_id,
                                                   dst_tile.tile_shape, dtype,
                                                   recv_tile_specs)
                self._receiver_tasks[receiver_worker].append(receiver_task)

    def _compile_allgather_tasks(self):
        """
        Compile allgather tasks on destination mesh. Allgather tasks are
        created with the order described below:

        1. Iterate all tensor dimensions that has chunks inserted by
        _rewrite_allgather_spec;
        2. The rewritten sharding spec corresponds to a logical mesh shape, and
        each receiver has its own index with respect to the mesh shape. Let the
        index be (x_0,x_1,...,x_n) and the mesh shape is (l_0,l_1,...,l_n);
        3. The iterated tensor dimension corresponds to some logical mesh
        dimensions, assume these dimensions are D, a subset of [n]. The index is
        categorized into two parts. The first is (x_{i_0},x_{i_1},...x_{i_m}),
        where {i_0,i_1,...,i_m}=D while the second is the rest. The first part
        is named group index while the second is allgather index.
        4. Devices with the same group index forms an allgather group, and the
        allgather index indicates their order inside the group.
        """
        dst_spec = self.task_spec.dst_sharding_spec
        tensor_shape = self.task_spec.dst.tensor_shape
        allgather_spec = self.task_spec.allgather_spec
        tmp_allgather_spec = self.task_spec.allgather_spec
        # use reverse order to keep the result always continuous.
        for tensor_dim in reversed(allgather_spec.allgather_dims):
            indices = pxla.spec_to_indices(tensor_shape, dst_spec)[0]
            # The mesh shape is changed as a tensor dim's sharding is changed
            mesh_shape = _allgather_logical_mesh_from_spec(dst_spec)
            mesh_dims = allgather_spec.mapped_mesh_dim(tensor_dim, dst_spec)
            # Get allgather groups
            allgather_groups = _signle_tensor_dim_allgather_groups(
                mesh_shape, mesh_dims)
            post_dst_spec = _reduce_chunk(dst_spec, tensor_dim, len(mesh_dims))
            # For each group, get device ids, tensor slices and other allgather config
            for group_ids in allgather_groups:
                host_idx = group_ids[0] // self.dst_mesh.num_devices_per_host
                host = self.dst_mesh.workers[host_idx]
                device_ids = [
                    gid % self.dst_mesh.num_devices_per_host
                    for gid in group_ids
                ]
                tensor_slices = []
                for receiver_idx in group_ids:
                    flatten_idx = receiver_idx
                    mesh_idx = []
                    for mesh_dim in reversed(mesh_shape):
                        mesh_idx.append(flatten_idx % mesh_dim)
                        flatten_idx //= mesh_dim
                    mesh_idx = list(reversed(mesh_idx))
                    tensor_slices.append(
                        self._indices_in_dst_post_allgather(
                            indices, mesh_idx, dst_spec, tmp_allgather_spec))
                # the tensor dim's sharding is changed, use it for output slice.
                output_slice = list(tensor_slices[0])
                output_slice[tensor_dim] = slice(
                    0, self.task_spec.aval.shape[tensor_dim] /
                    _get_chunk_value(post_dst_spec.sharding[tensor_dim]), None)
                self._allgather_tasks[host].append(
                    ReshardingAllGatherSpec(device_ids, tensor_slices,
                                            output_slice))
            # change the tensor dim's sharding and the remained allgather spec.
            dst_spec = _reduce_chunk(dst_spec, tensor_dim, len(mesh_dims))
            tmp_allgather_spec = tmp_allgather_spec.post_allgather(tensor_dim)
        return self._allgather_tasks

    # FIXME(Hao): test the function below; it might be buggy.
    def do_prepared(self, src_array, profiling=False):
        """Execute a task which has been put in the remote workers."""
        send_buf_uuids = {host: [] for host in self.src_mesh.workers}
        recv_buf_uuids = {host: [] for host in self.dst_mesh.workers}

        bufs: List[Any] = [None] * len(self.task_spec.dst_indices)
        device_str_to_buf_map = {}

        for receiver in self.receiver_uuid_plan:
            receiver_host_id = self.collective_group.device_str_to_host_id_map[
                receiver]
            receiver_device_id = self.collective_group.device_str_to_device_id_map[
                receiver]
            receiver_worker = self.collective_group.device_str_to_mesh_worker_map[
                receiver]
            result_buf = RemoteBufferRef(self.dst_mesh, receiver_host_id,
                                         receiver_device_id)
            recv_buf_uuids[receiver_worker].append(result_buf.uuid)
            device_str_to_buf_map[receiver] = result_buf

        for sender in self.sender_uuid_plan:
            sender_worker = self.collective_group.device_str_to_mesh_worker_map[
                sender]
            send_buf = src_array.remote_buffers[
                self.task_spec.src.device_str_to_flat_index[sender]]
            send_buf_uuids[sender_worker].append(send_buf.uuid)

        results = []
        if profiling:
            for worker, uuid in self.send_worker_task_ids.items():
                results.append(
                    worker.profile_resharding_send_task.remote(
                        uuid, send_buf_uuids[worker]))
            for worker, uuid in self.recv_worker_task_ids.items():
                results.append(
                    worker.profile_resharding_recv_task.remote(
                        uuid, recv_buf_uuids[worker]))
        else:
            for worker, uuid in self.send_worker_task_ids.items():
                results.append(
                    worker.run_resharding_send_task.remote(
                        uuid, send_buf_uuids[worker]))
            for worker, uuid in self.recv_worker_task_ids.items():
                results.append(
                    worker.run_resharding_recv_task.remote(
                        uuid, recv_buf_uuids[worker]))
            logger.debug("Precompiled tasks launched.")
            ray.get(results)
        for device_str in self.task_spec.dst.device_mesh.device_strs:
            # for each replica
            bufs[self.task_spec.dst.device_str_to_flat_index[
                device_str]] = device_str_to_buf_map[device_str]
        # Now construct the distributed array
        dst_array = DistributedArray(self.dst_mesh, src_array.aval,
                                     self.task_spec.dst_sharding_spec, bufs,
                                     self.task_spec.dst_indices)
        if profiling:
            return results
        return dst_array

    def __str__(self):
        return (f"ReshardingTask(shape: {self.task_spec.aval.shape}, "
                f"mesh_id: {self.src_mesh.mesh_id}->{self.dst_mesh.mesh_id},\n"
                f"{self.task_spec.src_sharding_spec} ->\n"
                f"{self.task_spec.dst_sharding_spec})")


class CommunicatorConfig:
    """Config used to initilize broadcast communicator."""

    def __init__(self, comm_key):
        self.comm_key = comm_key
        self.workers = []
        self.device_ids = []

    def add(self, worker, device_id):
        self.workers.append(worker)
        self.device_ids.append(device_id)

    def __hash__(self):
        return hash(
            (self.comm_key, tuple(self.workers), tuple(self.device_ids)))

    def __eq__(self, other):
        if not isinstance(other, CommunicatorConfig):
            return False
        elif self.comm_key != other.comm_key:
            return False
        elif len(self.workers) != len(other.workers):
            return False

        for i in range(len(self.workers)):
            if (self.workers[i] != other.workers[i] or
                    self.device_ids[i] != other.device_ids[i]):
                return False

        return True


class SymbolicBroadcastReshardingTask(ReshardingTask):
    """A Broadcast based symbolic resharding task that puts task info in remote workers."""

    def __init__(self, task_spec, collective_group, src_mesh, dst_mesh):
        super().__init__(task_spec, collective_group, src_mesh, dst_mesh)
        # task is a dict: (i, src_tile_index)->ReshardingBroadcastSpec
        self._broadcast_tasks = {
            host: {} for host in self.src_mesh.workers + self.dst_mesh.workers
        }
        self.broadcast_worker_task_ids = {}
        self.communicator_configs = set()

        # generate the above states
        self._compile()
        # print(self.__str__()+"\n")

    @property
    def broadcast_tasks(self):
        """Return broadcast sub-tasks."""
        return self._broadcast_tasks

    def _compile(self):
        """
        Generate all broadcast tasks.

        This function does the following:
        (1) generate broadcast tasks (if needed),
        (2) put all tasks to their corresponding MeshHostWorkers.
        (3) pre-generate NCCL communicators for those tasks.
        """
        self._compile_broadcast_tasks()

        if not global_config.debug_with_pipeshard_runtime:
            self.put_all_tasks()

    def put_all_tasks(self):
        """Put all tasks to their corresponding MeshHostWorkers."""
        task_dones = []
        for worker, task in self._broadcast_tasks.items():
            uuid = next_resharding_task_uuid()
            self.broadcast_worker_task_ids[worker] = uuid
            # print(worker, uuid, task)
            task_dones.append(
                worker.put_resharding_broadcast_task.remote(
                    uuid, task, self.collective_group.group_name))
        ray.get(task_dones)

    def _compile_broadcast_tasks(self):
        """Compile broadcast tasks."""
<<<<<<< HEAD
        dtype = self.task_spec.src.aval.dtype        
        if hasattr(self.task_spec.strategy, "order"):
            order = self.task_spec.strategy.order
        else:
            order = []
            for i, (_, src_tiles, _) in enumerate(self.task_spec.dst_tile_to_src_tiles_map):
                for j, _ in enumerate(src_tiles):
                    order.append((i, j))
=======
        dtype = self.task_spec.src.aval.dtype
        for i, (dst_tile, src_tiles, indices_in_dst_tiles) in enumerate(
                self.task_spec.dst_tile_to_src_tiles_map):
            spec_plan = self.task_spec.strategy.per_spec_plans[i]
            for src_tile_index, (src_tile, indices_in_dst_tile) in enumerate(
                    zip(src_tiles, indices_in_dst_tiles)):
                sender = spec_plan[src_tile_index]
                sender_worker = self.collective_group.device_str_to_mesh_worker_map[
                    sender]
                broadcast_group = (i, src_tile_index)
                devices = [sender] + dst_tile.replica_device_strs
                comm_key = "$".join(devices)
                world_size = len(devices)
>>>>>>> d3b7d4f4

        for i, j in order:
            spec_plan = self.task_spec.strategy.per_spec_plans[i]
            dst_tile, src_tiles, indices_in_dst_tiles = self.task_spec.dst_tile_to_src_tiles_map[i]
            src_tile, indices_in_dst_tile = src_tiles[j], indices_in_dst_tiles[j]
            
            sender = spec_plan[j]
            sender_worker = self.collective_group.device_str_to_mesh_worker_map[sender]
            broadcast_group = (i, j)
            devices = [sender] + dst_tile.replica_device_strs
            comm_key = "$".join(devices)
            world_size = len(devices)

            comm_config = CommunicatorConfig(comm_key)

            group_spec = self._broadcast_tasks[sender_worker].setdefault(
                broadcast_group, ReshardingBroadcastSpec(comm_key=comm_key, 
                                                            world_size=world_size, 
                                                            devices_ids=[self.collective_group.
                                                                        device_str_to_device_id_map[sender]],
                                                            devices_global_rank=[0], 
                                                            tensor_slices=[src_tile.offset], 
                                                            recv_tile_shape=src_tile.tile_shape, 
                                                            dtype=dtype)
            )
            comm_config.add(sender_worker, self.collective_group.device_str_to_device_id_map[sender])

<<<<<<< HEAD
            for replica_index, receiver in enumerate(dst_tile.replica_device_strs):
                receiver_worker = (self.collective_group.device_str_to_mesh_worker_map[receiver])
                group_spec = self._broadcast_tasks[receiver_worker].setdefault(
                    broadcast_group, ReshardingBroadcastSpec(comm_key=comm_key, 
                                                                world_size=world_size,
                                                                devices_ids=[], 
                                                                devices_global_rank=[], 
                                                                tensor_slices=[], 
                                                                recv_tile_shape=dst_tile.tile_shape, 
                                                                dtype=dtype)
                )

                group_spec.devices_ids.append(self.collective_group.device_str_to_device_id_map[receiver])
                group_spec.devices_global_rank.append(1 + replica_index)
                group_spec.tensor_slices.append(indices_in_dst_tile)
                comm_config.add(receiver_worker, self.collective_group.device_str_to_device_id_map[receiver])

            self.communicator_configs.add(comm_config)
=======
                group_spec = self._broadcast_tasks[sender_worker].setdefault(
                    broadcast_group,
                    ReshardingBroadcastSpec(
                        comm_key=comm_key,
                        world_size=world_size,
                        devices_ids=[
                            self.collective_group.
                            device_str_to_device_id_map[sender]
                        ],
                        devices_global_rank=[0],
                        tensor_slices=[src_tile.offset],
                        recv_tile_shape=src_tile.tile_shape,
                        dtype=dtype))
                comm_config.add(
                    sender_worker,
                    self.collective_group.device_str_to_device_id_map[sender])

                for replica_index, receiver in enumerate(
                        dst_tile.replica_device_strs):
                    receiver_worker = (self.collective_group.
                                       device_str_to_mesh_worker_map[receiver])
                    group_spec = self._broadcast_tasks[
                        receiver_worker].setdefault(
                            broadcast_group,
                            ReshardingBroadcastSpec(
                                comm_key=comm_key,
                                world_size=world_size,
                                devices_ids=[],
                                devices_global_rank=[],
                                tensor_slices=[],
                                recv_tile_shape=dst_tile.tile_shape,
                                dtype=dtype))

                    group_spec.devices_ids.append(
                        self.collective_group.
                        device_str_to_device_id_map[receiver])
                    group_spec.devices_global_rank.append(1 + replica_index)
                    group_spec.tensor_slices.append(indices_in_dst_tile)
                    comm_config.add(
                        receiver_worker, self.collective_group.
                        device_str_to_device_id_map[receiver])

                self.communicator_configs.add(comm_config)
>>>>>>> d3b7d4f4
        return self._broadcast_tasks

    def create_resharding_communicators(self):
        """Create the NCCL communicators for broadcast in advance."""
        group_name = self.collective_group.group_name
        for config in self.communicator_configs:
            task_dones = []
            worker_to_devices_and_global_ranks = {}
            world_size = len(config.workers)
            for global_rank, (worker, device_id) in enumerate(
                    zip(config.workers, config.device_ids)):
                if worker not in worker_to_devices_and_global_ranks:
                    worker_to_devices_and_global_ranks[worker] = {
                        "device_ids": [],
                        "global_ranks": []
                    }
                worker_to_devices_and_global_ranks[worker]["device_ids"].append(
                    device_id)
                worker_to_devices_and_global_ranks[worker][
                    "global_ranks"].append(global_rank)

            sender_worker = config.workers[0]
            nccl_uid = ray.get(
                sender_worker.generate_nccl_uid.remote(group_name))

            for worker, devices_info in worker_to_devices_and_global_ranks.items(
            ):
                task_dones.append(
                    worker.init_broadcast_communicator.remote(
                        group_name, config.comm_key, world_size,
                        devices_info["device_ids"],
                        devices_info["global_ranks"], nccl_uid))
                task_dones.append(
                    worker.init_broadcast_communicator.remote(
                        group_name, config.comm_key, world_size,
                        devices_info["device_ids"],
                        devices_info["global_ranks"], nccl_uid))
            ray.get(task_dones)

    def __str__(self):
        return (f"B-ReshardingTask(shape: {self.task_spec.aval.shape}, "
                f"mesh_id: {self.src_mesh.mesh_id}->{self.dst_mesh.mesh_id},\n"
                f"{self.task_spec.src_sharding_spec} ->\n"
                f"{self.task_spec.dst_sharding_spec})")


class CollectiveGroup:
    """
    A class for setting up real NCCL groups.

    Args:
        device_strs (List[str]): list of device strs in this group.
        src_mesh (PhysicalDeviceMesh): the source physical mesh.
        dst_mesh (PhysicalDeviceMesh): the destination physical mesh.
    """

    def __init__(self, device_strs, src_mesh, dst_mesh):
        self.instantiated = False
        self.device_strs = device_strs
        self.src_mesh = src_mesh
        self.dst_mesh = dst_mesh

        # generate a group name
        self.group_name = ",".join(self.device_strs)

        # construct a device str -> rank: (process_rank, gpu_index) map
        self.device_str_to_rank_map = {}
        self.device_str_to_mesh_worker_map = {}
        self.device_str_to_host_id_map = {}
        self.device_str_to_device_id_map = {}
        self.worker_to_rank_map = {}

        # arranged following the rank order
        num_host = len(self.src_mesh.host_ips) + len(self.dst_mesh.host_ips)
        self.mesh_workers: List[Any] = [None] * num_host
        for i, _ in enumerate(src_mesh.host_ips):
            self.mesh_workers[i] = self.src_mesh.workers[i]
            for j in range(src_mesh.num_devices_per_host):
                device_str = self.src_mesh.device_strs[
                    i * src_mesh.num_devices_per_host + j]
                self.device_str_to_rank_map[device_str] = (i, j)
                self.device_str_to_mesh_worker_map[
                    device_str] = self.src_mesh.workers[i]
                self.device_str_to_host_id_map[device_str] = i
                self.device_str_to_device_id_map[device_str] = j
        for i, _ in enumerate(dst_mesh.host_ips):
            self.mesh_workers[
                i + len(self.src_mesh.host_ips)] = self.dst_mesh.workers[i]
            for j in range(dst_mesh.num_devices_per_host):
                device_str = self.dst_mesh.device_strs[
                    i * src_mesh.num_devices_per_host + j]
                self.device_str_to_rank_map[device_str] = (
                    i + len(src_mesh.host_ips), j)
                self.device_str_to_mesh_worker_map[
                    device_str] = self.dst_mesh.workers[i]
                self.device_str_to_host_id_map[device_str] = i
                self.device_str_to_device_id_map[device_str] = j

        self.worker_to_rank_map = {
            worker: r for r, worker in enumerate(self.mesh_workers)
        }

    def instantiate(self):
        """Instantiate the collective group in Ray lazily."""
        if self.instantiated:
            return
        options = {
            "group_name": self.group_name,
            "world_size": len(self.mesh_workers),
            "ranks": [i for i, _ in enumerate(self.mesh_workers)],
            "backend": "nccl"
        }
        col.create_collective_group(self.mesh_workers, **options)
        self.instantiated = True

    def instantiate_now(self):
        """Instantiate the collective group eagerly (but not communicators)."""
        if self.instantiated:
            return
        world_size = len(self.mesh_workers)
        task_dones = []
        logger.debug(
            "Trying to create ray.collective groups among participants.")
        for rank, worker in enumerate(self.mesh_workers):
            task_dones.append(
                worker.init_collective_group.remote(world_size, rank, "nccl",
                                                    self.group_name))
        ray.get(task_dones)
        logger.debug(f"The group {self.group_name} has been created.")
        self.instantiated = True

    def destroy(self):
        """Destroy the NCCL collective group at exit."""
        logger.debug(f"Recycling the collective group: {self.group_name}.")
        for worker in self.mesh_workers:
            # This remote call will remove ray named actors (hence it is necessary)
            ray.get(worker.destroy_collective_group.remote(self.group_name))
        # Destroy the declared named actor in ray
        self._destroy_info_actor()
        self.instantiated = False

    def _destroy_info_actor(self):
        name = "info_" + self.group_name
        try:
            store = ray.get_actor(name)
            ray.kill(store)
        except ValueError:
            pass


class ReshardingTaskSpec:
    """
    A helper class specifies how to perform cross-mesh resharding for two arrays.

    Args:
        src_array (VirtualDistributedArray): the source VirtualDistributedArray.
        dst_array (VirtualDistributedArray): the destination VirtualDistributedArray.
    """

    def __init__(self, src_array, dst_array, local_chunks):
        self.src = src_array
        self.dst = dst_array
        self._dst_tile_to_src_tiles_map = None
        self._strategy = None
        self._local_chunks = local_chunks
        self.allgather_spec = (_AllgatherSpec(local_chunks)
                               if local_chunks else None)

    @property
    def src_sharding_spec(self):
        """Return the sharding spec of the source array."""
        return self.src.sharding_spec

    @property
    def dst_sharding_spec(self):
        """Return the sharding spec of the destination array."""
        return self.dst.sharding_spec

    @property
    def aval(self):
        """Return the abstract value of the array."""
        return self.src.aval

    @property
    def src_indices(self):
        """Return the sharding (flattened) indices of the source array."""
        return self.src.indices

    @property
    def dst_indices(self):
        """Return the sharding (flattened) indices of the destination array."""
        return self.dst.indices

    @property
    def dst_tile_to_src_tiles_map(self):
        """
        Map from dst_tile to all corresponding src TileSlices.

        It is a list of length len(dst.tiles), each element is a 3-element tuple
        (dst_tile, src_tile_slices, indices_in_dst_tile):
        - dst_tile: a tile from dst.tiles
        - src_tile_slices: a list of TileSlice objects from src, corresponding to this dst_tile
        - indices_in_dst_tile: a list of slicers. Each slicer is a list of slice objects, corresponding to
            a TileSlice in src_tile_slices, representing the indices of this TileSlice in dst_tile.
        """
        if not self._dst_tile_to_src_tiles_map:
            self._dst_tile_to_src_tiles_map = self.generate_src_dst_map()
        return self._dst_tile_to_src_tiles_map

    def generate_src_dst_map(self):
        """
        Analyzes the src and dst array and generate the dst_tile_to_src_tiles_map.

        It aims to tell the needed collective group and communication pattern.

        Returns:
            dst_tile_to_src_tiles_map (tuple[tile, tileslices, indices]):
                see the docstring of `dst_tile_to_src_tiles_map`.
        """
        dst_tile_to_src_tiles_map = []
        for tile in self.dst.tiles.flatten():
            # loop over each tile
            src_tile_slices, indices_in_dst_tile = self._look_up_dst_tile_from_src(
                tile)
            dst_tile_to_src_tiles_map.append(
                (tile, src_tile_slices, indices_in_dst_tile))
        return dst_tile_to_src_tiles_map

    def _look_up_dst_tile_from_src(self, tile):
        """
        Look up all related tiles from the source array for a given destination tile.

        See the docstring in dst_tile_to_src_tiles_map() for more details.
        """
        # For each dim in the dst tile, find all the related tiles, and ragged values on that dim in src_tiles.
        # To record that, for each dim, we make a tuple containing the first and last index of tiles in src array
        # that intersects with the dst tile: Shards between [start, end) are involved; Left included, right not
        # included.
        related_tile_start_end = [tuple()] * self.src.tensor_rank

        # Meanwhile, for each dim, for the first and end tile, we make a tuple recording the slicing offset:
        # - start_shard_offset: [start_shard_offset: ] on that dim is activated.
        # - end_shard_offset: [:end_sharding_offset] on that dim is activated.
        related_tile_offset = [tuple()] * self.src.tensor_rank

        for i, dim in enumerate(self.src.tensor_shape):
            tile_length, ragged = divmod(dim, self.src.tile_shape[i])
            assert not ragged
            start_tile, start_tile_offset = divmod(tile.indices[i].start,
                                                   tile_length)
            end_tile, end_tile_offset = divmod(tile.indices[i].stop,
                                               tile_length)
            # if falling on the middle a src tile, increase the index of the final tile by 1.
            if end_tile_offset:
                end_tile = end_tile + 1
            # if falling on the end of a src tile, the offset should be [0: tile_length]
            if end_tile_offset == 0:
                end_tile_offset = tile_length
            related_tile_start_end[i] = (start_tile, end_tile)
            related_tile_offset[i] = (start_tile_offset, end_tile_offset)

        # count the number of tile slices
        num_src_tileslices = 1
        for start, end in related_tile_start_end:
            num_src_tileslices = num_src_tileslices * (end - start)

        src_tileslices = []
        indices_in_dst_tile = []
        for tileslice_index in range(num_src_tileslices):
            tile_index_relative = unflatten_tile_index(
                tileslice_index,
                [end - start for start, end in related_tile_start_end])
            tile_index_absolute = [
                start + tile_index_relative[dim_index]
                for dim_index, (start, end) in enumerate(related_tile_start_end)
            ]
            # depending on its index, calculate a slice for it
            offsets = []
            indices = []
            # loop over each dimension
            for i, r in enumerate(tile_index_absolute):
                start, end = related_tile_start_end[i]
                tile_length_on_this_dim = self.src.tiles[tuple(
                    tile_index_absolute)].tile_shape[i]
                if r == start and r == end - 1:
                    # the dst tile is smaller or equal to the src tile
                    left_offset = related_tile_offset[i][0]
                    right_offset = related_tile_offset[i][1]
                    offsets.append(slice(left_offset, right_offset))
                    indices.append(slice(0, tile.tile_shape[i]))  # all included
                elif r == start:
                    # meaning it is the first involved tile, and not the last
                    offset = related_tile_offset[i][0]
                    offsets.append(slice(offset, tile_length_on_this_dim))
                    indices.append(slice(0, tile_length_on_this_dim - offset))
                elif r == end - 1:
                    # meaning it is the last involved tile, and not the first
                    offset = related_tile_offset[i][1]
                    offsets.append(slice(0, offset))
                    indices.append(
                        slice(tile.tile_shape[i] - offset, tile.tile_shape[i]))
                else:
                    # meaning it is a fully involved tile
                    offset = related_tile_offset[i][0]
                    offsets.append(slice(0, tile_length_on_this_dim))
                    left_in_dst_tile = (
                        tile_length_on_this_dim - offset +
                        (tile_index_relative[i] - 1) * tile_length_on_this_dim)
                    right_in_dst_tile = left_in_dst_tile + tile_length_on_this_dim
                    indices.append(slice(left_in_dst_tile, right_in_dst_tile))
            # construct a new tile slice
            this_tileslice = TileSlice(
                self.src.tiles[tuple(tile_index_absolute)], offset=offsets)
            src_tileslices.append(this_tileslice)
            indices_in_dst_tile.append(indices)
        return src_tileslices, indices_in_dst_tile

    def set_resharding_strategy(self, strategy):
        """Now the strategy is np.array(dtype=str) to specify connections between src tiles and dst tile."""
        self._strategy = strategy

    @property
    def strategy(self):
        """Return the communication strategy for this resharding task spec."""
        if not self._strategy:
            raise RuntimeError(
                "Generate and set strategy in the cross-mesh communicator first."
            )
        return self._strategy

    def get_participant_device_strs(self):
        """Identify all participant device strs (for NCCL setup) in this task spec."""
        if not self._strategy:
            raise RuntimeError("Generate and set strategy first.")
        device_strs = OrderedSet()
        # senders
        for tile_strategy in self.strategy.per_spec_plans:
            device_strs = device_strs | OrderedSet(
                tile_strategy.flatten().tolist())
        # receivers
        for tile in self.dst.tiles.flatten():
            device_strs = device_strs | OrderedSet(tile.replica_device_strs)
        return device_strs

    def __str__(self):
        ret_str = ""
        ret_str += f"{self.src_sharding_spec} -> {self.dst_sharding_spec};"
        if self.allgather_spec:
            ret_str += " allgather: "
            for allgather_chunk_info in self._local_chunks:
                shard_dim, shard_axis, extra_sharding = allgather_chunk_info
                ret_str += (
                    f"(shard at tensor dim {shard_dim}, " +
                    f"shard at mesh axis {shard_axis}, chunked value {extra_sharding}), "
                )
        return ret_str


class ReshardingStrategy:
    """A data class for storing resharding communication information.

    Args:
        per_spec_plans (List[np.ndarray]): `per_spec_plan` is a list a np array, with
            length as len(spec.dst_tile_to_src_tiles_map), each array is with shape
            [len(dst_tile.devices), len(src_tiles)]; it specifies for each replica of
            a dst tile, how it should get the data from src_tiles (src tile replicas).
        is_local_allgather (bool): if this strategy involves post allgather operations.
    """

    def __init__(self, per_spec_plans, is_local_allgather):
        self.per_spec_plans = per_spec_plans
        self.is_local_allgather = is_local_allgather

class SendRecvReshardingStrategyWithOrder(ReshardingStrategy):
    """A data class for storing resharding communication information.

    Args:
        per_spec_plans (List[np.ndarray]): `per_spec_plan` is a list a np array, with
            length as len(spec.dst_tile_to_src_tiles_map), each array is with shape
            [len(dst_tile.devices), len(src_tiles)]; it specifies for each replica of
            a dst tile, how it should get the data from src_tiles (src tile replicas).
        order (List[Tuple(int, int, int)]): in which order we should submit these 
            send recv operation into cuda stream. 
        is_local_allgather (bool): if this strategy involves post allgather operations.
    """

    def __init__(self, per_spec_plans, is_local_allgather, order):
        super().__init__(per_spec_plans, is_local_allgather)
        self.order = order

class BroadcastReshardingStrategyWithOrder(ReshardingStrategy):
    """A data class for storing resharding communication information.

    Args:
        per_spec_plans (List[np.ndarray]): `per_spec_plan` is a list a np array, with
            length as len(spec.dst_tile_to_src_tiles_map), each array is with shape
            [len(src_tiles)]; it specifies for each dst tile with corresponding replicas, 
            how it should get the data from src_tiles (src tile replicas).
        order (List[Tuple(int, int)]): in which order we should submit these 
            broadcast operations into cuda stream. 
    """

    def __init__(self, per_spec_plans, order):
        super().__init__(per_spec_plans, None)
        self.order = order



class CrossMeshCommunicator:
    """
    Communicator for cross-mesh resharding.

    Given the pipeline schedule and stages, the class analyzes them and generates:
    - resharding specs (see docstring of `ReshardingTaskSpec`),
    - resharding strategies (see docstring of `ReshardingStrategy`).
    This communicator only takes care of compilation-time work, and does not get involved
    with physical meshes, buffer creations, or other runtime work.

    Args:
        sharded_stages (Sequence[XlaShardedPipelineComputation]): list of stages to
            form the pipeline.
        schedule (Any): the pipelining schedule for these stages.
    """

    def __init__(self, sharded_stages, schedule):
        if not isinstance(sharded_stages, list):
            raise RuntimeError("Require a list of stages.")
        for s in sharded_stages:
            if not isinstance(s, XlaShardedPipelineComputation):
                raise RuntimeError("Require a list of sharded stages.")
        # Do not mutate
        self._sharded_stages = sharded_stages
        self._schedule = schedule
        self.resharding_specs = None

        # Loads for load balancing.
        self._sender_loads = {
            device_str: 0 for mesh in self._schedule.meshes
            for device_str in mesh.device_strs
        }
        self._receiver_loads = {
            device_str: 0 for mesh in self._schedule.meshes
            for device_str in mesh.device_strs
        }

        # Initialize all resharding specs
        self._create_resharding_specs()
        # Generate a send/recv strategies for all resharding tasks by looking at their load.
        for src_mesh_idx, dst_mesh_idx, var_spec_map in self.task_spec_iter():
            for _, spec in var_spec_map.items():
                if global_config.resharding_mode == "send_recv":
                    strategy = self._generate_send_recv_resharding_strategy_by_loads(
                        spec, self._sender_loads, self._receiver_loads)
                else:
<<<<<<< HEAD
                    if global_config.resharding_load_balancing_mode == "normal":
                        strategy = self._generate_broadcast_resharding_strategy_by_loads(spec,
                                                                                         self._sender_loads,
                                                                                         self._receiver_loads)
                    else:
                        strategy = self._generate_broadcast_resharding_strategy_by_loads_and_time(spec,
                                                                                                  self._schedule.meshes[src_mesh_idx],
                                                                                                  self._schedule.meshes[dst_mesh_idx])
=======
                    strategy = self._generate_broadcast_resharding_strategy_by_loads(
                        spec, self._sender_loads, self._receiver_loads)
>>>>>>> d3b7d4f4
                spec.set_resharding_strategy(strategy)

    @property
    def num_mesh(self):
        """Number of meshes in the schedule."""
        return self._schedule.num_mesh

    @staticmethod
    def _rewrite_allgather_spec(sharding_spec: pxla.ShardingSpec, mesh,
                                var_shape):
        """
        Given a sharding spec, if use_scatter_gather is turned on and the tensor
        corresponding to the spec is not fully sharded, the function rewrite the
        spec to a fully-sharded one, and return info of added chunks.

        The rewrite is by steps below:
        1. Iterate all logical mesh dimensions(m_dim) along which the tensor is
        replicated;
        2. Iterate all tensor dimensions(t_dim). If the length of the tensor on
        t_dim and the number of replicas on m_dim have a common divisor greater
        than 1, an extra chunk is appended on t_dim;
        3. When there is no replicas on m_dim, the iteration terminates.
        """

        local_chunks = []
        if not global_config.use_scatter_gather:
            return sharding_spec, local_chunks

        # check whether the tensor is fully sharded.
        replicated_mesh_dim = []
        mesh_dim_to_chunk_axis = {}
        for mesh_dim, dim_mapping in enumerate(sharding_spec.mesh_mapping):
            if isinstance(dim_mapping, pxla.Replicated):
                replicated_mesh_dim.append((mesh_dim, dim_mapping.replicas))
            else:
                dim_mapping: pxla.ShardedAxis
                mesh_dim_to_chunk_axis[mesh_dim] = dim_mapping.axis
        if len(replicated_mesh_dim) == 0:
            return sharding_spec, local_chunks
        assert len(replicated_mesh_dim) == 1, "Only support 1D and 2D mesh"

        # create chunk axis to tensor dim mapping
        chunk_axis_to_tensor_dim = []
        for tensor_dim, dim_spec in enumerate(sharding_spec.sharding):
            if isinstance(dim_spec, pxla.Chunked):
                for chunk_idx in range(len(dim_spec.chunks)):
                    chunk_axis_to_tensor_dim.append((tensor_dim, chunk_idx))

        # TODO(yonghao): Support allgather cross node for communication balance.
        # Check whether allgather should be cross node.
        node_mesh_mapping = sharding_spec.mesh_mapping[0]
        node_chunk = 1
        if isinstance(node_mesh_mapping, pxla.ShardedAxis):
            tensor_dim, _ = chunk_axis_to_tensor_dim[node_mesh_mapping.axis]
            node_chunk = _get_chunk_value(sharding_spec.sharding[tensor_dim])
        if node_chunk < mesh.num_hosts:
            return sharding_spec, local_chunks

        sharding = list(sharding_spec.sharding)
        squeezed_mesh_mapping = [
            None if isinstance(dim_mapping, pxla.Replicated) else
            [chunk_axis_to_tensor_dim[dim_mapping.axis]]
            for dim_mapping in sharding_spec.mesh_mapping
        ]
        for (mesh_dim, replica) in replicated_mesh_dim:
            dim_local_mapping = []
            for tensor_dim, dim_sharding in enumerate(sharding):
                chunked_value = _get_chunk_value(dim_sharding)
                chunked_len = var_shape[tensor_dim] // chunked_value
                new_chunk = math.gcd(replica, chunked_len)
                if new_chunk == 1:
                    continue
                sharding[tensor_dim] = _add_chunk(dim_sharding, new_chunk)
                chunk_idx = len(sharding[tensor_dim].chunks) - 1
                local_chunks.append((tensor_dim, chunk_idx, new_chunk))
                dim_local_mapping.append((tensor_dim, chunk_idx))

                replica //= new_chunk
                if replica == 1:
                    break
            if replica != 1:
                logger.warning(
                    "ReshardingTask is not fully sharded, this causes redundant communication."
                )
            if len(dim_local_mapping) != 0:
                squeezed_mesh_mapping[mesh_dim] = dim_local_mapping

        mesh_mapping = _get_mesh_mapping(sharding, sharding_spec.mesh_mapping,
                                         squeezed_mesh_mapping)
        new_sharding_spec = pxla.ShardingSpec(sharding, mesh_mapping)
        # sorted by (tensor dim, chunk idx, mesh dim)
        return new_sharding_spec, local_chunks

    def _create_resharding_specs(self):
        stages = self._sharded_stages
        meshes = self._schedule.meshes
        num_stage = len(self._sharded_stages)
        stage_placements = [
            list(self._schedule.stage_placement(i))[0] for i in range(num_stage)
        ]
        deps = self._schedule.dependency
        assert deps.shape[0] == num_stage
        assert deps.shape[1] == num_stage

        # Note(Hao): resharding_specs is num_mesh x num_mesh matrix
        # Each element is a dict: the name of variables are keys, ReshardingSpec are values.
        self.resharding_specs = [
            [{} for _ in range(self.num_mesh)] for _ in range(self.num_mesh)
        ]

        # find stages that will communicate
        pairs = np.argwhere(deps > 0)
        for i in range(pairs.shape[0]):
            # for each pair of stages that are dependent,
            src_stage_index = pairs[i][1]
            src_stage = stages[src_stage_index]
            dst_stage_index = pairs[i][0]
            dst_stage = stages[dst_stage_index]
            src_mesh_index = stage_placements[src_stage_index]
            dst_mesh_index = stage_placements[dst_stage_index]
            src_mesh = meshes[src_mesh_index]
            dst_mesh = meshes[dst_mesh_index]

            # we only take care of cross-mesh sharding.
            if src_mesh_index == dst_mesh_index:
                continue

            # find out variables that need resharding, and get their
            # (1) out_sharding_spec in the src stage
            # (2) in_sharding_spec in the destination stage.
            resharding_vars, out_var_indices, in_var_indices = (
                self._args_between(src_stage, dst_stage))
            out_sharding_specs = src_stage.output_sharding_specs
            in_sharding_specs = dst_stage.input_sharding_specs

            # Make a ReshardSpec for each VirtualDistributedArray
            for var, out_var_index, in_var_index in zip(resharding_vars,
                                                        out_var_indices,
                                                        in_var_indices):
                src_sharding_spec = out_sharding_specs[out_var_index]
                dst_sharding_spec = in_sharding_specs[in_var_index]
                # TODO(yonghao): to keep some consistency, record both
                # dst sharding spec before and after allgather

                if global_config.resharding_mode == "send_recv":
                    dst_sharding_spec, local_chunks = self._rewrite_allgather_spec(
                        dst_sharding_spec, dst_mesh, var.aval.shape)
                else:
                    local_chunks = None

                src_array = VirtualDistributedArray(
                    device_mesh=src_mesh,
                    aval=var.aval,
                    sharding_spec=src_sharding_spec)
                dst_array = VirtualDistributedArray(
                    device_mesh=dst_mesh,
                    aval=var.aval,
                    sharding_spec=dst_sharding_spec)
                task_spec = ReshardingTaskSpec(src_array, dst_array,
                                               local_chunks)
                self.resharding_specs[src_mesh_index][dst_mesh_index][
                    var] = task_spec

    def task_spec_iter(self):
        """A convenient iterator over all activated task specs."""
        for i in range(self.num_mesh):
            for j in range(self.num_mesh):
                if not self.resharding_specs[i][j]:
                    continue
                yield i, j, self.resharding_specs[i][j]

    @staticmethod
    def _generate_send_recv_resharding_strategy_by_loads(
            spec, src_loads, dst_loads):
        """Generate the resharding strategy by balancing loads."""
        is_local_allgather = spec.allgather_spec is not None
        per_spec_plans = []
        for dst_tile, src_tileslices, _ in spec.dst_tile_to_src_tiles_map:
            # plan is a 2D array
            per_spec_plan = np.empty(
                (len(dst_tile.replica_device_strs), len(src_tileslices)),
                dtype=object)
            for receiver_idx, receiver in enumerate(
                    dst_tile.replica_device_strs):
                for src_tileslice_idx, src_tileslice in enumerate(
                        src_tileslices):
                    loads = {
                        sender: src_loads[sender]
                        for sender in src_tileslice.replica_device_strs
                    }
                    sender = min(loads, key=loads.get)
                    per_spec_plan[receiver_idx][src_tileslice_idx] = sender
                    # upload load on-the-fly
                    src_loads[sender] += src_tileslice.slice_size
                    dst_loads[receiver] += src_tileslice.slice_size
            per_spec_plans.append(per_spec_plan)
        strategy = ReshardingStrategy(per_spec_plans, is_local_allgather)
        return strategy

    @staticmethod
    def _generate_broadcast_resharding_strategy_by_loads(
            spec, src_loads, dst_loads):
        """
            Generate the broadcast-based resharding strategy by balancing loads.
            For each tile, I not only allow one source to provide the tile.
        """
        #TODO(hexu): (1) allow for multiple sources. (2) update load on the fly.
        per_spec_plans = []
        dst_loads = None
        for _, src_tileslices, _ in spec.dst_tile_to_src_tiles_map:
            per_spec_plan = np.empty((len(src_tileslices),), dtype=object)

            for src_tileslice_idx, src_tileslice in enumerate(src_tileslices):
                loads = {
                    sender: src_loads[sender]
                    for sender in src_tileslice.replica_device_strs
                }
                sender = min(loads, key=loads.get)

                per_spec_plan[src_tileslice_idx] = sender
                src_loads[sender] += src_tileslice.slice_size
            per_spec_plans.append(per_spec_plan)
        strategy = ReshardingStrategy(per_spec_plans, None)
        return strategy

    @staticmethod
    def _generate_broadcast_resharding_strategy_by_loads_and_time(spec, src_mesh, dst_mesh):
        """
            Generate the broadcast-based resharding strategy by balancing loads and along time.
            TODO(hexu): review this code, it might be buggy.
        """

        def device_id_to_str(host_ip, device_id, device_type="gpu"):
            """Convert device id (int) to a canonical device string."""
            return f"{host_ip}:{device_type}:{device_id}"

        def get_resources_info_in_mesh(mesh):
            device_strs = []
            device_host_map = {}
            nic_constraints = []
            for i in range(mesh.num_hosts):
                ip = mesh.host_info[i]["NodeManagerAddress"]
                one_nic_constraint = []
                for device in mesh.devices[i]:
                    device_str = device_id_to_str(ip, device)
                    device_strs.append(device_str)
                    one_nic_constraint.append(device_str)
                    #TODO(hexu): Here I assume there is only one NIC in one host.
                    device_host_map[device_str] = ip
                nic_constraints.append(one_nic_constraint)
            return device_strs, device_host_map, nic_constraints
        
        src_mesh_devices, src_device_host_map, src_nic_constraints = get_resources_info_in_mesh(src_mesh)
        dst_mesh_devices, dst_device_host_map, dst_nic_constraints = get_resources_info_in_mesh(dst_mesh)
        device_host_map = {**src_device_host_map, **dst_device_host_map}
        NIC_constraints = src_nic_constraints + dst_nic_constraints

        works = []
        for i, (dst_tile, src_tileslices, _) in enumerate(spec.dst_tile_to_src_tiles_map):
            for j, src_tileslice in enumerate(src_tileslices):
                senders = src_tileslice.replica_device_strs
                receivers = dst_tile.replica_device_strs
                data_size = src_tileslice.tile_size
                works.append(SingleReshardingLoadBalancingWork(senders, receivers, data_size))
        
        task = ReshardingLoadBalancingTaskSolver(src_mesh_devices, 
                                                 dst_mesh_devices, 
                                                 device_host_map, 
                                                 works, 
                                                 NIC_constraints)
        
        sol_assigned_sender, sol_order = task.solve()
        
        per_spec_plans = []
        rank_to_idx = {}
        cnt = 0
        for i, (dst_tile, src_tileslices, _) in enumerate(spec.dst_tile_to_src_tiles_map):
            per_spec_plan = np.empty((len(src_tileslices),), dtype=object)
            for j, src_tileslice in enumerate(src_tileslices):
                sender = sol_assigned_sender[cnt]
                per_spec_plan[j] = sender
                rank_to_idx[cnt] = (i, j)
                cnt += 1
            per_spec_plans.append(per_spec_plan)
        
        order = [rank_to_idx[i] for i in sol_order]
        strategy = BroadcastReshardingStrategyWithOrder(per_spec_plans, order)
        return strategy

    @staticmethod
    def _args_between(src_stage, dst_stage):
        """Find the variable exchanged between stages."""
        resharding_vars = []
        src_indices = []
        dst_indices = []
        for i, var in enumerate(src_stage.outvars):
            if var in dst_stage.invars:
                resharding_vars.append(var)
                src_indices.append(i)
                dst_indices.append(dst_stage.invars.index(var))
        return resharding_vars, src_indices, dst_indices

SingleReshardingLoadBalancingWork = namedtuple("SingleReshardingLoadBalancingWork", 
                                               ["senders", "receivers", "data_size"])
SingleAbstractedLoadBalancingWork = namedtuple("SingleAbstractedLoadBalancingWork", 
                                               ["sender_ids", "receiver_ids", "duration"])

class ReshardingLoadBalancingTaskSolver:

    def __init__(self, 
                 src_mesh_devices, 
                 dst_mesh_devices, 
                 device_host_map, 
                 works, 
                 NIC_contraints, 
                 host_bridge_contraints=None):
        """We define the load balancing problem in resharding problem. 
        Here both send_recv and broadcast based implementation could 
        be formulated in this way. 

        Args:
            src_mesh_devices: All gpus in src mesh. 
            dst_mesh_devices: All gpus in dst mesh. 
            device_host_map: a map from device to its corresponding host. 
            works (List[SingleReshardingLoadBalancingWork]): all works to 
                be scheduled in this task. 
            NIC_contraints (List[List[device]]): each list[device] contains 
                a set of devices that competes for the same NIC. 
                Now I assmue sender and receiver do not share NIC. 
                The assumption is met in NIC_contraints. 
                I assume these constraints are disjoint sets. 
        """
        self.src_mesh_devices = src_mesh_devices
        self.dst_mesh_devices = dst_mesh_devices
        self.all_devices = list(set(src_mesh_devices).union(set(dst_mesh_devices)))
        self.device_host_map = device_host_map
        self.works = works
        self.NIC_contraints = NIC_contraints
        self.host_bridge_contraints = host_bridge_contraints
        
        # self.print_task()

    def solve(self):
        """
            Return two data
            1. The first List[device] represents which sender to choose for each work. 
            2. The second List[int] represents the order to execute these works. 
        """
        
        #TODO(hexu): Deal with the case when a src device share the same NIC with a tar device. 
        # Now I assmue they do not share NIC. The assumption is met in NIC_contraints so we do 
        # not need to deal with it in this method. 
        
        tmp_device_to_workerId_map = {device: idx for idx, device in enumerate(self.all_devices)}
        for nic_contraint in self.NIC_contraints:
            min_id = min([tmp_device_to_workerId_map[device] for device in nic_contraint])
            for device in nic_contraint:
                tmp_device_to_workerId_map[device] = min_id

        device_to_workerId_map = {}
        workerId_to_devices = {}
        n_workers = 0
        for idx, device in enumerate(self.all_devices):
            if tmp_device_to_workerId_map[device] == idx:
                device_to_workerId_map[device] = n_workers
                workerId_to_devices[n_workers] = [device]
                n_workers += 1
            else:
                group_head_device = self.all_devices[tmp_device_to_workerId_map[device]]
                workerId = device_to_workerId_map[group_head_device]
                device_to_workerId_map[device] = workerId
                workerId_to_devices[workerId].append(device)

        abstract_works = []
        for work in self.works:
            sender_ids = set()
            for sender in work.senders:
                sender_ids.add(device_to_workerId_map[sender])
            sender_ids = list(sender_ids)
            sender_ids.sort()
            receiver_ids = set()
            for receiver in work.receivers:
                receiver_ids.add(device_to_workerId_map[receiver])
            receiver_ids = list(receiver_ids)
            receiver_ids.sort()
            time_spent = work.data_size
            #TODO(hexu): finely control the mapping from data size to spent time.
            
            abstract_works.append(SingleAbstractedLoadBalancingWork(sender_ids, receiver_ids, time_spent))

        if len(self.works) < 36:
            task = AbstractedLoadBalancingTaskSolverSearchAlgo(n_workers, abstract_works)
        else:
            task = AbstractedLoadBalancingTaskSolverGreedyAlgo(n_workers, abstract_works)

        sol_assigned_senderId, sol_order = task.solve()
        
        sol_assigned_sender = []
        for work, workerId in zip(self.works, sol_assigned_senderId):
            selected_sender = None
            for sender in work.senders:
                if device_to_workerId_map[sender] == workerId:
                    selected_sender = sender
                    break
            assert selected_sender is not None
            sol_assigned_sender.append(selected_sender)
            #TODO(hexu): Because NIC is the bottleneck, so I could choose arbitrary one as sender. 
            #But I am not sure whether we take other factors into consideration. 

        return sol_assigned_sender, sol_order
    
    def print_task(self):
        print("\nTask[START]")
        print(f"src_mesh_devices: {self.src_mesh_devices}")
        print(f"dst_mesh_devices: {self.dst_mesh_devices}")
        print(f"device_host_map: {self.device_host_map}")
        print(f"works:")
        for work in self.works:
            print(work)
        print(f"NIC_contraints:")
        for contraint in self.NIC_contraints:
            print(contraint)
        print("Task[END]\n")


class AbstractedLoadBalancingTaskSolver:
    
    def __init__(self, n_workers, works):
        """We abstract the load balancing problem into this mathematically 
        clear form. 

        Args:
            n_workers (int): The total number of single threaded 
                workers in this loadbalancing task. 
            works (List[SingleAbstractedLoadBalancingWork]): all works to 
                be scheduled in this task. 
        """
        self.n_workers = n_workers
        self.n_works = len(works)
        self.works = works
        self.loads = [0 for _ in range(n_workers)]
        
        # self.print_task()

    def solve(self):
        """
            Return two list[int] of length n_works 
            1. The first represents which sender to choose for each work. 
            2. The second represents the order to execute these works. 
        """
        raise NotImplementedError

    def print_task(self):
        print("AbstractedTask[START]")
        print(f"n_workers: {self.n_workers}")
        print("works:")
        for work in self.works:
            print(work)
        print("AbstractedTask[END]")


class AbstractedLoadBalancingTaskSolverGreedyAlgo(AbstractedLoadBalancingTaskSolver):
    
    def __init__(self, n_workers, works):
        super().__init__(n_workers, works)

    def find_one_random_concurrent_set_of_works(self, works_ids):

        def probability_of_being_selected(loads):
            #TODO(hexu): Probably, these weights could be more carefully designed. 
            max_weight = max(loads)
            weights = [max_weight - weight+1 for weight in loads]
            return weights

        used = [False for _ in range(self.n_workers)]
        perm = np.random.permutation(np.array(works_ids))
        one_concurrent_works_ids = []
        one_concurrent_selected_senders = []
        for i in perm:
            work = self.works[i]
            receivers_availability = True
            for receiver in work.receiver_ids:
                if used[receiver]:
                    receivers_availability = False
                    break
            if not receivers_availability:
                continue
            
            available_senders = []
            for sender in work.sender_ids:
                if not used[sender]:
                    available_senders.append(sender)
            if not available_senders:
                continue
            
            weights = probability_of_being_selected([self.loads[sender] for sender in available_senders])
            selected_sender = random.choices(available_senders, weights=weights)[0]

            used[selected_sender] = True
            for receiver in work.receiver_ids:
                used[receiver] = True
            
            one_concurrent_works_ids.append(i)
            one_concurrent_selected_senders.append(selected_sender)
        return one_concurrent_works_ids, one_concurrent_selected_senders

    def find_best_concurrent_set_of_works(self, works_ids, n_rounds=100):
        """
            One simple strategy is that everytime we choose the maximum number of 
            works and minimize std and put them into the sequence. 
            The simple logic behind is to maximize concurrency. 

        Args:
            works_ids (List[int]): All available works waiting for running.
            n_rounds (int, optional): The number of rounds to run for finding the best 
                set of works. Defaults to 100.
        """

        def calc_std(A):
            ave = sum(A)/len(A)
            std = (sum([(x-ave)**2 for x in A])/len(A))**0.5
            return std

        def calc_max(A):
            return max(A)

        max_num = 0
        min_std = None
        best_concurrent_works_ids = []
        best_concurrent_selected_senders = []
        for _ in range(n_rounds):
            one_concurrent_works_ids, one_concurrent_selected_senders = \
                self.find_one_random_concurrent_set_of_works(works_ids)
            num = len(one_concurrent_works_ids)
            if num < max_num:
                continue
            
            loads = [x for x in self.loads]
            for work_id, selected_sender in zip(one_concurrent_works_ids, one_concurrent_selected_senders):
                loads[selected_sender] += self.works[work_id].duration
            
            # TODO(hexu): here we could design different criterions
            std = calc_std(loads) # calc_max(loads)
            # std = calc_std([self.works[i].duration for i in range(one_concurrent_works_ids)])

            if num > max_num or (num == max_num and std < min_std):
                max_num = num
                min_std = std
                best_concurrent_works_ids = one_concurrent_works_ids
                best_concurrent_selected_senders = one_concurrent_selected_senders
        return best_concurrent_works_ids, best_concurrent_selected_senders
    
    def solve(self):
        """
            TODO(hexu): This greedy algorithm could have many improvements. 
        """
        
        sol_assigned_senderId = [None for _ in range(len(self.works))]
        sol_order = []
        while True:
            available_works_ids = [i for i in range(len(self.works)) if i not in sol_order]
            best_concurrent_works_ids, best_concurrent_selected_senders = \
                self.find_best_concurrent_set_of_works(available_works_ids)
            
            for work_id, sender_id in zip(best_concurrent_works_ids, best_concurrent_selected_senders):
                sol_order.append(work_id)
                sol_assigned_senderId[work_id] = sender_id
                self.loads[sender_id] += self.works[work_id].duration
            
            if len(sol_order) == len(self.works):
                break
        
        assert None not in sol_assigned_senderId
        return sol_assigned_senderId, sol_order


class AbstractedLoadBalancingTaskSolverSearchAlgo(AbstractedLoadBalancingTaskSolver):
    
    def __init__(self, n_workers, works):
        super().__init__(n_workers, works)

        self.sol_assigned_senderId = [None for _ in range(len(self.works))]
        self.sol_order = []
        self.minimal_finish_time = None

        self.cur_assigned_senderId = [None for _ in range(len(self.works))]
        self.cur_order = []

        self.start_time = time.time()
        self.search_time_threshold = 10
        
    def evaluate_one_solution(self, assigned_senderId, order):
        current_time = [0 for _ in range(self.n_workers)]
        
        for i in order:
            work = self.works[i]
            senderId = assigned_senderId[i]
            mx_time = max([current_time[senderId]] + [current_time[receiverId] for receiverId in work.receiver_ids])
            current_time[senderId] = mx_time+work.duration
            for receiverId in work.receiver_ids:
                current_time[receiverId] = mx_time+work.duration
        return current_time

    def heuristic(self, current_time, remained_work_ids):
        remained_time_lowerbound = [0 for _ in range(self.n_workers)]
        for i in remained_work_ids:
            work = self.works[i]
            senderId_with_mintime = -1
            for senderId in work.sender_ids:
                if senderId_with_mintime == -1:
                    senderId_with_mintime = senderId
                elif remained_time_lowerbound[senderId] + current_time[senderId] < \
                       remained_time_lowerbound[senderId_with_mintime] + current_time[senderId_with_mintime]:
                    senderId_with_mintime = senderId
            #TODO(Hexu): this is not a perfect heuristic function. 
            # However, on the other hand, we do not need a perfect one.
            remained_time_lowerbound[senderId_with_mintime] += work.duration
            for receiverId in work.receiver_ids:
                remained_time_lowerbound[receiverId] += work.duration

        max_time = max([x+y for x,y in zip(remained_time_lowerbound, current_time)])
        return max_time
    
    def DFS(self, depth):
        if time.time()-self.start_time > self.search_time_threshold:
            return

        current_time = self.evaluate_one_solution(self.cur_assigned_senderId, self.cur_order)
        #TODO(hexu): this could be further speed up. 
        if depth == len(self.works):
            finish_time = max(current_time)
            if self.minimal_finish_time is None or finish_time < self.minimal_finish_time:
                self.minimal_finish_time = finish_time
                self.sol_assigned_senderId = [x for x in self.cur_assigned_senderId]
                self.sol_order = [x for x in self.cur_order]
            return

        remained_work_ids = [i for i in range(len(self.works)) if i not in self.cur_order]
        
        heuristic = self.heuristic(current_time, remained_work_ids)
        if self.minimal_finish_time is not None and heuristic > self.minimal_finish_time:
            return

        for i in remained_work_ids:
            self.cur_order.append(i)
            work = self.works[i]
            for senderId in work.sender_ids:
                self.cur_assigned_senderId[i] = senderId
                self.DFS(depth+1)
            self.cur_assigned_senderId[i] = None
            self.cur_order.pop()
    
    def solve(self):
        
        self.DFS(depth=0)
        
        assert None not in self.sol_assigned_senderId
        return self.sol_assigned_senderId, self.sol_order<|MERGE_RESOLUTION|>--- conflicted
+++ resolved
@@ -792,7 +792,6 @@
 
     def _compile_broadcast_tasks(self):
         """Compile broadcast tasks."""
-<<<<<<< HEAD
         dtype = self.task_spec.src.aval.dtype        
         if hasattr(self.task_spec.strategy, "order"):
             order = self.task_spec.strategy.order
@@ -801,21 +800,6 @@
             for i, (_, src_tiles, _) in enumerate(self.task_spec.dst_tile_to_src_tiles_map):
                 for j, _ in enumerate(src_tiles):
                     order.append((i, j))
-=======
-        dtype = self.task_spec.src.aval.dtype
-        for i, (dst_tile, src_tiles, indices_in_dst_tiles) in enumerate(
-                self.task_spec.dst_tile_to_src_tiles_map):
-            spec_plan = self.task_spec.strategy.per_spec_plans[i]
-            for src_tile_index, (src_tile, indices_in_dst_tile) in enumerate(
-                    zip(src_tiles, indices_in_dst_tiles)):
-                sender = spec_plan[src_tile_index]
-                sender_worker = self.collective_group.device_str_to_mesh_worker_map[
-                    sender]
-                broadcast_group = (i, src_tile_index)
-                devices = [sender] + dst_tile.replica_device_strs
-                comm_key = "$".join(devices)
-                world_size = len(devices)
->>>>>>> d3b7d4f4
 
         for i, j in order:
             spec_plan = self.task_spec.strategy.per_spec_plans[i]
@@ -832,81 +816,48 @@
             comm_config = CommunicatorConfig(comm_key)
 
             group_spec = self._broadcast_tasks[sender_worker].setdefault(
-                broadcast_group, ReshardingBroadcastSpec(comm_key=comm_key, 
-                                                            world_size=world_size, 
-                                                            devices_ids=[self.collective_group.
-                                                                        device_str_to_device_id_map[sender]],
-                                                            devices_global_rank=[0], 
-                                                            tensor_slices=[src_tile.offset], 
-                                                            recv_tile_shape=src_tile.tile_shape, 
-                                                            dtype=dtype)
-            )
-            comm_config.add(sender_worker, self.collective_group.device_str_to_device_id_map[sender])
-
-<<<<<<< HEAD
-            for replica_index, receiver in enumerate(dst_tile.replica_device_strs):
-                receiver_worker = (self.collective_group.device_str_to_mesh_worker_map[receiver])
-                group_spec = self._broadcast_tasks[receiver_worker].setdefault(
-                    broadcast_group, ReshardingBroadcastSpec(comm_key=comm_key, 
-                                                                world_size=world_size,
-                                                                devices_ids=[], 
-                                                                devices_global_rank=[], 
-                                                                tensor_slices=[], 
-                                                                recv_tile_shape=dst_tile.tile_shape, 
-                                                                dtype=dtype)
-                )
-
-                group_spec.devices_ids.append(self.collective_group.device_str_to_device_id_map[receiver])
+                broadcast_group,
+                ReshardingBroadcastSpec(
+                    comm_key=comm_key,
+                    world_size=world_size,
+                    devices_ids=[
+                        self.collective_group.
+                        device_str_to_device_id_map[sender]
+                    ],
+                    devices_global_rank=[0],
+                    tensor_slices=[src_tile.offset],
+                    recv_tile_shape=src_tile.tile_shape,
+                    dtype=dtype))
+            comm_config.add(
+                sender_worker,
+                self.collective_group.device_str_to_device_id_map[sender])
+
+            for replica_index, receiver in enumerate(
+                    dst_tile.replica_device_strs):
+                receiver_worker = (self.collective_group.
+                                    device_str_to_mesh_worker_map[receiver])
+                group_spec = self._broadcast_tasks[
+                    receiver_worker].setdefault(
+                        broadcast_group,
+                        ReshardingBroadcastSpec(
+                            comm_key=comm_key,
+                            world_size=world_size,
+                            devices_ids=[],
+                            devices_global_rank=[],
+                            tensor_slices=[],
+                            recv_tile_shape=dst_tile.tile_shape,
+                            dtype=dtype))
+
+                group_spec.devices_ids.append(
+                    self.collective_group.
+                    device_str_to_device_id_map[receiver])
                 group_spec.devices_global_rank.append(1 + replica_index)
                 group_spec.tensor_slices.append(indices_in_dst_tile)
-                comm_config.add(receiver_worker, self.collective_group.device_str_to_device_id_map[receiver])
+                comm_config.add(
+                    receiver_worker, self.collective_group.
+                    device_str_to_device_id_map[receiver])
 
             self.communicator_configs.add(comm_config)
-=======
-                group_spec = self._broadcast_tasks[sender_worker].setdefault(
-                    broadcast_group,
-                    ReshardingBroadcastSpec(
-                        comm_key=comm_key,
-                        world_size=world_size,
-                        devices_ids=[
-                            self.collective_group.
-                            device_str_to_device_id_map[sender]
-                        ],
-                        devices_global_rank=[0],
-                        tensor_slices=[src_tile.offset],
-                        recv_tile_shape=src_tile.tile_shape,
-                        dtype=dtype))
-                comm_config.add(
-                    sender_worker,
-                    self.collective_group.device_str_to_device_id_map[sender])
-
-                for replica_index, receiver in enumerate(
-                        dst_tile.replica_device_strs):
-                    receiver_worker = (self.collective_group.
-                                       device_str_to_mesh_worker_map[receiver])
-                    group_spec = self._broadcast_tasks[
-                        receiver_worker].setdefault(
-                            broadcast_group,
-                            ReshardingBroadcastSpec(
-                                comm_key=comm_key,
-                                world_size=world_size,
-                                devices_ids=[],
-                                devices_global_rank=[],
-                                tensor_slices=[],
-                                recv_tile_shape=dst_tile.tile_shape,
-                                dtype=dtype))
-
-                    group_spec.devices_ids.append(
-                        self.collective_group.
-                        device_str_to_device_id_map[receiver])
-                    group_spec.devices_global_rank.append(1 + replica_index)
-                    group_spec.tensor_slices.append(indices_in_dst_tile)
-                    comm_config.add(
-                        receiver_worker, self.collective_group.
-                        device_str_to_device_id_map[receiver])
-
-                self.communicator_configs.add(comm_config)
->>>>>>> d3b7d4f4
         return self._broadcast_tasks
 
     def create_resharding_communicators(self):
@@ -1361,7 +1312,6 @@
                     strategy = self._generate_send_recv_resharding_strategy_by_loads(
                         spec, self._sender_loads, self._receiver_loads)
                 else:
-<<<<<<< HEAD
                     if global_config.resharding_load_balancing_mode == "normal":
                         strategy = self._generate_broadcast_resharding_strategy_by_loads(spec,
                                                                                          self._sender_loads,
@@ -1370,10 +1320,6 @@
                         strategy = self._generate_broadcast_resharding_strategy_by_loads_and_time(spec,
                                                                                                   self._schedule.meshes[src_mesh_idx],
                                                                                                   self._schedule.meshes[dst_mesh_idx])
-=======
-                    strategy = self._generate_broadcast_resharding_strategy_by_loads(
-                        spec, self._sender_loads, self._receiver_loads)
->>>>>>> d3b7d4f4
                 spec.set_resharding_strategy(strategy)
 
     @property
