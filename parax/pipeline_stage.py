--- conflicted
+++ resolved
@@ -4,6 +4,7 @@
 import logging
 from dataclasses import dataclass, field
 from typing import Sequence, List, Set, Any, Dict
+import numpy as np
 
 from abc import ABC, abstractmethod
 from jax import jit
@@ -13,7 +14,7 @@
 from jax.interpreters import xla
 
 from parax.pipeline_primitive_def import pipeline_p
-from parax.auto_sharding import analyze_device_mesh, auto_sharding_compile, get_auto_sharded_hlo_stages
+from parax.auto_sharding import compile_without_auto_sharding
 
 # pylint: disable=redefined-builtin
 from parax import testing
@@ -311,7 +312,8 @@
     return new_stage
 
 
-def generate_sharded_xla_stages(name: str, jax_stages: Sequence[JaxPipelineStage], logical_mesh, physical_mesh, memory_budget_per_device=None):
+def generate_sharded_xla_stages(name: str, jax_stages: Sequence[JaxPipelineStage], physical_mesh, logical_mesh_search_mode,
+                                logical_mesh_choices, memory_budget_per_device, search_task, record_file):
     invars = set()
     outvars = set()
     eqns = []
@@ -329,12 +331,13 @@
     )
     closed_jaxpr = ClosedJaxpr(jaxpr, consts_dir.values())
     backend_name = 'gpu'
+    backend = xb.get_backend(backend_name)
     built_computation = build_hlo_computation_from_jaxpr(name, closed_jaxpr, backend_name=backend_name)
-    auto_sharding_compile(built_computation, logical_mesh, physical_mesh,
-                          memory_budget_per_device=memory_budget_per_device,
-                          tuple_args=False, multi_stage_compilation=True)
-    stage_protos = get_auto_sharded_hlo_stages()
-    stages = [XlaShardedPipelineStage.from_auto_sharded_stage(auto_sharded_hlo_proto=proto, jax_pipeline_stage=stage)
+    stage_protos, strategy_config = compile_with_search(backend, built_computation, physical_mesh, logical_mesh_search_mode,
+                                       logical_mesh_choices, memory_budget_per_device, search_task, record_file,
+                                       multiple_stages=True)
+    stages = [XlaShardedPipelineStage.from_auto_sharded_stage(auto_sharded_hlo_proto=proto, jax_pipeline_stage=stage,
+                                                              strategy_config=strategy_config)
               for stage, proto in zip(jax_stages, stage_protos)]
     return stages
 
@@ -377,78 +380,23 @@
 
     hlo_proto: Any = None
     donated_invars: Any = None  # TODO(Hao): figure out donated_invars
-<<<<<<< HEAD
-=======
-    compiled: Any = None
     strategy_config: StrategyConfig = None
->>>>>>> 15c93e86
 
     @classmethod
     def from_auto_sharded_stage(cls,
                                 *,
                                 jax_pipeline_stage: JaxPipelineStage,
                                 auto_sharded_hlo_proto: xc.XlaComputation,
+                                strategy_config: StrategyConfig,
                                 donated_invars=None):
         # pylint: disable=too-many-locals
         """Run auto-sharding optimizer on a Jax pipeline stage."""
-<<<<<<< HEAD
         if not donated_invars:
             donated_invars = (False, ) * len(jax_pipeline_stage.invars)
         return cls(
             name=jax_pipeline_stage.name,
             hlo_proto=auto_sharded_hlo_proto,
-=======
-        distributed_compilation_head = bool(mesh.is_distributed)
-        logical_mesh = mesh.get_default_logical_mesh()
-        closed_jaxpr = jax_pipeline_stage.closed_jaxpr()
-        in_avals = [var.aval for var in jax_pipeline_stage.invars]
-        consts = closed_jaxpr.consts
-        # map(xla.prefetch, it.chain(consts, xla.jaxpr_literals(closed_jaxpr.jaxpr)))
-
-        # Convert jaxpr to XLA HLO
-        c = xb.make_computation_builder("pipeline_stage_{}".format(jax_pipeline_stage.name))
-        xla_consts = map(partial(xb.constant, c), consts)
-        tuple_args = False
-        xla_args, _ = xla._xla_callable_args(c, in_avals, tuple_args, donated_invars=None)
-        backend_name = "gpu"
-        axis_env = xla.AxisEnv(nreps=1, names=(), sizes=())  # All named axes have been vmapped
-        out_nodes = xla.jaxpr_subcomp(
-            c, closed_jaxpr.jaxpr, backend_name, axis_env, xla_consts,
-            extend_name_stack(wrap_name(jax_pipeline_stage.name, "stage")), *xla_args)
-        out_tuple = xc.ops.Tuple(c, out_nodes)
-
-        # Set up aliases (donating invars)
-        # backend = xb.get_backend(backend_name)
-        # Note(Hao): we do not handle donation now.
-        # if backend.platform in ("gpu", "tpu"):
-        #     # donation_results = xla.set_up_aliases(c, xla_args, out_tuple, donated_invars, tuple_args)
-        #     donation_results = xla.set_up_aliases(c, xla_args, out_tuple, donated_invars, tuple_args)
-        # if any(donation_results):
-        #     # TODO(tomhennigan): At call time we should mark these buffers as deleted.
-        #     unused_donations = [str(c.GetShape(a))
-        #                         for a, d in zip(xla_args, donation_results) if d]
-        #     warn("Some donated buffers were not usable: {}".format(", ".join(unused_donations)))
-
-        # Compile and optimize HLO to an executable
-        built = c.Build(out_tuple)
-        backend = xb.get_backend(backend_name)
-        compiled, strategy_config = compile_with_search(
-            backend, built, mesh,
-            "cost_model", [logical_mesh], memory_budget_per_device,
-            search_task=None, record_file=None)
-        hlo_module = compiled.hlo_modules()[0]
-
-        logger.debug(">>> Stage sharding solution vector: {}.".format(
-            strategy_config.auto_sharding_solution_vector))
-
-        return cls(
-            name=jax_pipeline_stage.name,
-            mesh=mesh,
-            hlo_module=hlo_module,
-            hlo_proto=built.as_serialized_hlo_module_proto(),
-            compiled=compiled,
             strategy_config=strategy_config,
->>>>>>> 15c93e86
             donated_invars=donated_invars,
             invars=jax_pipeline_stage.invars,
             pipeline_invars=jax_pipeline_stage.pipeline_invars,
@@ -465,38 +413,26 @@
         """Return a callable of the pipeline stage."""
         if not isinstance(mesh, PhysicalDeviceMesh):
             raise RuntimeError("Require a pre-allocated physical mesh to compile the runnable.")
-<<<<<<< HEAD
-        logical_mesh = mesh.get_default_logical_mesh()
+
+        strategy_config = self.strategy_config
+        logical_mesh_shape = strategy_config.logical_mesh_shape
         xla_computation = xc.XlaComputation(self.hlo_proto)
         tuple_args = False
-        compiled, hlo_module = auto_sharding_compile(xla_computation, logical_mesh, mesh,
-                                                     tuple_args=tuple_args, enable_auto_sharding=False)
-        # TODO(lmzheng): get this random seed from the above function (from_jax_pipeline_stage).
+        backend_name = 'gpu'
+        backend = xb.get_backend(backend_name)
+        num_devices = np.prod(strategy_config.logical_mesh_shape)
+        compiled = compile_without_auto_sharding(backend, xla_computation, num_devices, mesh.is_distributed, self.strategy_config)
+        hlo_module = compiled.hlo_modules()[0]
+        if mesh.is_distributed:
+            compiled = mesh.compile_remote_executable(self.hlo_proto, self.strategy_config)
 
         avals = [var.aval for var in self.invars]
         out_avals = [var.aval for var in self.outvars]
         input_shardings = hlo_module.spmd_parameters_shardings()
-        input_sharding_specs = [hlo_sharding_to_sharding_spec(proto_tuple, aval, logical_mesh)
+        input_sharding_specs = [hlo_sharding_to_sharding_spec(proto_tuple, aval, logical_mesh_shape)
                                 for (proto_tuple, aval) in zip(input_shardings, avals)]
         output_sharding = hlo_module.spmd_output_sharding()
-        output_sharding_specs = hlo_sharding_to_sharding_spec(output_sharding, out_avals, logical_mesh)
-=======
-        assert isinstance(mesh, PhysicalDeviceMesh)
-
-        compiled = self.compiled
-        strategy_config = self.strategy_config
-        logical_mesh_shape = strategy_config.logical_mesh_shape
-        if self.mesh.is_distributed:
-            compiled = mesh.compile_remote_executable(self.hlo_proto, strategy_config)
-
-        avals = [var.aval for var in self.invars]
-        out_avals = [var.aval for var in self.outvars]
-        input_shardings = self.hlo_module.spmd_parameters_shardings()
-        input_sharding_specs = [hlo_sharding_to_sharding_spec(proto_tuple, aval, logical_mesh_shape)
-                                for (proto_tuple, aval) in zip(input_shardings, avals)]
-        output_sharding = self.hlo_module.spmd_output_sharding()
         output_sharding_specs = hlo_sharding_to_sharding_spec(output_sharding, out_avals, logical_mesh_shape)
->>>>>>> 15c93e86
 
         # Return the final callable
         return mesh.get_callable_with_arg_handler(compiled, avals, out_avals,
