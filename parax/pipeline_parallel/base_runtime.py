"""Abstract runtime classes and methods."""
from abc import ABCMeta, abstractmethod
from typing import Sequence, List, Any

from jax.core import Var
import ray

from parax.util import OrderedSet
from parax.device_mesh import PhysicalDeviceMesh
from parax.pipeline_parallel.cross_mesh_resharding import (
    CrossMeshCommunicator, CollectiveGroup, SymbolicReshardingTask)
from parax.pipeline_parallel.computation import (PipelineComputation,
                                                 XlaShardedPipelineComputation)


class BaseRuntime(metaclass=ABCMeta):

    def __init__(self, *, pipeline_stages, global_invars, global_outvars,
                 physical_meshes, **kwargs):
        """
        An abstract class for pipeline-parallel runtime.

        Args:
            pipeline_stages (Sequence[PipelineComputation, XlaShardedPipelineComputation]):  pipeline stages.
            global_invars (Sequence[Var]): input variables.
            global_outvars (input variables.): output varialbes.
        """
        self.global_invars = global_invars
        self.global_outvars = global_outvars
        self.stages = pipeline_stages
        self.physical_meshes = physical_meshes

    @property
    def num_mesh(self):
        """Return the number of meshes involved in the pipeline-parallel runtime."""
        if self.physical_meshes == None:
            return 0
        return len(self.physical_meshes)

    @property
    def num_stage(self):
        """Return the number of stages."""
        return len(self.stages)

    @abstractmethod
    def shutdown(self):
        """Shutdown the pipeline runtime."""
        raise NotImplementedError()

    @abstractmethod
    def run(self, *args, **kwargs):
        """Run function."""
        raise NotImplementedError()


class BaseDistributedRuntime(BaseRuntime):

    def __init__(self,
                 *,
                 pipeline_stages: List[XlaShardedPipelineComputation],
                 global_invars: List[Var],
                 grad_dummy_invars,
                 global_outvars: List[Var],
                 physical_meshes: List[PhysicalDeviceMesh],
                 dependency,
                 schedule,
                 is_batch,
                 num_batch=1,
                 **kwargs):
        """
        A base class of distributed pipeline-parallel runtime.

        This class abstract out some communication-related methods that will be shared
        across different distributed runtime implementations.

        Args:
            pipeline_stages (List[XlaShardedPipelineComputation]): list of pipeline stage programs.
            global_invars (List[Var]): input variables.
            global_outvars (List[Var]): output variables.
            physical_meshes (List[PhysicalDeviceMesh]): the cluster meshes to pipeline over.
            sharding_compilation_kwargs (dict): a dict of keyword arguments as the sharding
                compilation parameters.
            dependency (np.array): dependency between stages as an adjacency matrix.
            num_batch (int): number of microbatches.
            schedule (GpipeSchedule): schedule to follow to execute the pipeline.
        """
        super(BaseDistributedRuntime,
              self).__init__(pipeline_stages=pipeline_stages,
                             global_invars=global_invars,
                             global_outvars=global_outvars,
                             physical_meshes=physical_meshes)
        self.grad_dummy_invars = grad_dummy_invars
        self.is_batch = is_batch
        self.dependency = dependency
        self.schedule = schedule
        self.num_batch = num_batch

        # Before we can setup the communicator, we need generate the sharding spec for each stage.
        self._precompile_sharding_specs()

        # Communication-related setup
        # Based on dependency and sharding specs, infer communication spec (cross-mesh)。
        self._communicator = CrossMeshCommunicator(self.stages, self.schedule)
        self._collective_groups: List[List[Any]] = [
            [None for _ in range(self.num_mesh)] for _ in range(self.num_mesh)
        ]
        self._resharding_tasks = [
            [dict() for _ in range(self.num_mesh)] for _ in range(self.num_mesh)
        ]

        # TODO(Hao): this establish_nccl_groups needs to be improved to cover allgather.
        self._establish_nccl_groups()
        self._compile_resharding_tasks()

    def run(self, *args, **kwargs):
        raise NotImplementedError()

    def get_memory_allocated(self):
        calls = []
        for mesh in self.physical_meshes:
            for worker in mesh.workers:
                calls.append(worker.get_memory_allocated.remote())
        return max(ray.get(calls))

    def get_max_memory_allocated(self):
        calls = []
        for mesh in self.physical_meshes:
            for worker in mesh.workers:
                calls.append(worker.get_max_memory_allocated.remote())
        return max(ray.get(calls))

    def sync(self):
        """Sync all workers' GPU activities."""
        all_workers = [w for mesh in self.physical_meshes for w in mesh.workers]
        ray.get([w.sync.remote() for w in all_workers])

    def shutdown(self):
        raise NotImplementedError()

    def _precompile_sharding_specs(self):
        """Run get_compiled() for each stage to get sharding specs."""
        for stage_idx, stage in enumerate(self.stages):
            mesh_indices = list(self.schedule.stage_placement(stage_idx))
            assert len(mesh_indices) == 1
            mesh_idx = mesh_indices[0]
            stage.get_compiled(self.physical_meshes[mesh_idx])

    def _establish_nccl_groups(self):
        """
        Identify and create NCCL groups based on resharding specs.

        We establish one collective group between two physical meshes, covering all the devices in
        these two meshes that require NCCL communication.
        TODO(Hao): we might need to improve this part later for adding scatter-gather optimization.

        Returns:
            device_str_groups (List[List[set]]): a num_mesh x num_mesh matrix. Only entries at
                device_str_groups[i][j] (i < j) are filled, entries with i > j are None, because
                (spec[i][j], spec[j][i]) will share collective groups.
        """
        device_str_groups = [[OrderedSet()
                              for _ in range(self.num_mesh)]
                             for _ in range(self.num_mesh)]
        # Merge (i, j) and (j, i)
        for i, j, var_spec_map in self._communicator.task_spec_iter():
            participants = OrderedSet()
            for _, spec in var_spec_map.items():  # for each var
                participants = participants | spec.get_participant_device_strs()
            if i <= j:
                device_str_groups[i][j] = device_str_groups[i][j] | participants
            else:
                device_str_groups[j][i] = device_str_groups[j][i] | participants

        # construct groups
        for i in range(self.num_mesh):
            for j in range(self.num_mesh):
                if i >= j:
                    assert not device_str_groups[i][j]
                    continue
                if not device_str_groups[i][j]:
                    continue
                cg = CollectiveGroup(list(device_str_groups[i][j]),
                                     self.physical_meshes[i],
                                     self.physical_meshes[j])
                cg.instantiate()
                self._collective_groups[i][j] = cg
                self._collective_groups[j][i] = cg

<<<<<<< HEAD
    def _compile_resharding_tasks(self):
        """Create and compile all resharding (send/recv/allgather) tasks."""
        for src_mesh_idx, dst_mesh_idx, var_spec_map \
                in self._communicator.task_spec_iter():
=======
    def _create_resharding_and_get_send_recv_tasks(self):
        """
        Initialize all resharding (send/recv) tasks.

        In this function, we do the following:
        1. we create a resharding task for each resharding spec
        2. for each resharding task, we generate all related send/recv tasks.
        """

        # Create resharding tasks for each var
        for src_mesh_idx, dst_mesh_idx, var_spec_map in (
                self._communicator.task_spec_iter()):
>>>>>>> 3b561122
            for key, spec in var_spec_map.items():
                cg = self._collective_groups[src_mesh_idx][dst_mesh_idx]
                src_mesh = self.physical_meshes[src_mesh_idx]
                dst_mesh = self.physical_meshes[dst_mesh_idx]
                self._resharding_tasks[src_mesh_idx][dst_mesh_idx][key] = \
                    SymbolicReshardingTask(spec, cg, src_mesh, dst_mesh)

    def _destroy_collective_groups(self):
        for i in range(self.num_mesh):
            for j in range(self.num_mesh):
                if i < j and self._collective_groups[i][j]:
                    self._collective_groups[i][j].destroy()

    def print_resharding_tasks(self):
        ret = ""
        for src_idx in range(len(self._resharding_tasks)):
            for dst_idx in range(len(self._resharding_tasks)):
                for var, task in self._resharding_tasks[src_idx][dst_idx].items(
                ):
                    ret += f"{var}: Mesh {src_idx}->{dst_idx}, {task}\n\n"
        return ret<|MERGE_RESOLUTION|>--- conflicted
+++ resolved
@@ -186,12 +186,6 @@
                 self._collective_groups[i][j] = cg
                 self._collective_groups[j][i] = cg
 
-<<<<<<< HEAD
-    def _compile_resharding_tasks(self):
-        """Create and compile all resharding (send/recv/allgather) tasks."""
-        for src_mesh_idx, dst_mesh_idx, var_spec_map \
-                in self._communicator.task_spec_iter():
-=======
     def _create_resharding_and_get_send_recv_tasks(self):
         """
         Initialize all resharding (send/recv) tasks.
@@ -204,7 +198,6 @@
         # Create resharding tasks for each var
         for src_mesh_idx, dst_mesh_idx, var_spec_map in (
                 self._communicator.task_spec_iter()):
->>>>>>> 3b561122
             for key, spec in var_spec_map.items():
                 cg = self._collective_groups[src_mesh_idx][dst_mesh_idx]
                 src_mesh = self.physical_meshes[src_mesh_idx]
