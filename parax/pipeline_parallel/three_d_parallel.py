"""3D parallel on a Ray cluster."""
import logging
from typing import Sequence

import jax
from jax import linear_util as lu
from jax.core import ClosedJaxpr, DropVar, Jaxpr, gensym
from jax.interpreters import partial_eval as pe

from parax.device_mesh import VirtualMesh
from parax.global_env import global_config
from parax.pipeline_parallel.primitive_def import (mark_pipeline_jaxpreqn, pipeline_p)
from parax.pipeline_parallel.runtime import (
    GpipeSchedule, Jax3DPipeline, gen_linear_pipeline_dependency,
    gen_linear_pipeline_dependency_with_apply)
from parax.pipeline_parallel.stage import (
    JaxPipelineStage, apply_grad_add_marker, apply_grad_get_mean,
    compute_grad_to_accumulate_grad, generate_sharded_xla_stages, get_var_mapping,
    mark_gradvar_to_mesh, mark_missing_vars_in_pipeline_marks, pipeline_dce,
    rearrange_vars, slice_apply_gradient,
    slice_closed_jaxpr_by_full_pipeline_marks)
from parax.util import get_micro_batch, slices_to_jaxpr

logger = logging.getLogger(__name__)
logger.setLevel(logging.INFO)


def split_compute_grad_and_apply_grad(closed_jaxpr: ClosedJaxpr):
    split_eqn = None
    for idx, eqn in enumerate(closed_jaxpr.eqns):
        if eqn.primitive is pipeline_p and eqn.params['mark_type'] == 'grad':
            split_eqn = eqn
            split_idx = idx
    if split_eqn is None:
        logger.warning(
            'Missing barrier between compute and apply. Assume there is no '
            'apply gradient step. Hint: replace jax.grad by parax.grad.'
        )
        return closed_jaxpr, ClosedJaxpr(Jaxpr([], [], [], []), []), None
    sliced_eqns = [
        closed_jaxpr.eqns[:split_idx], [split_eqn],
        closed_jaxpr.eqns[split_idx + 1:]
    ]
    compute, _, apply = slices_to_jaxpr(closed_jaxpr, sliced_eqns)
    if len(apply.eqns) == 0:
        logger.warning(
            'the apply gradient part is None. hint: apply() after parax.grad')
    return compute, apply, split_eqn


def has_corresponding_outvar(var, stage):
    pure_invar = None
    for invar, invar_sym in zip(stage.eqns[0].invars, stage.eqns[0].outvars):
        if invar == var:
            pure_invar = invar_sym
            break
    assert pure_invar
    for outvar_sym, outvar in zip(stage.eqns[-1].invars,
                                  stage.eqns[-1].outvars):
        if outvar_sym == pure_invar:
            return outvar
    return None


def create_donation_mapping(initial_mapping, donated_invars, invars, outvars):
    # infer donation of global invar-outvars
    donation_mapping = initial_mapping
    donated_outvars = set()

    for donate, invar in zip(donated_invars, invars):
        if not donate:
            continue
        for outvar in outvars:
            if outvar in donated_outvars:
                continue
            if invar.aval.shape != outvar.aval.shape:
                continue
            donated_outvars.add(outvar)
            donation_mapping[invar] = outvar
            break
        if invar not in donation_mapping:
            logger.warning(
                f"{invar} is marked as donated but actually no match outvar")
    return donation_mapping


def get_donation_mapping_and_modify(stage, reversed_donation_mapping,
                                    gensym_fn):
    invars = set(stage.invars)
    donation_mapping = dict()
    appended_invars = set()
    for var in stage.outvars:
        if var not in reversed_donation_mapping:
            continue
        invar = reversed_donation_mapping[var]
        assert invar.aval.shape == var.aval.shape
        donation_mapping[invar] = var
        if invar not in invars:
            appended_invars.add(invar)
    if not donation_mapping:
        return donation_mapping, stage
    # append invars for donation
    new_invars = list(stage.invars)
    new_outvars = list(stage.outvars)
    new_eqns = list(stage.eqns)
    appended_invars = list(appended_invars)
    if appended_invars:
        new_invars = new_invars + appended_invars
        pipe_start = new_eqns[0]
        new_eqns[0] = mark_pipeline_jaxpreqn(
            pipe_start.invars + appended_invars, pipe_start.outvars +
            list(map(lambda v: gensym_fn(v.aval), appended_invars)),
            pipe_start.params['name'], pipe_start.params['mark_type'])
    # rearrange to keep donated invars and outvars have same index
    new_invars, new_pipe_start = rearrange_vars(new_invars,
                                                list(donation_mapping.keys()),
                                                new_eqns[0], True)
    new_outvars, new_pipe_end = rearrange_vars(new_outvars,
                                               list(donation_mapping.values()),
                                               new_eqns[-1], False)
    new_eqns[0] = new_pipe_start
    new_eqns[-1] = new_pipe_end
    new_stage = JaxPipelineStage(stage.name, new_invars, new_outvars, new_eqns,
                                 stage.consts_dir)
    return donation_mapping, new_stage


def split_donate_invars(donation_mapping, stages: Sequence[JaxPipelineStage]):
    """
    Split donated invars for sliced jaxprs, then rewrite stages.
    Currently, we only donate:
    1. global invars that can be donated(set by users);
    2. buffers for accumulated gradients.
    But if auto-sharding supports, we can add:
    1. local invars not used later in this mesh, not main copy
    2. local invars not used later in all meshes, main copy
    Args:
        donation_mapping (Dict[Var, Var]): known mapping of donations, including 
            global invar-outvar and accumulate gradients
        stages: slices in topology order of execution.
    Returns:
        donate_invars_dict:List[Sequence[bool]]: donate_invars for each stage
    """
    reversed_donation_mapping = {v: k for k, v in donation_mapping.items()}
    gensym_fn = gensym([stage.closed_jaxpr().jaxpr for stage in stages])
    # global last use to consider if the main copy can be discarded

    ans = [None for _ in range(len(stages))]
    new_stages = []

    for stage_idx, stage in enumerate(stages):
        # find donation mapping of the stage
        donation_mapping, new_stage = get_donation_mapping_and_modify(
            stage, reversed_donation_mapping, gensym_fn)
        donated_num = len(donation_mapping)
        ans[stage_idx] = (True,) * donated_num + (False,) * (
            len(new_stage.invars) - donated_num)
        new_stages.append(new_stage)

    return ans, new_stages


@lu.cache
def three_d_parallel_callable(fun: lu.WrappedFun, in_tree, out_tree_thunk,
                              donated_invars, batch_invars, devices,
                              memory_budget_per_device, *avals):
    """End-to-end 3d parallel combining pipelining and sharding."""
    if not (isinstance(devices, VirtualMesh) or
            global_config.search_logical_mesh_shape):
        raise RuntimeError("Unrecognized type of `devices`, got: {}, "
                           "expected type: {}.".format(type(devices),
                                                       "VirtualMesh"))

    # Slice the jaxpr into pipeline stages
    virtual_mesh = devices
    num_micro_batches = global_config.num_micro_batches
    if num_micro_batches is None:
        logger.warning('num microbatch is unset, automatically use 1')
        num_micro_batches = 1
    microbatch_avals = get_micro_batch(batch_invars, num_micro_batches, *avals)
    with jax.disable_jit():
        jaxpr, _, consts = pe.trace_to_jaxpr_final(fun, microbatch_avals)

    closed_jaxpr = ClosedJaxpr(jaxpr, consts)
    gensym_func = gensym([closed_jaxpr.jaxpr])
    compute_grad_jaxpr, apply_grad_jaxpr, barrier = (
        split_compute_grad_and_apply_grad(closed_jaxpr))
    have_apply_grad = barrier is not None

    if have_apply_grad:
        acc_grad_jaxpr, acc_grad_dict, grad_in_to_out = compute_grad_to_accumulate_grad(
            compute_grad_jaxpr, gensym_func)
    else:
        acc_grad_jaxpr = compute_grad_jaxpr
        acc_grad_dict = {}
        grad_in_to_out = {}

    # slice accumulate grad
    acc_grad_invars = acc_grad_jaxpr.jaxpr.invars
    acc_grad_outvars = acc_grad_jaxpr.jaxpr.outvars

    jax_pipeline_stages = slice_closed_jaxpr_by_full_pipeline_marks(
        acc_grad_jaxpr)
    jax_pipeline_stages = mark_missing_vars_in_pipeline_marks(
        jax_pipeline_stages, acc_grad_invars, acc_grad_outvars)
    jax_pipeline_stages = pipeline_dce(jax_pipeline_stages, acc_grad_outvars)
<<<<<<< HEAD

    # TODO(zhuohan): merge pipeline layers into stages here
    if global_config.pipeline_stage_mode == "auto":
        # TODO(zhuohan): get stage_to_mesh, dependency with the auto pass
        pass
    elif global_config.pipeline_stage_mode == "uniform_layer_gpipe":
        num_acc_grad_stages = len(jax_pipeline_stages)
        stage_to_mesh = {
            i: (
                i if i < num_acc_grad_stages / 2 else num_acc_grad_stages - i - 1)
            for i, _ in enumerate(jax_pipeline_stages)
        }
        assert num_acc_grad_stages % 2 == 0
        num_meshes = num_acc_grad_stages // 2
    else:
        raise ValueError("Unknown pipeline_stage_mode", global_config.pipeline_stage_mode)
    # TODO(yonghao): move auto mesh slicing until here and get stage_to_mesh
    #                delete the 4 lines below in auto mesh version
    global_invars = closed_jaxpr.jaxpr.invars
    global_outvars = closed_jaxpr.jaxpr.outvars
    if have_apply_grad:
=======
    # initialize donation map
    global_invars = closed_jaxpr.jaxpr.invars
    global_outvars = closed_jaxpr.jaxpr.outvars
    if barrier is not None:
        donation_mapping = dict(grad_in_to_out)
    else:
        donation_mapping = dict()
    # TODO(yonghao): move auto mesh slicing until here and get stage_to_mesh
    # delete the 4 lines below in auto mesh version
    # For mesh-slicing's profiling, we can use the create_donation_mapping
    # to get a sketchy donation_mapping: only accumulate grad, no applygrad
    stage_num = len(jax_pipeline_stages)
    stage_to_mesh = {
        i: (i if i < stage_num / 2 else stage_num - i - 1)
        for i, _ in enumerate(jax_pipeline_stages)
    }
    assert stage_num % 2 == 0
    mesh_num = stage_num // 2

    if barrier is not None:
>>>>>>> 8bdf4991
        # Process apply gradient:
        # 1. change invars of apply grad to output of accumulate grad
        gradients = [g for g in barrier.outvars if not isinstance(g, DropVar)]
        mask = {
            outv: acc_grad_dict[inv]
            for outv, inv in zip(gradients, barrier.invars)
        }
        # 2. Add compute mean and slice apply-grad stages
        gradvar_to_mesh = mark_gradvar_to_mesh(gradients, jax_pipeline_stages,
                                               stage_to_mesh, mask)
        # FIXME (zhuohan): get_mean only works when we use jax.mean to
        #                  calculate loss. It will fail if we use sum.
        apply_grad_jaxpr, global_outvars = apply_grad_get_mean(
            apply_grad_jaxpr, gradients, gensym_func, num_micro_batches,
            global_outvars)
        sliced_apply_grad, info = slice_apply_gradient(apply_grad_jaxpr,
                                                       gradvar_to_mesh, num_meshes)
        apply_deps, apply_grad_schedule, _ = info
        sliced_apply_grad, out_map = apply_grad_add_marker(sliced_apply_grad,
                                                           mask,
                                                           gensym_func,
                                                           stage=True)
        global_outvars = list(
            map(lambda x: get_var_mapping(out_map, x), global_outvars))
        n_stages = len(jax_pipeline_stages) + len(sliced_apply_grad)
        dependency = gen_linear_pipeline_dependency_with_apply(
            n_stages, num_meshes, apply_deps)
        jax_all_stages = jax_pipeline_stages + sliced_apply_grad
    else:
        jax_all_stages = jax_pipeline_stages
        n_stages = len(jax_pipeline_stages)
        dependency = gen_linear_pipeline_dependency(n_stages)
        apply_grad_schedule = {}
    # Generate schedule and placement
    schedule = GpipeSchedule(dependency=dependency,
                             mesh=virtual_mesh,
                             num_pipeline_worker=num_meshes,
                             apply_grad_schedule=apply_grad_schedule,
                             num_batch=num_micro_batches)
    physical_meshes = []
    n_meshes = len(schedule.meshes)
    # TODO(Hao): delay the creation of physical mesh here
    for i, mesh in enumerate(schedule.meshes):
        logger.debug("Launch the {}th mesh...".format(i))
        physical_meshes.append(mesh.get_physical_mesh())

    stage_dict = [[] for _ in range(n_meshes)]
    stage_id_dict = [[] for _ in range(n_meshes)]
    # create donation mapping again, as apply gradients are considered
    donation_mapping = create_donation_mapping(donation_mapping, donated_invars,
                                               global_invars, global_outvars)
    donate_invars_dict, jax_all_stages = split_donate_invars(
        donation_mapping, jax_all_stages)
    for i, stage in enumerate(jax_all_stages):
        mesh_indices = list(schedule.stage_placement(i))
        assert len(mesh_indices) == 1
        mesh_idx = mesh_indices[0]
        stage_id_dict[mesh_idx].append(i)
        stage_dict[mesh_idx].append(stage)
<<<<<<< HEAD
    # split donate invar with mesh info
    if have_apply_grad:
        grad_invars = list(grad_in_to_out.keys())
        all_invars = closed_jaxpr.jaxpr.invars + grad_invars
        donation_mapping = dict(grad_in_to_out)
    else:
        all_invars = closed_jaxpr.jaxpr.invars
        donation_mapping = dict()
    # infer donation of global invar-outvars
    donated_outvars = set()

    for donate, invar in zip(donated_invars, global_invars):
        if not donate:
            continue
        for outvar in global_outvars:
            if outvar in donated_outvars:
                continue
            if invar.aval.shape != outvar.aval.shape:
                continue
            donated_outvars.add(outvar)
            donation_mapping[invar] = outvar
            break
        if invar not in donation_mapping:
            logger.warning(f"{invar} is marked as donated but actually no match outvar")
    pattern = [stage_id_dict[mesh_idx] for mesh_idx in range(num_meshes)]
    donate_invars_dict = split_donate_invars(all_invars, donation_mapping,
                                             jax_all_stages, pattern,
                                             gensym_func)
=======
>>>>>>> 8bdf4991

    # Call auto-sharding pass to shard each stage
    xla_stages = [None] * n_stages
    for mesh_idx in range(n_meshes):
        # TODO (zhuohan): Support search logical device shape for 3d parallel
        physical_mesh = physical_meshes[mesh_idx]
        logical_mesh_choices = [physical_mesh.get_default_logical_mesh()]
        logical_mesh_search_mode = "cost_model"
        stage_donate_invars = [
            donate_invars_dict[stage_idx]
            for stage_idx in stage_id_dict[mesh_idx]
        ]
        search_task = None
        record_file = None
        sharded_xla_stages = generate_sharded_xla_stages(
            str(mesh_idx), stage_dict[mesh_idx], stage_donate_invars,
            physical_mesh, logical_mesh_choices, logical_mesh_search_mode,
            memory_budget_per_device, acc_grad_outvars, search_task,
            record_file)
        for i, xla_stage in zip(stage_id_dict[mesh_idx], sharded_xla_stages):
            xla_stages[i] = xla_stage

    grad_in_to_out = {k: repr(v) for k, v in grad_in_to_out.items()}
    jp = Jax3DPipeline(pipeline_stages=xla_stages,
                       global_invars=global_invars,
                       grad_dummy_invars=grad_in_to_out,
                       global_outvars=global_outvars,
                       physical_meshes=physical_meshes,
                       dependency=dependency,
                       schedule=schedule,
                       is_batch=batch_invars,
                       num_batch=num_micro_batches)

    def ret_func(*args, **kwargs):
        return jp.run(*args, **kwargs)

    ret_func.get_executable = lambda: jp

    return ret_func  # pylint: disable=unnecessary-lambda<|MERGE_RESOLUTION|>--- conflicted
+++ resolved
@@ -204,9 +204,17 @@
     jax_pipeline_stages = mark_missing_vars_in_pipeline_marks(
         jax_pipeline_stages, acc_grad_invars, acc_grad_outvars)
     jax_pipeline_stages = pipeline_dce(jax_pipeline_stages, acc_grad_outvars)
-<<<<<<< HEAD
+    # initialize donation map
+    global_invars = closed_jaxpr.jaxpr.invars
+    global_outvars = closed_jaxpr.jaxpr.outvars
+    if barrier is not None:
+        donation_mapping = dict(grad_in_to_out)
+    else:
+        donation_mapping = dict()
 
     # TODO(zhuohan): merge pipeline layers into stages here
+    # For mesh-slicing's profiling, we can use the create_donation_mapping
+    # to get a sketchy donation_mapping: only accumulate grad, no applygrad
     if global_config.pipeline_stage_mode == "auto":
         # TODO(zhuohan): get stage_to_mesh, dependency with the auto pass
         pass
@@ -221,33 +229,8 @@
         num_meshes = num_acc_grad_stages // 2
     else:
         raise ValueError("Unknown pipeline_stage_mode", global_config.pipeline_stage_mode)
-    # TODO(yonghao): move auto mesh slicing until here and get stage_to_mesh
-    #                delete the 4 lines below in auto mesh version
-    global_invars = closed_jaxpr.jaxpr.invars
-    global_outvars = closed_jaxpr.jaxpr.outvars
+
     if have_apply_grad:
-=======
-    # initialize donation map
-    global_invars = closed_jaxpr.jaxpr.invars
-    global_outvars = closed_jaxpr.jaxpr.outvars
-    if barrier is not None:
-        donation_mapping = dict(grad_in_to_out)
-    else:
-        donation_mapping = dict()
-    # TODO(yonghao): move auto mesh slicing until here and get stage_to_mesh
-    # delete the 4 lines below in auto mesh version
-    # For mesh-slicing's profiling, we can use the create_donation_mapping
-    # to get a sketchy donation_mapping: only accumulate grad, no applygrad
-    stage_num = len(jax_pipeline_stages)
-    stage_to_mesh = {
-        i: (i if i < stage_num / 2 else stage_num - i - 1)
-        for i, _ in enumerate(jax_pipeline_stages)
-    }
-    assert stage_num % 2 == 0
-    mesh_num = stage_num // 2
-
-    if barrier is not None:
->>>>>>> 8bdf4991
         # Process apply gradient:
         # 1. change invars of apply grad to output of accumulate grad
         gradients = [g for g in barrier.outvars if not isinstance(g, DropVar)]
@@ -307,37 +290,6 @@
         mesh_idx = mesh_indices[0]
         stage_id_dict[mesh_idx].append(i)
         stage_dict[mesh_idx].append(stage)
-<<<<<<< HEAD
-    # split donate invar with mesh info
-    if have_apply_grad:
-        grad_invars = list(grad_in_to_out.keys())
-        all_invars = closed_jaxpr.jaxpr.invars + grad_invars
-        donation_mapping = dict(grad_in_to_out)
-    else:
-        all_invars = closed_jaxpr.jaxpr.invars
-        donation_mapping = dict()
-    # infer donation of global invar-outvars
-    donated_outvars = set()
-
-    for donate, invar in zip(donated_invars, global_invars):
-        if not donate:
-            continue
-        for outvar in global_outvars:
-            if outvar in donated_outvars:
-                continue
-            if invar.aval.shape != outvar.aval.shape:
-                continue
-            donated_outvars.add(outvar)
-            donation_mapping[invar] = outvar
-            break
-        if invar not in donation_mapping:
-            logger.warning(f"{invar} is marked as donated but actually no match outvar")
-    pattern = [stage_id_dict[mesh_idx] for mesh_idx in range(num_meshes)]
-    donate_invars_dict = split_donate_invars(all_invars, donation_mapping,
-                                             jax_all_stages, pattern,
-                                             gensym_func)
-=======
->>>>>>> 8bdf4991
 
     # Call auto-sharding pass to shard each stage
     xla_stages = [None] * n_stages
