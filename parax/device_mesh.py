--- conflicted
+++ resolved
@@ -1,10 +1,7 @@
 """Cluster related configurations (e.g., topology)."""
 import time
-<<<<<<< HEAD
 from collections.abc import Iterable
-=======
 from typing import Union, List, Tuple
->>>>>>> d8c7ad77
 
 import numpy as np
 import ray
@@ -17,7 +14,7 @@
 from jax.lib import xla_client, xla_bridge
 from operator import attrgetter
 
-from parax.util import get_dim_last_value, to_int_tuple, run_cmd
+from parax.util import get_dim_last_value, to_int_tuple
 from parax.xla_pass_context import XlaPassContext
 
 
@@ -120,6 +117,461 @@
                 self.mesh_alpha, self.mesh_beta) == \
                (other.flatten_ids, other.id_mesh.shape,
                 other.mesh_alpha, other.mesh_beta)
+
+
+# TODO(Hao): deprecate this soon
+class SingleHostDeviceMesh:
+    """A physical device mesh that presents devices on a single node."""
+
+    def __init__(self, devices):
+        self.devices = devices
+
+    def get_logical_mesh(self, mesh_shape, mesh_alpha=None, mesh_beta=None):
+        """Get a mapping to logoical mesh."""
+        device_ids = np.array([d.id for d in self.devices])
+        device_ids = device_ids.reshape(mesh_shape)
+        mesh_alpha = mesh_alpha or (1.0,) * len(mesh_shape)
+        mesh_beta = mesh_beta or (1.0,) * len(mesh_shape)
+        return LogicalDeviceMesh(self, device_ids, mesh_alpha, mesh_beta)
+
+    def get_default_logical_mesh(self):
+        return self.get_logical_mesh((1, len(self.devices)))
+
+    def get_callable_with_arg_handler(self, compiled, avals, out_avals,
+                                      input_sharding_specs, output_sharding_specs, donated_invars):
+        input_indices = [pxla.spec_to_indices(aval.shape, spec) for
+                         aval, spec in zip(avals, input_sharding_specs)]
+        args_handler = partial(pxla.shard_args, self.devices, input_indices)
+        outs_handler = pxla.avals_to_results_handler(1, len(self.devices),
+                                                     output_sharding_specs, out_avals)
+
+        ret = partial(SingleHostDeviceMesh._execute_with_handler,
+                      compiled, args_handler, outs_handler)
+        ret.shard_args_only = partial(self.preshard_args, args_handler, avals,
+                                      input_sharding_specs, input_indices)
+        return ret
+
+    def preshard_args(self, handler, avals, sharding_specs, indices, *args):
+        input_bufs = handler(args)
+
+        sharded_args = []
+        for i in range(len(args)):
+            sharded_args.append(ShardedDeviceArray(
+                avals[i],
+                sharding_specs[i],
+                input_bufs[i],
+                indices[i],
+            ))
+
+        return sharded_args
+
+    @staticmethod
+    def _execute_with_handler(compiled, args_handler, outs_handler, *args):
+        input_bufs = args_handler(args)
+        out_bufs = compiled.execute_sharded_on_local_devices(input_bufs)
+        return outs_handler(out_bufs)
+
+
+class RemoteExecutableRef:
+    """A reference to a remote compiled XLA executable binary"""
+
+    ct = 0
+
+    def __init__(self, device_mesh):
+        self.device_mesh = device_mesh
+        self.uuid = RemoteExecutableRef.ct
+        RemoteExecutableRef.ct = (RemoteExecutableRef.ct + 1) % (1 << 60)
+
+    def __repr__(self):
+        return f"RemoteExecutableRef(uuid = {self.uuid})"
+
+    def __del__(self):
+        self.device_mesh.delete_remote_executable(self)
+
+
+class RemoteBufferRef:
+    """A refernece to a remote device buffer."""
+
+    ct = 0
+
+    def __init__(self, device_mesh, host_id, device_id):
+        self.device_mesh = device_mesh
+        self.host_id = host_id
+        self.device_id = device_id
+        self.uuid = RemoteBufferRef.ct
+        RemoteBufferRef.ct = (RemoteBufferRef.ct + 1) % (1 << 60)
+
+    def __repr__(self):
+        return f"RemoteBufferRef(uuid = {self.uuid}, loc = ({self.host_id}, {self.device_id}))"
+
+    def __del__(self):
+        self.device_mesh.delete_remote_buffers((self,))
+
+
+class DistributedArray:
+    """A distributed array on a MultiHostDeviceMesh."""
+
+    def __init__(self, device_mesh, aval, sharding_spec, remote_buffers, indices):
+        self.device_mesh = device_mesh
+        self.aval = aval
+        self.sharding_spec = sharding_spec
+        self.remote_buffers = remote_buffers
+        self.indices = indices
+
+        self._npy_value = None
+        self._one_replica_buffer_indices = None
+
+    def block_until_ready(self):
+        self.device_mesh.block_until_ready_remote_buffers(self.remote_buffers)
+
+    @property
+    def one_replica_buffer_indices(self):
+        """Indices of buffers containing one complete copy of the array data."""
+        if self._one_replica_buffer_indices is None:
+            one_replica_indices = []
+            seen_index_hashes = set()
+            for i, index in enumerate(self.indices):
+                hashed_index = _hashable_index(index)
+                if hashed_index not in seen_index_hashes:
+                    one_replica_indices.append(i)
+                    seen_index_hashes.add(hashed_index)
+            self._one_replica_buffer_indices = one_replica_indices
+        return self._one_replica_buffer_indices
+
+    @property
+    def _value(self):
+        if self._npy_value is None:
+            npy_value = np.empty(self.aval.shape, self.aval.dtype)
+            fetched_np_buffers = self.device_mesh.get_remote_buffers([
+                self.remote_buffers[i] for i in self.one_replica_buffer_indices
+            ])
+            for ct, i in enumerate(self.one_replica_buffer_indices):
+                npy_value[self.indices[i]] = fetched_np_buffers[ct]
+            self._npy_value = npy_value
+        return self._npy_value
+
+    def __array__(self, dtype=None, context=None):
+        return np.asarray(self._value, dtype=dtype)
+
+    def __str__(self):
+        return str(self._value)
+
+
+core.pytype_aval_mappings[DistributedArray] = attrgetter('aval')
+xla.pytype_aval_mappings[DistributedArray] = attrgetter('aval')
+xla.canonicalize_dtype_handlers[DistributedArray] = lambda x: x
+
+
+def get_uuid_np_array(array):
+    """Convert a np array of RemoteBufferRef to a np array of UUID (int64)."""
+    ret = np.empty(array.shape, dtype=np.int64)
+    for i in range(array.shape[0]):
+        for j in range(array.shape[1]):
+            ret[i][j] = array[i][j].uuid
+    return ret
+
+
+# TODO(Hao): deprecate this soon
+class MultiHostDeviceMesh:
+    """A physical device mesh that presents a device mesh on multipe nodes."""
+
+    def __init__(self, host_ids, host_info, num_devices_per_host, head_ip):
+        self.host_ids = host_ids
+        self.host_info = host_info
+        self.num_hosts = len(self.host_ids)
+        self.num_devices_per_host = num_devices_per_host
+        self.head_ip = head_ip
+        self.total_devices = self.num_hosts * self.num_devices_per_host
+
+        # Launch distributed xla runtime
+        port = np.random.randint(10000, 11000)
+        self.server_address = f"{self.head_ip}:{port}"
+        self.service_server = None
+        self.service_server = xla_client._xla.get_distributed_runtime_service(
+            self.server_address, self.num_hosts)
+        time.sleep(0.5)
+
+        # Launch workers
+        self.workers = []
+        for i in range(self.num_hosts):
+            node_resource = "node:" + self.host_info[i]["NodeManagerAddress"]
+            cls = ray.remote(num_gpus=self.num_devices_per_host,
+                             resources={node_resource: 1e-3})(MeshHostWorker)
+            self.workers.append(cls.options(
+                override_environment_variables={
+                    "XLA_FLAGS": "--xla_gpu_autotune_level=0"
+                }).remote(self.server_address, self.num_hosts, i))
+        self.sync_workers()
+
+    def get_logical_mesh(self, mesh_shape, mesh_alpha=None, mesh_beta=None):
+        """Get a mapping to logoical mesh."""
+        id_mesh = np.arange(self.num_hosts * self.num_devices_per_host). \
+            reshape(mesh_shape)
+        mesh_alpha = mesh_alpha or (1.0,) * len(mesh_shape)
+        mesh_beta = mesh_beta or (1.0,) * len(mesh_shape)
+        return LogicalDeviceMesh(self, id_mesh, mesh_alpha, mesh_beta)
+
+    def get_default_logical_mesh(self):
+        return self.get_logical_mesh((self.num_hosts, self.num_devices_per_host),
+                                     [1, 1], [1, 0.01])
+
+    def compile_remote_executable(self,
+                                  hlo_proto: bytes,
+                                  logical_mesh_shape: Tuple[int],
+                                  auto_sharding_strategy_vector: np.ndarray,
+                                  is_tuple_args: bool):
+        executable = RemoteExecutableRef(self)
+        for w in self.workers:
+            w.compile_executable.remote(
+                executable.uuid,
+                hlo_proto,
+                logical_mesh_shape,
+                auto_sharding_strategy_vector,
+                is_tuple_args)
+        return executable
+
+    def get_remote_buffers(self, buf_refs: List[RemoteBufferRef]):
+        obj_refs = []
+        for buf_ref in buf_refs:
+            obj_refs.append(self.workers[buf_ref.host_id].
+                            get_buffers.remote(buf_ref.uuid))
+
+        return ray.get(obj_refs)
+
+    def delete_remote_buffers(self, buf_refs: List[RemoteBufferRef]):
+        if self.workers is None:
+            return
+
+        for buf_ref in buf_refs:
+            self.workers[buf_ref.host_id].delete_buffers.remote(buf_ref.uuid)
+
+    def block_until_ready_remote_buffers(self, buf_refs: List[RemoteBufferRef]):
+        tasks = []
+        for buf_ref in buf_refs:
+            tasks.append(self.workers[buf_ref.host_id]. \
+                         block_until_ready_buffers.remote(buf_ref.uuid))
+        ray.get(tasks)
+
+    def delete_remote_executable(self, exe_ref: RemoteExecutableRef):
+        if self.workers is None:
+            return
+
+        for i in range(self.num_hosts):
+            self.workers[i].delete_executable.remote(exe_ref.uuid)
+
+    def sync_workers(self):
+        ray.get([w.sync.remote() for w in self.workers])
+
+    def get_callable_with_arg_handler(self, remote_executable, avals, out_avals,
+                                      input_sharding_specs, output_sharding_specs, donated_invars):
+        input_indices = [pxla.spec_to_indices(aval.shape, spec) for
+                         aval, spec in zip(avals, input_sharding_specs)]
+        args_handler = partial(self._shard_args, input_indices, donated_invars)
+
+        output_indices = [pxla.spec_to_indices(aval.shape, spec) for
+                          aval, spec in zip(out_avals, output_sharding_specs)]
+
+        outs_handler = partial(self._gather_outs, out_avals, output_sharding_specs, output_indices)
+        ret = partial(self._execute_with_handler, remote_executable, args_handler,
+                      outs_handler, len(out_avals))
+        ret.shard_args_only = partial(self.preshard_args, args_handler, avals,
+                                      input_sharding_specs, input_indices)
+        return ret
+
+    def preshard_args(self, handler, avals, sharding_specs, indices, *args):
+        input_bufs = handler(args)
+
+        sharded_args = []
+        for i in range(len(args)):
+            sharded_args.append(DistributedArray(
+                self,
+                avals[i],
+                sharding_specs[i],
+                input_bufs[i],
+                indices[i],
+            ))
+
+        return sharded_args
+
+    def _shard_args(self, arg_indices, donated_invars, args):
+        input_bufs = []
+        for arg, indices, donated in zip(args, arg_indices, donated_invars):
+            # Fast path for DistributedArray
+            if isinstance(arg, DistributedArray) and arg.indices == indices:
+                input_bufs.append(arg.remote_buffers)
+            else:  # Slow path
+                arg = xla.canonicalize_dtype(arg)
+                buf_refs = shard_arg_handlers[type(arg)](arg, self, indices)
+                input_bufs.append(buf_refs)
+                if donated and isinstance(arg, (xla._DeviceArray, xla._CppDeviceArray)):
+                    arg.delete()
+
+        return input_bufs
+
+    def _gather_outs(self, avals, sharding_specs, indices, bufs):
+        ret = []
+        for i in range(len(avals)):
+            dis_array = DistributedArray(
+                device_mesh=self,
+                aval=avals[i],
+                sharding_spec=sharding_specs[i],
+                remote_buffers=bufs[i],
+                indices=indices[i]
+            )
+            ret.append(dis_array)
+
+        return ret
+
+    def _execute_with_handler(self, remote_executable, args_handler, outs_handler, num_outs, *args):
+        num_args = len(args)
+
+        # Shape: (num_args, total_devices)
+        input_bufs = args_handler(args)
+
+        # Shape: (num_hosts, num_args, num_devices_per_host)
+        input_bufs = np.array(input_bufs) \
+            .reshape(num_args, self.num_hosts, self.num_devices_per_host) \
+            .transpose([1, 0, 2])
+
+        # Allocate output buffer references
+        # Shape: (num_hosts, num_outs, num_devices_per_host)
+        output_bufs = np.empty(
+            (self.num_hosts, num_outs, self.num_devices_per_host), dtype=object)
+        for i in range(self.num_hosts):
+            for j in range(num_outs):
+                for k in range(self.num_devices_per_host):
+                    output_bufs[i][j][k] = RemoteBufferRef(self, i, k)
+
+        # Execute SPMD binary
+        for i in range(self.num_hosts):
+            host_inputs = get_uuid_np_array(input_bufs[i])
+            host_outputs = get_uuid_np_array(output_bufs[i])
+            self.workers[i].execute.remote(remote_executable.uuid, host_inputs, host_outputs)
+
+        # Gather outputs
+        # Shape: (num_outs, total_devices)
+        output_bufs = output_bufs.transpose([1, 0, 2]).reshape((num_outs, self.total_devices))
+        return outs_handler(output_bufs)
+
+    def shutdown(self):
+        ray.get([w.shutdown.remote() for w in self.workers])
+        for worker in self.workers:
+            ray.kill(worker)
+        self.workers = None
+
+
+class MeshHostWorker:
+    """A ray actor to manage the xla computation on a single host."""
+
+    def __init__(self, server_address, num_hosts, node_id):
+        self.num_hosts = num_hosts
+        self.node_id = node_id
+        self.distributed_client = \
+            xla_client._xla.get_distributed_runtime_client(server_address, node_id)
+        self.distributed_client.connect()
+        self.backend = xla_client._gpu_backend_factory(
+            self.distributed_client, node_id=node_id)
+
+        self.local_devices = self.backend.local_devices()
+        self.local_buffers = {}  # Dict[uuid -> DeviceArray]
+        self.executables = {}  # Dict[uuid -> Executable]
+
+    def put_buffer(self, uuid: int, device_id: int, data: np.ndarray):
+        self.local_buffers[uuid] = \
+            self.backend.buffer_from_pyval(data, self.local_devices[device_id])
+
+    def get_buffers(self, uuids: Union[List[int], int]):
+        if isinstance(uuids, Iterable):
+            return [self.local_buffers[uuid] for uuid in uuids]
+        return self.local_buffers[uuids]
+
+    def delete_buffers(self, uuids: Union[List[int], int]):
+        if isinstance(uuids, Iterable):
+            for uuid in uuids:
+                del self.local_buffers[uuid]
+        else:
+            del self.local_buffers[uuids]
+
+    def block_until_ready_buffers(self, uuids: Union[List[int], int]):
+        if isinstance(uuids, Iterable):
+            for uuid in uuids:
+                self.local_buffers[uuid].block_until_ready()
+        else:
+            self.local_buffers[uuids].block_until_ready()
+
+    def delete_executable(self, uuid: int):
+        self.executables[uuid].delete()
+        del self.executables[uuid]
+
+    def compile_executable(self,
+                           uuid: int,
+                           hlo_proto: bytes,
+                           logical_mesh_shape: Tuple[int],
+                           auto_sharding_strategy_vector: np.ndarray,
+                           is_tuple_args: bool):
+        backend = self.backend
+        num_devices = np.prod(logical_mesh_shape)
+
+        assert num_devices == len(backend.devices())
+
+        compile_options = xla_bridge.get_compile_options(
+            num_replicas=1,
+            num_partitions=num_devices,
+            device_assignment=np.arange(num_devices).reshape((1, -1)),
+            use_spmd_partitioning=True,
+        )
+        compile_options.parameter_is_tupled_arguments = is_tuple_args
+
+        computation = xla_client.XlaComputation(hlo_proto)
+        with XlaPassContext({
+            "auto_sharding::enable": True,
+            "auto_sharding::load_strategy": True,
+            "auto_sharding::strategy_vector": to_int_tuple(auto_sharding_strategy_vector),
+
+            # Device mesh
+            "auto_sharding::device_mesh_ids": tuple(range(num_devices)),
+            "auto_sharding::device_mesh_shape": tuple(logical_mesh_shape),
+
+            # Other useless but required arguments
+            "auto_sharding::device_mesh_alpha": (1.0,) * len(logical_mesh_shape),
+            "auto_sharding::device_mesh_beta": (1.0,) * len(logical_mesh_shape),
+        }):
+            compiled_computation = backend.compile(computation, compile_options)
+
+        self.executables[uuid] = compiled_computation
+
+        xla_client._xla.init_nccl_communicators(self.backend, self.distributed_client,
+                                                self.node_id, compiled_computation)
+
+    def execute(self,
+                executable_uuid: int,
+                input_uuids: List[List[int]],
+                output_uuids: List[List[int]]):
+        # Map uuids to input buffers
+        device_inputs = [[None for _ in range(input_uuids.shape[1])]
+                         for _ in range(input_uuids.shape[0])]
+        for i in range(input_uuids.shape[0]):
+            for j in range(input_uuids.shape[1]):
+                device_inputs[i][j] = self.local_buffers[input_uuids[i][j]]
+
+        # Execute the executable
+        device_outs = self.executables[executable_uuid]. \
+            execute_sharded_on_local_devices(device_inputs)
+
+        # Store output buffers
+        for i in range(output_uuids.shape[0]):
+            for j in range(output_uuids.shape[1]):
+                self.local_buffers[output_uuids[i][j]] = device_outs[i][j]
+
+    def sync(self):
+        for device in self.local_devices:
+            device.synchronize_all_activity()
+
+    def shutdown(self):
+        self.sync()
+        del self.local_buffers
+        del self.executables
+        self.distributed_client.shutdown()
 
 
 class PhysicalDeviceMesh:
@@ -173,7 +625,10 @@
             node_resource = "node:" + self.host_info[i]["NodeManagerAddress"]
             cls = ray.remote(num_gpus=self.num_devices_per_host,
                              resources={node_resource: 1e-3})(MeshHostWorker)
-            self.workers.append(cls.remote(self.server_address, i))
+            self.workers.append(cls.options(
+                override_environment_variables={
+                    "XLA_FLAGS": "--xla_gpu_autotune_level=0"
+                }).remote(self.server_address, self.num_hosts, i))
         self.sync_workers()
 
     def get_logical_mesh(self, mesh_shape, mesh_alpha=None, mesh_beta=None):
@@ -188,12 +643,12 @@
                                      [1, 1], [1, 0.01])
 
     def get_callable_with_arg_handler(self, compiled_executable, avals, out_avals,
-                                      input_sharding_specs, output_sharding_specs):
+                                      input_sharding_specs, output_sharding_specs,
+                                      donated_invars):
 
         input_indices = [pxla.spec_to_indices(aval.shape, spec)
                          for aval, spec in zip(avals, input_sharding_specs)]
-
-        args_handler = partial(self._shard_args, input_indices)
+        args_handler = partial(self._shard_args, input_indices, donated_invars)
         if not self.is_distributed:
             outs_handler = pxla.avals_to_results_handler(1, len(self.devices),
                                                          output_sharding_specs, out_avals)
@@ -204,10 +659,8 @@
                                    output_indices)
         ret = partial(self._execute_with_handler, compiled_executable, args_handler,
                       outs_handler, len(out_avals))
-
-        if not self.is_distributed:
-            ret.shard_args_only = partial(self._preshard_args, args_handler, avals,
-                                          input_sharding_specs, input_indices)
+        ret.shard_args_only = partial(self.preshard_args, args_handler, avals,
+                                      input_sharding_specs, input_indices)
         return ret
 
     def _execute_with_handler(self, executable, args_handler, outs_handler,
@@ -238,32 +691,34 @@
             output_bufs = output_bufs.transpose([1, 0, 2]).reshape((num_outs, self.total_devices))
         return outs_handler(output_bufs)
 
-    def _preshard_args(self, handler, avals, sharding_specs, indices, *args):
+    def preshard_args(self, handler, avals, sharding_specs, indices, *args):
         input_bufs = handler(args)
         sharded_args = []
         for i in range(len(args)):
-            sharded_args.append(ShardedDeviceArray(
-                avals[i],
-                sharding_specs[i],
-                input_bufs[i],
-                indices[i],
-            ))
+            if self.is_distributed:
+                array = DistributedArray(self, avals[i], sharding_specs[i], input_bufs[i], indices[i])
+            else:
+                array = ShardedDeviceArray(avals[i], sharding_specs[i], input_bufs[i], indices[i])
+            sharded_args.append(array)
         return sharded_args
 
-    def _shard_args(self, arg_indices, args):
+    def _shard_args(self, arg_indices, donated_invars, args):
         if not self.is_distributed:
             # single host w/o Ray
-            return pxla.shard_args(self.devices, arg_indices)
+            return partial(pxla.shard_args, self.devices, arg_indices)
         else:
             input_bufs = []
-            for arg, indices in zip(args, arg_indices):
+            for arg, indices, donated in zip(args, arg_indices, donated_invars):
                 # Fast path for DistributedArray
                 if isinstance(arg, DistributedArray) and arg.indices == indices:
-                    return arg.remote_buffers
+                    input_bufs.append(arg.remote_buffers)
                 else:  # Slow path
                     arg = xla.canonicalize_dtype(arg)
                     buf_refs = shard_arg_handlers[type(arg)](arg, self, indices)
                     input_bufs.append(buf_refs)
+                    if donated and isinstance(arg, (xla._DeviceArray, xla._CppDeviceArray)):
+                        arg.delete()
+
             return input_bufs
 
     @property
@@ -282,270 +737,6 @@
     @property
     def is_distributed(self):
         return not (self.num_hosts == 1 and not self.use_ray)
-
-    def compile_remote_executable(self,
-                                  hlo_proto,
-                                  logical_mesh_shape,
-                                  auto_sharding_strategy_vector,
-                                  is_tuple_args):
-        executable = RemoteExecutableRef(self)
-        for w in self.workers:
-            w.compile_executable.remote(
-                executable.uuid,
-                hlo_proto,
-                logical_mesh_shape,
-                auto_sharding_strategy_vector,
-                is_tuple_args)
-        return executable
-
-    def get_remote_buffers(self, buf_refs):
-        obj_refs = []
-        for buf_ref in buf_refs:
-            obj_refs.append(self.workers[buf_ref.host_id].
-                            get_buffers.remote(buf_ref.uuid))
-
-        return ray.get(obj_refs)
-
-    def delete_remote_buffers(self, buf_refs):
-        if self.workers is None:
-            return
-
-        for buf_ref in buf_refs:
-            self.workers[buf_ref.host_id].delete_buffers.remote(buf_ref.uuid)
-
-    def delete_remote_executable(self, exe_ref):
-        if self.workers is None:
-            return
-
-        for i in range(self.num_hosts):
-            self.workers[i].delete_executable.remote(exe_ref.uuid)
-
-    def sync_workers(self):
-        ray.get([w.sync.remote() for w in self.workers])
-
-    def shutdown_workers(self):
-        ray.get([w.shutdown.remote() for w in self.workers])
-
-    def shutdown(self):
-        self.shutdown_workers()
-        for worker in self.workers:
-            ray.kill(worker)
-        self.workers = None
-
-    def _gather_outs(self, avals, sharding_specs, indices, bufs):
-        ret = []
-        for i in range(len(avals)):
-            dis_array = DistributedArray(
-                device_mesh=self,
-                aval=avals[i],
-                sharding_spec=sharding_specs[i],
-                remote_buffers=bufs[i],
-                indices=indices[i]
-            )
-            ret.append(dis_array)
-
-        return ret
-
-
-# TODO(Hao): deprecate this soon
-class SingleHostDeviceMesh:
-    """A physical device mesh that presents devices on a single node."""
-
-    def __init__(self, devices):
-        self.devices = devices
-
-    def get_logical_mesh(self, mesh_shape, mesh_alpha=None, mesh_beta=None):
-        """Get a mapping to logoical mesh."""
-        device_ids = np.array([d.id for d in self.devices])
-        device_ids = device_ids.reshape(mesh_shape)
-        mesh_alpha = mesh_alpha or (1.0,) * len(mesh_shape)
-        mesh_beta = mesh_beta or (1.0,) * len(mesh_shape)
-        return LogicalDeviceMesh(self, device_ids, mesh_alpha, mesh_beta)
-
-    def get_default_logical_mesh(self):
-        return self.get_logical_mesh((1, len(self.devices)))
-
-    def get_callable_with_arg_handler(self, compiled, avals, out_avals,
-<<<<<<< HEAD
-                                      input_sharding_specs, output_sharding_specs):
-=======
-            input_sharding_specs, output_sharding_specs, donated_invars):
->>>>>>> d8c7ad77
-        input_indices = [pxla.spec_to_indices(aval.shape, spec) for
-                         aval, spec in zip(avals, input_sharding_specs)]
-        args_handler = partial(pxla.shard_args, self.devices, input_indices)
-        outs_handler = pxla.avals_to_results_handler(1, len(self.devices),
-                                                     output_sharding_specs, out_avals)
-
-        ret = partial(SingleHostDeviceMesh._execute_with_handler,
-                      compiled, args_handler, outs_handler)
-        ret.shard_args_only = partial(self.preshard_args, args_handler, avals,
-                                      input_sharding_specs, input_indices)
-        return ret
-
-    def preshard_args(self, handler, avals, sharding_specs, indices, *args):
-        input_bufs = handler(args)
-
-        sharded_args = []
-        for i in range(len(args)):
-            sharded_args.append(ShardedDeviceArray(
-                avals[i],
-                sharding_specs[i],
-                input_bufs[i],
-                indices[i],
-            ))
-
-        return sharded_args
-
-    @staticmethod
-    def _execute_with_handler(compiled, args_handler, outs_handler, *args):
-        input_bufs = args_handler(args)
-        out_bufs = compiled.execute_sharded_on_local_devices(input_bufs)
-        return outs_handler(out_bufs)
-
-
-class RemoteExecutableRef:
-    """A reference to a remote compiled XLA executable binary"""
-
-    ct = 0
-
-    def __init__(self, device_mesh):
-        self.device_mesh = device_mesh
-        self.uuid = RemoteExecutableRef.ct
-        RemoteExecutableRef.ct = (RemoteExecutableRef.ct + 1) % (1 << 60)
-
-    def __repr__(self):
-        return f"RemoteExecutableRef(uuid = {self.uuid})"
-
-    def __del__(self):
-        self.device_mesh.delete_remote_executable(self)
-
-
-class RemoteBufferRef:
-    """A refernece to a remote device buffer."""
-
-    ct = 0
-
-    def __init__(self, device_mesh, host_id, device_id):
-        self.device_mesh = device_mesh
-        self.host_id = host_id
-        self.device_id = device_id
-        self.uuid = RemoteBufferRef.ct
-        RemoteBufferRef.ct = (RemoteBufferRef.ct + 1) % (1 << 60)
-
-    def __repr__(self):
-        return f"RemoteBufferRef(uuid = {self.uuid}, loc = ({self.host_id}, {self.device_id}))"
-
-    def __del__(self):
-        self.device_mesh.delete_remote_buffers((self,))
-
-
-class DistributedArray:
-    """A distributed array on a MultiHostDeviceMesh."""
-
-    def __init__(self, device_mesh, aval, sharding_spec, remote_buffers, indices):
-        self.device_mesh = device_mesh
-        self.aval = aval
-        self.sharding_spec = sharding_spec
-        self.remote_buffers = remote_buffers
-        self.indices = indices
-
-        self._npy_value = None
-        self._one_replica_buffer_indices = None
-
-    def block_until_ready(self):
-        self.device_mesh.block_until_ready_remote_buffers(self.remote_buffers)
-
-    @property
-    def one_replica_buffer_indices(self):
-        """Indices of buffers containing one complete copy of the array data."""
-        if self._one_replica_buffer_indices is None:
-            one_replica_indices = []
-            seen_index_hashes = set()
-            for i, index in enumerate(self.indices):
-                hashed_index = _hashable_index(index)
-                if hashed_index not in seen_index_hashes:
-                    one_replica_indices.append(i)
-                    seen_index_hashes.add(hashed_index)
-            self._one_replica_buffer_indices = one_replica_indices
-        return self._one_replica_buffer_indices
-
-    @property
-    def _value(self):
-        if self._npy_value is None:
-            npy_value = np.empty(self.aval.shape, self.aval.dtype)
-            fetched_np_buffers = self.device_mesh.get_remote_buffers([
-                self.remote_buffers[i] for i in self.one_replica_buffer_indices
-            ])
-            for ct, i in enumerate(self.one_replica_buffer_indices):
-                npy_value[self.indices[i]] = fetched_np_buffers[ct]
-            self._npy_value = npy_value
-        return self._npy_value
-
-    def __array__(self, dtype=None, context=None):
-        return np.asarray(self._value, dtype=dtype)
-
-    def __str__(self):
-        return str(self._value)
-
-
-core.pytype_aval_mappings[DistributedArray] = attrgetter('aval')
-xla.pytype_aval_mappings[DistributedArray] = attrgetter('aval')
-xla.canonicalize_dtype_handlers[DistributedArray] = lambda x: x
-
-
-def get_uuid_np_array(array):
-    """Convert a np array of RemoteBufferRef to a np array of UUID (int64)."""
-    ret = np.empty(array.shape, dtype=np.int64)
-    for i in range(array.shape[0]):
-        for j in range(array.shape[1]):
-            ret[i][j] = array[i][j].uuid
-    return ret
-
-
-# TODO(Hao): deprecate this soon
-class MultiHostDeviceMesh:
-    """A physical device mesh that presents a device mesh on multipe nodes."""
-
-    def __init__(self, host_ids, host_info, num_devices_per_host, head_ip):
-        self.host_ids = host_ids
-        self.host_info = host_info
-        self.num_hosts = len(self.host_ids)
-        self.num_devices_per_host = num_devices_per_host
-        self.head_ip = head_ip
-        self.total_devices = self.num_hosts * self.num_devices_per_host
-
-        # Launch distributed xla runtime
-        port = np.random.randint(10000, 11000)
-        self.server_address = f"{self.head_ip}:{port}"
-        self.service_server = None
-        self.service_server = xla_client._xla.get_distributed_runtime_service(
-            self.server_address, self.num_hosts)
-        time.sleep(0.5)
-
-        # Launch workers
-        self.workers = []
-        for i in range(self.num_hosts):
-            node_resource = "node:" + self.host_info[i]["NodeManagerAddress"]
-            cls = ray.remote(num_gpus=self.num_devices_per_host,
-                             resources={node_resource: 1e-3})(MeshHostWorker)
-            self.workers.append(cls.options(
-                override_environment_variables={
-                    "XLA_FLAGS": "--xla_gpu_autotune_level=0"
-                }).remote(self.server_address, self.num_hosts, i))
-        self.sync_workers()
-
-    def get_logical_mesh(self, mesh_shape, mesh_alpha=None, mesh_beta=None):
-        """Get a mapping to logoical mesh."""
-        id_mesh = np.arange(self.num_hosts * self.num_devices_per_host). \
-            reshape(mesh_shape)
-        mesh_alpha = mesh_alpha or (1.0,) * len(mesh_shape)
-        mesh_beta = mesh_beta or (1.0,) * len(mesh_shape)
-        return LogicalDeviceMesh(self, id_mesh, mesh_alpha, mesh_beta)
-
-    def get_default_logical_mesh(self):
-        return self.get_logical_mesh((self.num_hosts, self.num_devices_per_host),
-                                     [1, 1], [1, 0.01])
 
     def compile_remote_executable(self,
                                   hlo_proto: bytes,
@@ -580,8 +771,8 @@
     def block_until_ready_remote_buffers(self, buf_refs: List[RemoteBufferRef]):
         tasks = []
         for buf_ref in buf_refs:
-            tasks.append(elf.workers[buf_ref.host_id].\
-                block_until_ready_buffers.remote(buf_ref.uuid))
+            tasks.append(self.workers[buf_ref.host_id]. \
+                         block_until_ready_buffers.remote(buf_ref.uuid))
         ray.get(tasks)
 
     def delete_remote_executable(self, exe_ref: RemoteExecutableRef):
@@ -594,60 +785,11 @@
     def sync_workers(self):
         ray.get([w.sync.remote() for w in self.workers])
 
-    def get_callable_with_arg_handler(self, remote_executable, avals, out_avals,
-<<<<<<< HEAD
-                                      input_sharding_specs, output_sharding_specs):
-=======
-            input_sharding_specs, output_sharding_specs, donated_invars):
->>>>>>> d8c7ad77
-        input_indices = [pxla.spec_to_indices(aval.shape, spec) for
-                         aval, spec in zip(avals, input_sharding_specs)]
-        args_handler = partial(self._shard_args, input_indices, donated_invars)
-
-        output_indices = [pxla.spec_to_indices(aval.shape, spec) for
-                          aval, spec in zip(out_avals, output_sharding_specs)]
-
-        outs_handler = partial(self._gather_outs, out_avals, output_sharding_specs, output_indices)
-<<<<<<< HEAD
-        return partial(self._execute_with_handler,
-                       remote_executable, args_handler, outs_handler, len(out_avals))
-=======
-        ret = partial(self._execute_with_handler, remote_executable, args_handler,
-            outs_handler, len(out_avals))
-        ret.shard_args_only = partial(self.preshard_args, args_handler, avals,
-            input_sharding_specs, input_indices)
-        return ret
-
-    def preshard_args(self, handler, avals, sharding_specs, indices, *args):
-        input_bufs = handler(args)
->>>>>>> d8c7ad77
-
-        sharded_args = []
-        for i in range(len(args)):
-            sharded_args.append(DistributedArray(
-                self,
-                avals[i],
-                sharding_specs[i],
-                input_bufs[i],
-                indices[i],
-            ))
-
-        return sharded_args
-
-    def _shard_args(self, arg_indices, donated_invars, args):
-        input_bufs = []
-        for arg, indices, donated in zip(args, arg_indices, donated_invars):
-            # Fast path for DistributedArray
-            if isinstance(arg, DistributedArray) and arg.indices == indices:
-                input_bufs.append(arg.remote_buffers)
-            else:  # Slow path
-                arg = xla.canonicalize_dtype(arg)
-                buf_refs = shard_arg_handlers[type(arg)](arg, self, indices)
-                input_bufs.append(buf_refs)
-                if donated and isinstance(arg, (xla._DeviceArray, xla._CppDeviceArray)):
-                    arg.delete()
-
-        return input_bufs
+    def shutdown(self):
+        ray.get([w.shutdown.remote() for w in self.workers])
+        for worker in self.workers:
+            ray.kill(worker)
+        self.workers = None
 
     def _gather_outs(self, avals, sharding_specs, indices, bufs):
         ret = []
@@ -662,166 +804,6 @@
             ret.append(dis_array)
 
         return ret
-
-    def _execute_with_handler(self, remote_executable, args_handler, outs_handler, num_outs, *args):
-        num_args = len(args)
-
-        # Shape: (num_args, total_devices)
-        input_bufs = args_handler(args)
-
-        # Shape: (num_hosts, num_args, num_devices_per_host)
-        input_bufs = np.array(input_bufs) \
-            .reshape(num_args, self.num_hosts, self.num_devices_per_host) \
-            .transpose([1, 0, 2])
-
-        # Allocate output buffer references
-        # Shape: (num_hosts, num_outs, num_devices_per_host)
-        output_bufs = np.empty(
-            (self.num_hosts, num_outs, self.num_devices_per_host), dtype=object)
-        for i in range(self.num_hosts):
-            for j in range(num_outs):
-                for k in range(self.num_devices_per_host):
-                    output_bufs[i][j][k] = RemoteBufferRef(self, i, k)
-
-        # Execute SPMD binary
-        for i in range(self.num_hosts):
-            host_inputs = get_uuid_np_array(input_bufs[i])
-            host_outputs = get_uuid_np_array(output_bufs[i])
-            self.workers[i].execute.remote(remote_executable.uuid, host_inputs, host_outputs)
-
-        # Gather outputs
-        # Shape: (num_outs, total_devices)
-        output_bufs = output_bufs.transpose([1, 0, 2]).reshape((num_outs, self.total_devices))
-        return outs_handler(output_bufs)
-
-    def shutdown(self):
-        ray.get([w.shutdown.remote() for w in self.workers])
-        for worker in self.workers:
-            ray.kill(worker)
-        self.workers = None
-
-
-class MeshHostWorker:
-    """A ray actor to manage the xla computation on a single host."""
-
-    def __init__(self, server_address, num_hosts, node_id):
-        self.num_hosts = num_hosts
-        self.node_id = node_id
-        self.distributed_client = \
-            xla_client._xla.get_distributed_runtime_client(server_address, node_id)
-        self.distributed_client.connect()
-        self.backend = xla_client._gpu_backend_factory(
-            self.distributed_client, node_id=node_id)
-
-        self.local_devices = self.backend.local_devices()
-<<<<<<< HEAD
-        self.local_buffers = {}  # Dict[uuid -> DeviceArray]
-        self.executable = {}  # Dict[uuid -> Executable]
-=======
-        self.local_buffers = {}    # Dict[uuid -> DeviceArray]
-        self.executables = {}       # Dict[uuid -> Executable]
->>>>>>> d8c7ad77
-
-    def put_buffer(self, uuid: int, device_id: int, data: np.ndarray):
-        self.local_buffers[uuid] = \
-            self.backend.buffer_from_pyval(data, self.local_devices[device_id])
-
-    def get_buffers(self, uuids: Union[List[int], int]):
-        if isinstance(uuids, Iterable):
-            return [self.local_buffers[uuid] for uuid in uuids]
-        return self.local_buffers[uuids]
-
-    def delete_buffers(self, uuids: Union[List[int], int]):
-        if isinstance(uuids, Iterable):
-            for uuid in uuids:
-                del self.local_buffers[uuid]
-        else:
-            del self.local_buffers[uuids]
-
-    def block_until_ready_buffers(self, uuids: Union[List[int], int]):
-        if isinstance(uuids, Iterable):
-            for uuid in uuids:
-                self.local_buffers[uuid].block_until_ready()
-        else:
-            self.local_buffers[uuids].block_until_ready()
-
-    def delete_executable(self, uuid: int):
-        self.executables[uuid].delete()
-        del self.executables[uuid]
-
-    def compile_executable(self,
-                           uuid: int,
-                           hlo_proto: bytes,
-                           logical_mesh_shape: Tuple[int],
-                           auto_sharding_strategy_vector: np.ndarray,
-                           is_tuple_args: bool):
-        backend = self.backend
-        num_devices = np.prod(logical_mesh_shape)
-
-        assert num_devices == len(backend.devices())
-
-        compile_options = xla_bridge.get_compile_options(
-            num_replicas=1,
-            num_partitions=num_devices,
-            device_assignment=np.arange(num_devices).reshape((1, -1)),
-            use_spmd_partitioning=True,
-        )
-        compile_options.parameter_is_tupled_arguments = is_tuple_args
-
-        computation = xla_client.XlaComputation(hlo_proto)
-        with XlaPassContext({
-            "auto_sharding::enable": True,
-            "auto_sharding::load_strategy": True,
-            "auto_sharding::strategy_vector": to_int_tuple(auto_sharding_strategy_vector),
-
-            # Device mesh
-            "auto_sharding::device_mesh_ids": tuple(range(num_devices)),
-            "auto_sharding::device_mesh_shape": tuple(logical_mesh_shape),
-
-            # Other useless but required arguments
-            "auto_sharding::device_mesh_alpha": (1.0,) * len(logical_mesh_shape),
-            "auto_sharding::device_mesh_beta": (1.0,) * len(logical_mesh_shape),
-        }):
-            compiled_computation = backend.compile(computation, compile_options)
-
-        self.executables[uuid] = compiled_computation
-
-        xla_client._xla.init_nccl_communicators(self.backend, self.distributed_client,
-            self.node_id, compiled_computation)
-
-    def execute(self,
-                executable_uuid: int,
-                input_uuids: List[List[int]],
-                output_uuids: List[List[int]]):
-        # Map uuids to input buffers
-        device_inputs = [[None for _ in range(input_uuids.shape[1])]
-                         for _ in range(input_uuids.shape[0])]
-        for i in range(input_uuids.shape[0]):
-            for j in range(input_uuids.shape[1]):
-                device_inputs[i][j] = self.local_buffers[input_uuids[i][j]]
-
-        # Execute the executable
-<<<<<<< HEAD
-        device_outs = self.executable[executable_uuid]. \
-=======
-        device_outs = self.executables[executable_uuid].\
->>>>>>> d8c7ad77
-            execute_sharded_on_local_devices(device_inputs)
-
-        # Store output buffers
-        for i in range(output_uuids.shape[0]):
-            for j in range(output_uuids.shape[1]):
-                self.local_buffers[output_uuids[i][j]] = device_outs[i][j]
-
-    def sync(self):
-        for device in self.local_devices:
-            device.synchronize_all_activity()
-
-    def shutdown(self):
-        self.sync()
-        del self.local_buffers
-        del self.executables
-        self.distributed_client.shutdown()
 
 
 class DeviceCluster:
