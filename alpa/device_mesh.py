"""The device mesh runtime that manages buffers and runs computation distributedly.

The hierarchy of classes defined in this file:

DeviceCluster  (the whole ray cluster)
|
PhysicalDeviceMeshGroup  (multiple device meshes)
|
PhysicalDeviceMesh  (one device mesh)
|
MeshHostWorker  (one host in a devie mesh)

Besides, we have two additional classes: VirtualPhysicalMesh and LogicalDeviceMesh.
They are only used during compilation time. They are used to manipulate meshes flexibly without
allocating real resources during compilation time.
"""
from abc import ABC, abstractmethod
from collections import defaultdict, namedtuple
from collections.abc import Iterable
from itertools import chain
import logging
from operator import attrgetter
import os
import re
import threading
import time
from typing import Any, List, Union, Sequence, Tuple, Optional

import jax
from jax import core, xla, device_put
from jax._src.api import ShapeDtypeStruct
from jax._src.lib import xla_bridge as xb, xla_extension as xe
from jax._src.tree_util import tree_leaves
from jax.abstract_arrays import array_types
from jax.core import ShapedArray
from jax.interpreters import pxla
from jax.interpreters.pxla import (ShardingSpec, _hashable_index,
                                   ShardedDeviceArray, Index)
from jax.lib import xla_client
import jax.numpy as jnp
import numpy as np
import cupy
from cupy.cuda import nccl
import ray
import tensorstore as ts
from tqdm import tqdm

from alpa import mesh_profiling
import alpa.collective as col
from alpa.collective.collective_group import nccl_util
from alpa.global_env import global_config
from alpa.monkey_patch import set_override_backend
from alpa.shard_parallel.auto_sharding import LogicalDeviceMesh
from alpa.timer import timers
from alpa.util import (benchmark_func, list_gpu_info,
                       jax_tensor_to_cupy, cupy_to_jax_tensor,
                       jax_tensor_set, xla_buffer_to_jax_tensor,
                       jax_tensor_to_xla_buffer, xla_buffer_to_cupy,
                       cupy_to_xla_buffer, is_continuous_subset,
                       infer_offset_and_n_elements, jax_tensor_index,
                       OrderedSet, update_jax_platform)

logger = logging.getLogger(__name__)
logger.setLevel(logging.INFO)

ReshardingTileSpec = namedtuple("ReshardingSendSpec",
                                ["offset", "rank", "gpu_idx"])
ReshardingSendTask = namedtuple("ReshardingSendTask",
                                ["tile_specs", "group_name"])
ReshardingRecvSpec = namedtuple("ReshardingRecvSpec",
                                ["device_id", "shape", "dtype", "tile_specs"])
ReshardingRecvTask = namedtuple("ReshardingRecvTask",
                                ["recv_specs", "group_name"])
ReshardingAllGatherSpec = namedtuple(
    "ReshardingAllGatherSpec", ["device_ids", "tensor_slices", "output_slice"])
ReshardingAllGatherTask = namedtuple("ReshardingAllGatherTask",
                                     ["allgather_specs"])
ReshardingBroadcastSpec = namedtuple("ReshardingBroadcastSpec",
                                     ["comm_key", "world_size", "devices_ids",
                                      "devices_global_rank", "tensor_slices",
                                      "recv_tile_shape", "dtype"])
ReshardingBroadcastTask = namedtuple("ReshardingBroadcastTask",
                                     ["broadcast_specs", "group_name"])


class MeshHostWorker:
    """A ray actor that manages the xla computation and buffers on a single host."""

    def __init__(self, server_address: str, num_hosts: int, host_id: int, mesh_id: int):
        self.num_hosts = num_hosts
        self.host_id = host_id
        self.mesh_id = mesh_id
        self.distributed_client = (
            xla_client._xla.get_distributed_runtime_client(
                server_address, host_id))
        logger.debug(
            f"{host_id}: Trying to connect to xla runtime at {server_address}")
        self.distributed_client.connect()
        logger.debug(
            f"{host_id}: Success to connect to xla runtime at {server_address}")
        self.backend = xla_client.make_gpu_client(self.distributed_client,
                                                  node_id=host_id)
        # Monkey patch the backend
        set_override_backend(self.backend)
        self.local_devices = self.backend.local_devices()

        self.buffers = {}  # Dict[uuid -> DeviceArray]
        self.executables = {}  # Dict[uud -> MeshWorkerExecutable]

        self.send_tasks = {}  # Dict[uuid -> ReshardingSendTask]
        self.recv_tasks = {}  # Dict[uuid -> ReshardingRecvTask]
        self.allgather_tasks = {}  # Dict[uuid -> AllgatherTask]
        self.broadcast_tasks = {}  # Dict[uuid -> BroadcastTask]
        self.allgather_communicators = {}
        self.broadcast_communicators = {}

        self.data_loaders = {}  # Dict[uuid -> MeshWorkerDataLoader]
        self.data_loader_iters = {}  # Dict[uuid -> iterator]

        if global_config.pipeline_use_signal_send_recv:
            print("Use signal send recv.")
            self.signal_tensors = []
            for d in self.local_devices:
                self.signal_tensors.append(
                    jax_tensor_to_cupy(device_put(
                        jnp.ones((1,), dtype=jnp.int8), d),
                        take_ownership=True))

    ##### Buffer Related Functions #####
    def put_buffer(self, uuid: int, device_id: int, data: np.ndarray):
        assert uuid not in self.buffers
        if data.dtype == np.int64:
            data = data.astype(np.int32)
        self.buffers[uuid] = (self.backend.buffer_from_pyval(
            data, self.local_devices[device_id]))

    def put_buffers(self,
                    uuids: Sequence[int],
                    device_ids: Sequence[int],
                    datas: Sequence[np.ndarray],
                    num_batch=1,
                    batch_dim=0):
        if num_batch > 1:
            device_ids = list(chain(*[[x] * num_batch for x in device_ids]))
            split_datas = []
            for data in datas:
                split_buffers = np.split(data, num_batch, batch_dim)
                split_datas.extend(split_buffers)
            datas = split_datas
        for uuid, device_id, data in zip(uuids, device_ids, datas):
            if data.dtype == np.int64:
                data = data.astype(np.int32)
            self.buffers[uuid] = (self.backend.buffer_from_pyval(
                data, self.local_devices[device_id]))

    def put_non_zero_buffer(self,
                            uuid: int,
                            device_id: int,
                            shape: Sequence[int],
                            dtype=np.float32):
        if dtype == np.int64:
            dtype = np.int32
        self.buffers[uuid] = (self.backend.buffer_from_pyval(
            np.full(shape, 1e-8, dtype), self.local_devices[device_id]))

    def shard_and_put_non_zero_buffer(self,
                                      uuids: Sequence[int],
                                      shape: Sequence[int],
                                      dtype: np.dtype,
                                      indices: Sequence,
                                      num_batch: int):
        assert len(uuids) == len(indices) == len(self.local_devices) * num_batch
        for i in range(len(self.local_devices)):
            for b in range(num_batch):
                shard_shape = []
                idx = i * num_batch + b
                for j, s in enumerate(indices[idx]):
                    filled_slice = s.indices(shape[j])
                    dim_size = len(range(*filled_slice))
                    shard_shape.append(dim_size)
                self.put_non_zero_buffer(uuids[idx], i, shard_shape, dtype)

    def get_buffers(self, uuids: Union[Sequence[int], int]):
        if isinstance(uuids, Iterable):
            return [self.buffers[uuid] for uuid in uuids]
        return self.buffers[uuids]

    def delete_buffers(self, uuids: Union[Sequence[int], int]):
        if isinstance(uuids, Iterable):
            for uuid in uuids:
                del self.buffers[uuid]
        else:
            del self.buffers[uuids]

    def block_until_ready_buffers(self, uuids: Union[Sequence[int], int]):
        if isinstance(uuids, Iterable):
            for uuid in uuids:
                self.buffers[uuid].block_until_ready()
        else:
            self.buffers[uuids].block_until_ready()

    def get_memory_allocated(self):
        self.sync()
        return max(d.memory_allocated() for d in self.local_devices)

    def get_max_memory_allocated(self):
        self.sync()
        return max(d.max_memory_allocated() for d in self.local_devices)

    def get_available_memory(self):
        self.sync()
        return min(d.available_memory() for d in self.local_devices)

    def reset_memory_stats(self):
        self.sync()
        for device in self.local_devices:
            device.clear_memory_stats()

    ##### Executable Related Functions #####
    def put_executable(self, uuid: int, executable_class: "MeshWorkerExecutable", *args):
        self.executables[uuid] = executable_class(self, uuid, *args)

    def delete_executable(self, uuid: int):
        if uuid in self.executables:
            del self.executables[uuid]

    def run_executable(self, uuid: int, *args, **kwargs):
        self.executables[uuid].execute_on_worker(*args, **kwargs)

    def get_exec_hlo_text(self, uuid: int):
        return self.executables[uuid].get_hlo_text()

    def get_exec_total_allocation_size(self, uuid: int):
        return self.executables[uuid].get_total_allocation_size()

    def get_exec_grad_sync_channel_ids(self, uuid: int):
        return self.executables[uuid].grad_sync_channel_ids

    ##### TensorStore Related Functions #####
    def get_ts_spec(self, ckpt_path: str):
        spec = {
            'driver': 'zarr',
            'kvstore': {},
            'metadata_key': f".zarray{self.host_id}"
        }
        if ckpt_path.startswith('gs://'):
            m = re.fullmatch('^gs://([^/]*)/(.*)$', ckpt_path, re.DOTALL)
            if m is None:
                raise ValueError(
                    'The ckpt_path should contain the bucket name and the '
                    f'file path inside the bucket. Got: {ckpt_path}')
            gcs_bucket = m.group(1)
            path_without_bucket = m.group(2)
            spec['kvstore'] = {
                'driver': 'gcs',
                'bucket': gcs_bucket,
                'path': path_without_bucket
            }
        else:
            spec['kvstore'] = {'driver': 'file', 'path': ckpt_path}
        return spec

    def load_buffers_from_ts(self, ckpt_dir: str, uuids: Sequence[int],
                             shard_indices: Sequence[Index],
                             device_ids: Sequence[int]):
        assert len(uuids) > 0
        ts_spec = self.get_ts_spec(ckpt_dir)
        t = ts.open(ts.Spec(ts_spec), open=True).result()

        for index, uuid, device_id in zip(shard_indices, uuids, device_ids):
            data = t[index].read().result()
            self.put_buffer(uuid, device_id, data)

    def save_buffers_to_ts(self, ckpt_dir: str, uuids: Sequence[int],
                           shard_indices: Sequence[Index],
                           global_shape: Sequence[int]):
        assert len(uuids) > 0
        for uuid in uuids:
            assert uuid in self.buffers

        ts_spec = self.get_ts_spec(ckpt_dir)
        dtype = self.buffers[uuids[0]].dtype
        if dtype == jnp.bfloat16:
            # Tensorstore uses 'bfloat16', not '<V2'.
            dtype = 'bfloat16'
        else:
            dtype = np.dtype(dtype).str
        metadata = {
            'shape': global_shape,
            'chunks': self.buffers[uuids[0]].shape,
            'dtype': dtype,
        }
        ts_spec['metadata'] = metadata
        t = ts.open(ts.Spec(ts_spec),
                    create=True,
                    open=True,
                    context=ts.Context({'file_io_concurrency': {
                        'limit': 128
                    }})).result()

        for index, uuid in zip(shard_indices, uuids):
            t[index].write(self.buffers[uuid]).result()

    ##### Data loader Related Functions #####
    def put_data_loader(self, uuid: int, *args):
        # pylint: disable=import-outside-toplevel
        from alpa.data_loader import MeshWorkerDataLoader
        self.data_loaders[uuid] = MeshWorkerDataLoader(self, *args)

    def data_loader_iter(self, uuid: int):
        self.data_loader_iters[uuid] = iter(self.data_loaders[uuid])

    def data_loader_next(self, uuid: int):
        next(self.data_loader_iters[uuid])

    ##### Cross Mesh Resharding Related Functions #####
    @staticmethod
    def init_collective_group(world_size, rank, backend, group_name):
        """Initialize the collective group eagerly."""
        col.init_collective_group(world_size,
                                  rank,
                                  backend=backend,
                                  group_name=group_name)

    @staticmethod
    def init_broadcast_communicator(group_name, comm_key, world_size, device_ids, devices_global_rank, nccl_uid):
        """Initialize the P2P communicator from within the mesh workers."""
        assert col.is_group_initialized(group_name)
        g = col.check_and_get_group(group_name)
        g._get_nccl_broadcast_communicator(comm_key, world_size, device_ids, devices_global_rank, nccl_uid)

    # Note: in this device mesh code, we will use 3 types of tensors:
    # (1) JAX high-level _DeviceArray, which is index-able, has __cuda_array__ interface
    # (2) XLA low-level PyLocalBuffer, which is not index-able
    # (3) cupy array, which is an intermediate format for ray collective
    def send_tile(self, uuid: int, offset: Sequence[slice], dst_rank: int,
                  dst_gpu_idx: int, group_name: str):
        """
        Send a slice of a source buffer to a target GPU.

        Args:
            uuid: the uuid of the xla buffers.
            offset: the slice to be sent in the buffer.
            dst_rank: destination rank to send.
            dst_gpu_idx: the gpu index on the destination rank.
            group_name: collective group name
        """
        if global_config.pipeline_use_signal_send_recv:
            signal = self.signal_tensors[uuid % len(self.local_devices)]
            col.send_multigpu(signal, dst_rank, dst_gpu_idx, group_name)
            return

        tensor_shape = self.buffers[uuid].shape
        if is_continuous_subset(offset, tensor_shape):
            # fast path, two cases: (1) same shape, (2) continuous subset.
            slice_shape = tuple(ind.stop - ind.start for ind in offset)
            to_send = xla_buffer_to_cupy(self.buffers[uuid])
            if slice_shape == tensor_shape:
                col.send_multigpu(to_send, dst_rank, dst_gpu_idx, group_name)
            else:
                ind, n_elements = infer_offset_and_n_elements(offset)
                col.send_multigpu(to_send[ind],
                                  dst_rank,
                                  dst_gpu_idx,
                                  group_name,
                                  n_elements=n_elements)
        else:
            # slower path, because of indexing.
            logger.debug(
                "Send goes along the slowest path. "
                "If this is for transformers, please check the resharding specs."
            )
            start_indices = tuple(o.start for o in offset)
            slice_sizes = tuple(o.stop - o.start for o in offset)
            src_buffer = jax_tensor_index(
                xla_buffer_to_jax_tensor(self.buffers[uuid]), start_indices,
                slice_sizes)
            to_send = jax_tensor_to_cupy(src_buffer)
            col.send_multigpu(to_send, dst_rank, dst_gpu_idx, group_name)

    def recv_tile(self, uuid: int, device_id: int,
                  indices_in_dst_tile: Sequence[slice], src_rank: int,
                  src_gpu_idx: int, group_name: str):
        """
        Receive a slice from a source GPU and in-place write it on the target buffer.

        Args:
            uuid: the uuid of the xla buffers.
            device_id: the device where the buffer is received, used to allocate tmp buffer.
            indices_in_dst_tile: the slice index to be written on destination buffer.
            src_rank: source rank to receive from.
            src_gpu_idx: the sender gpu index on the source rank.
            group_name: collective group name.
        """
        if uuid not in self.buffers:
            raise RuntimeError("Buffer has not been created.")

        if global_config.pipeline_use_signal_send_recv:
            signal = self.signal_tensors[uuid % len(self.local_devices)]
            col.recv_multigpu(signal, src_rank, src_gpu_idx, group_name)
            return

        tensor_shape = self.buffers[uuid].shape
        slice_shape = tuple(ind.stop - ind.start for ind in indices_in_dst_tile)
        is_bool = self.buffers[uuid].dtype == np.bool_
        if is_continuous_subset(indices_in_dst_tile, tensor_shape):
            to_recv = xla_buffer_to_cupy(self.buffers[uuid],
                                         take_ownership=True)
            if slice_shape == tensor_shape:
                col.recv_multigpu(to_recv, src_rank, src_gpu_idx, group_name)
            else:
                ind, n_elements = infer_offset_and_n_elements(
                    indices_in_dst_tile)
                col.recv_multigpu(to_recv[ind],
                                  src_rank,
                                  src_gpu_idx,
                                  group_name,
                                  n_elements=n_elements)
            self.buffers[uuid] = cupy_to_xla_buffer(to_recv)
        else:
            # The following call will allocate memory and cause a few H2D and D2D kernels.
            # See:https://github.com/alpa-projects/alpa/issues/145
            logger.debug(
                "Recv goes along the slowest path. "
                "If this is for transformers, please check the resharding specs."
            )
            tmp_buffer = device_put(
                jnp.ones(slice_shape, dtype=self.buffers[uuid].dtype),
                self.local_devices[device_id])
            to_recv = jax_tensor_to_cupy(tmp_buffer, take_ownership=True)
            col.recv_multigpu(to_recv, src_rank, src_gpu_idx, group_name)
            recv_tensor = cupy_to_jax_tensor(to_recv)
            start_indices = tuple(
                ind_in_dst.start for ind_in_dst in indices_in_dst_tile)

            # The following in-place write will cause a D2D copy kernel
            # See: https://github.com/alpa-projects/alpa/issues/144
            # It is unavoidable, but it is better than:
            # new_buffer = dynamic_update_slice(src_buf, update, start_indices)
            # which is not in-place and will cause extra allocation-related kernels.
            new_buffer = jax_tensor_set(
                xla_buffer_to_jax_tensor(self.buffers[uuid]), recv_tensor,
                start_indices)
            self.buffers[uuid] = jax_tensor_to_xla_buffer(new_buffer)
        if is_bool:
            self.buffers[uuid] = _uint8_to_bool(self.buffers[uuid])

    @staticmethod
    def init_p2p_communicator(group_name, my_rank, my_gpu_idx, peer_rank,
                              peer_gpu_idx, nccl_uid):
        """Initialize the P2P communicator from within the mesh workers."""
        assert col.is_group_initialized(group_name)
        assert col.get_rank(group_name) == my_rank
        g = col.check_and_get_group(group_name)
        g.create_p2p_communicator(my_gpu_idx, peer_rank, peer_gpu_idx, nccl_uid)

    @staticmethod
    def generate_nccl_uid(group_name):
        """Generate the NCCL unique ID in advance."""
        g = col.check_and_get_group(group_name)
        uid = g.generate_nccl_uid()
        return uid

    def put_resharding_send_task(self, uuid, tasks, group_name):
        self.send_tasks[uuid] = ReshardingSendTask(tile_specs=tasks,
                                                   group_name=group_name)

    def put_resharding_recv_task(self, uuid, tasks, group_name):
        self.recv_tasks[uuid] = ReshardingRecvTask(recv_specs=tasks,
                                                   group_name=group_name)

    def run_resharding_send_task(self, uuid, buf_uuids):
        task: ReshardingSendTask = self.send_tasks[uuid]
        for send_tile_spec, buf_uuid in zip(task.tile_specs, buf_uuids):
            send_tile_spec: ReshardingTileSpec
            self.send_tile(buf_uuid, send_tile_spec.offset, send_tile_spec.rank,
                           send_tile_spec.gpu_idx, task.group_name)

    def run_resharding_recv_task(self, uuid, buf_uuids, set_empty_buffer=True):
        task: ReshardingRecvTask = self.recv_tasks[uuid]
        for recv_spec, buf_uuid in zip(task.recv_specs, buf_uuids):
            recv_spec: ReshardingRecvSpec
            if set_empty_buffer:
                self.put_non_zero_buffer(buf_uuid, recv_spec.device_id,
                                         recv_spec.shape, recv_spec.dtype)
            for recv_tile_spec in recv_spec.tile_specs:
                recv_tile_spec: ReshardingTileSpec
                self.recv_tile(buf_uuid, recv_spec.device_id,
                               recv_tile_spec.offset, recv_tile_spec.rank,
                               recv_tile_spec.gpu_idx, task.group_name)

    def put_resharding_allgather_task(self, uuid, tasks):
        all_gather_task = ReshardingAllGatherTask(tasks)
        allgather_specs = all_gather_task.allgather_specs
        for allgather_spec in allgather_specs:
            device_ids = sorted(allgather_spec.device_ids)
            if repr(device_ids) not in self.allgather_communicators:
                communicators = nccl.NcclCommunicator.initAll(list(device_ids))
                self.allgather_communicators[repr(device_ids)] = communicators
        self.allgather_tasks[uuid] = all_gather_task

    def run_allgather_task(self, uuid, buffer_uuids):
        task: ReshardingAllGatherTask = self.allgather_tasks[uuid]
        allgather_specs = task.allgather_specs
        for allgather_spec in allgather_specs:
            self.allgather(buffer_uuids, allgather_spec.device_ids,
                           allgather_spec.tensor_slices,
                           allgather_spec.output_slice)

    def allgather(self, uuids: Sequence[int], device_ids: Sequence[int],
                  tensor_slices: Sequence[slice], output_slice):
        cupy_buffers = []
        communicators = self.allgather_communicators[repr(sorted(device_ids))]
        relative_idx = dict(zip(sorted(device_ids), range(len(device_ids))))
        output_idx, _ = infer_offset_and_n_elements(output_slice)
        is_bool = self.buffers[uuids[0]].dtype == np.bool_
        nccl_util.groupStart()
        for device_id, tensor_slice in zip(device_ids, tensor_slices):
            uuid = uuids[device_id]
            xla_buffer = self.buffers[uuid]
            cupy_buffer = xla_buffer_to_cupy(xla_buffer, take_ownership=True)
            ind, n_elements = infer_offset_and_n_elements(tensor_slice)
            cupy_slice = cupy_buffer[ind]
            cupy_output_slice = cupy_buffer[output_idx]
            communicators[relative_idx[device_id]].allGather(
                nccl_util.get_tensor_ptr(cupy_slice),
                nccl_util.get_tensor_ptr(cupy_output_slice), n_elements,
                nccl_util.get_nccl_tensor_dtype(cupy_buffer),
                cupy.cuda.Stream.null.ptr)
            cupy_buffers.append(cupy_buffer)
        nccl_util.groupEnd()
        for device_id, cupy_buffer in zip(device_ids, cupy_buffers):
            uuid = uuids[device_id]
            buf = cupy_to_xla_buffer(cupy_buffer)
            if is_bool:
                buf = _uint8_to_bool(buf)
            self.buffers[uuid] = buf

    def put_resharding_broadcast_task(self, uuid, tasks, group_name):
        self.broadcast_tasks[uuid] = ReshardingBroadcastTask(broadcast_specs=tasks,
                                                             group_name=group_name)

    def run_resharding_broadcast_task(self, uuid, buffer_uuids, set_empty_buffer=True):
        task: ReshardingBroadcastTask = self.broadcast_tasks[uuid]
        broadcast_specs = task.broadcast_specs
        for group_idx in broadcast_specs:
            broadcast_spec: ReshardingBroadcastSpec = broadcast_specs[group_idx]
            if set_empty_buffer:
                for device_id, global_rank in zip(broadcast_spec.devices_ids,
                                                  broadcast_spec.devices_global_rank):
                    if global_rank == 0:
                        continue
                    buf_uuid = buffer_uuids[device_id]
                    if buf_uuid not in self.buffers:
                        self.put_non_zero_buffer(buf_uuid, device_id,
                                                 broadcast_spec.recv_tile_shape,
                                                 broadcast_spec.dtype)

            self.broadcast(buffer_uuids,
                           broadcast_spec.comm_key,
                           broadcast_spec.world_size,
                           broadcast_spec.devices_ids,
                           broadcast_spec.devices_global_rank,
                           broadcast_spec.tensor_slices,
                           task.group_name)

    def broadcast(self, uuids, comm_key, world_size, devices_ids, devices_global_rank, tensor_slices, group_name):
        to_use = []
        for_buffer = []
        is_bool = self.buffers[uuids[devices_ids[0]]].dtype == np.bool_
        for device_id, global_rank, tensor_slice in zip(devices_ids, devices_global_rank, tensor_slices):
            uuid = uuids[device_id]
            tensor_shape = self.buffers[uuid].shape
            slice_shape = tuple(ind.stop - ind.start for ind in tensor_slice)
            if is_continuous_subset(tensor_slice, tensor_shape):
                # fast path, two cases: (1) same shape, (2) continuous subset.
                tmp = xla_buffer_to_cupy(self.buffers[uuid])
                if slice_shape != tensor_shape:
                    ind, _ = infer_offset_and_n_elements(tensor_slice)
                    to_use.append(tmp[ind])
                else:
                    to_use.append(tmp)
                for_buffer.append(tmp)
            else:
                tmp = None
                if global_rank == 0:
                    start_indices = tuple(o.start for o in tensor_slice)
                    tmp = jax_tensor_index(
                        xla_buffer_to_jax_tensor(self.buffers[uuid]), start_indices,
                        slice_shape)
                    tmp = jax_tensor_to_cupy(tmp)
                else:
                    tmp = device_put(
                        jnp.ones(slice_shape, dtype=self.buffers[uuid].dtype),
                        self.local_devices[device_id])
                    tmp = jax_tensor_to_cupy(tmp, take_ownership=True)
                to_use.append(tmp)
                for_buffer.append(tmp)

        _, n_elements = infer_offset_and_n_elements(tensor_slices[0])
        col.broadcast_partialgpu(to_use, n_elements, comm_key, world_size,
                                 devices_ids, devices_global_rank, group_name)

        for for_buffer_tensor, device_id, global_rank, tensor_slice in zip(for_buffer,
                                                                           devices_ids,
                                                                           devices_global_rank,
                                                                           tensor_slices):
            if global_rank == 0:
                continue
            uuid = uuids[device_id]
            tensor_shape = self.buffers[uuid].shape
            slice_shape = tuple(ind.stop - ind.start for ind in tensor_slice)
            if is_continuous_subset(tensor_slice, tensor_shape):
                self.buffers[uuid] = cupy_to_xla_buffer(for_buffer_tensor)
            else:
                recv_tensor = cupy_to_jax_tensor(for_buffer_tensor)
                start_indices = tuple(ind_in_dst.start for ind_in_dst in tensor_slice)
                new_buffer = jax_tensor_set(
                    xla_buffer_to_jax_tensor(self.buffers[uuid]), recv_tensor,
                    start_indices)
                self.buffers[uuid] = jax_tensor_to_xla_buffer(new_buffer)
            if is_bool:
                self.buffers[uuid] = _uint8_to_bool(self.buffers[uuid])

    @staticmethod
    def destroy_collective_group(group_name: str = "default"):
        col.destroy_collective_group(group_name)

    ##### Data Loader Related Functions #####
    def delete_data_loader(self, uuid: int):
        del self.data_loaders[uuid]

    ##### Profiling and Debugging Related Functions #####
    def profile_hlo_ops(self, op_infos: Sequence[Any], cache_filename: str,
                        single_timeout: float):
        num_devices = self.num_hosts * len(self.local_devices)
        return mesh_profiling.profile_hlo_ops(op_infos, self.backend,
                                              self.local_devices, self.host_id,
                                              num_devices, cache_filename,
                                              single_timeout)

    def profile_executable_with_dummy_inputs(self, uuid: int, **kwargs):
        return self.executables[uuid].profile_with_dummy_inputs(
            self.backend, self.local_devices, **kwargs)

    def profile_resharding_send_task(self,
                                     uuid,
                                     buf_uuids,
                                     warmup=1,
                                     repeat=3,
                                     number=3,
                                     sync=False):
        # TODO(yonghao): the sync function should be carefully reconsidered
        def run_fn():
            self.run_resharding_send_task(uuid, buf_uuids)

        sync_fn = self.sync if sync else None
        costs = benchmark_func(run_fn, sync_fn, warmup, repeat, number)
        return np.mean(costs)

    def profile_resharding_recv_task(self,
                                     uuid,
                                     buf_uuids,
                                     warmup=1,
                                     repeat=3,
                                     number=3,
                                     sync=False):
        set_empty_buffer = True

        def run_fn():
            nonlocal set_empty_buffer
            self.run_resharding_recv_task(uuid, buf_uuids, set_empty_buffer)
            set_empty_buffer = False

        sync_fn = self.sync if sync else None
        costs = benchmark_func(run_fn, sync_fn, warmup, repeat, number)
        return np.mean(costs)

    @staticmethod
    def get_timer(name: str):
        return timers(name)

    @staticmethod
    def reset_timer(name: str):
        timers(name).reset()

    def get_live_buffer_uuids(self):
        return list(self.buffers.keys())

    ##### Other Functions #####
    def sync(self):
        for device in self.local_devices:
            device.synchronize_all_activity()

    @staticmethod
    def check_alive():
        return True

    def shutdown(self):
        self.sync()
        self.buffers.clear()
        self.executables.clear()
        self.distributed_client.shutdown()

    def load_opt_params_fast_path(self, path, prefix_to_idx, config,
                                  shapes, uuids, indices, mesh_ids):
        def load_array(key):
            return np.load(os.path.join(path, key))

        def load_param(param_key, loaded_array):
            i = prefix_to_idx[param_key]

            for j in range(len(mesh_ids[i])):
                if self.mesh_id != mesh_ids[i][j]:
                    continue

                assert shapes[i][j] == loaded_array.shape
                for k in range(len(self.local_devices)):
                    idx = self.host_id * len(self.local_devices) + k
                    uuid = uuids[i][j][idx]
                    data = loaded_array[indices[i][j][idx]]
                    self.put_buffer(uuid, k, data)

        load_param("params.transformers.embeddings.word_embeddings.embedding",
                   load_array("decoder.embed_tokens.weight"))
        load_param("params.transformers.embeddings.position_embeddings.embedding",
                   load_array("decoder.embed_positions.weight"))

        if config.version > 2:
            load_param("params.transformers.layer_norm.scale",
                       load_array("decoder.layer_norm.weight"))
            load_param("params.transformers.layer_norm.bias",
                       load_array("decoder.layer_norm.bias"))

        layers_per_stage = config.decoder_layers // config.num_pp_stages

        for i in range(config.decoder_layers):
            stage_id = i // layers_per_stage
            if stage_id != self.mesh_id:
                continue

            param_prefix = f"params.transformers.encoder.{i}."
            load_prefix = f"decoder.layers.{i}."
            # Attention weights
            wq = load_array(load_prefix + "self_attn.q_proj.weight")
            wk = load_array(load_prefix + "self_attn.k_proj.weight")
            wv = load_array(load_prefix + "self_attn.v_proj.weight")
            dim = wq.shape[-1]
            w_qvk = np.concatenate([wq, wv, wk], axis=0).reshape((3, -1, dim)).transpose([2, 1, 0]).reshape((dim, -1))
            load_param(param_prefix + "attention.self.qvk_combined.kernel", w_qvk)
            bq = load_array(load_prefix + "self_attn.q_proj.bias")
            bk = load_array(load_prefix + "self_attn.k_proj.bias")
            bv = load_array(load_prefix + "self_attn.v_proj.bias")
            b_qvk = np.concatenate([bq, bv, bk], axis=0).reshape((3, dim)).transpose([1, 0]).reshape((-1,))
            load_param(param_prefix + "attention.self.qvk_combined.bias", b_qvk)
            load_param(param_prefix + "attention.dense.kernel",
                       np.transpose(load_array(load_prefix + "self_attn.out_proj.weight")))
            load_param(param_prefix + "attention.dense.bias",
                       load_array(load_prefix + "self_attn.out_proj.bias"))
            load_param(param_prefix + "attention.layer_norm.scale",
                       load_array(load_prefix + "self_attn_layer_norm.weight"))
            load_param(param_prefix + "attention.layer_norm.bias",
                       load_array(load_prefix + "self_attn_layer_norm.bias"))
            # FFN weights
            load_param(param_prefix + "ffn.fc1.bias",
                       load_array(load_prefix + "fc1.bias"))
            load_param(param_prefix + "ffn.fc1.kernel",
                       np.transpose(load_array(load_prefix + "fc1.weight")))
            load_param(param_prefix + "ffn.fc2.bias",
                       load_array(load_prefix + "fc2.bias"))
            load_param(param_prefix + "ffn.fc2.kernel",
                       np.transpose(load_array(load_prefix + "fc2.weight")))
            load_param(param_prefix + "ffn.layer_norm.scale",
                       load_array(load_prefix + "final_layer_norm.weight"))
            load_param(param_prefix + "ffn.layer_norm.bias",
                       load_array(load_prefix + "final_layer_norm.bias"))


class PhysicalDeviceMesh(ABC):
    """The base class of physical device mesh.

    A physical device mesh is a 2-dimensional mesh that runs SPMD computation on
    all devices in the mesh.
    """

    num_hosts: int
    num_devices_per_host: int

    def get_signature(self) -> str:
        """Return a signature string that contains the mesh shape and GPU model."""
        gpu_type = list_gpu_info()
        gpu_name = gpu_type.split("\n")[0].split(" (UUID:")[0][7:]
        ret = f"{self.num_hosts},{self.num_devices_per_host},{gpu_name}"
        ret = ret.replace(" ", "-")
        return ret

    @property
    def shape(self):
        return self.num_hosts, self.num_devices_per_host

    @property
    def num_devices(self):
        """Return the total number of GPUs on this mesh."""
        return self.num_hosts * self.num_devices_per_host

    ##### Logical Mesh Related Functions #####
    def get_logical_mesh(self,
                         mesh_shape: Optional[Sequence[int]] = None,
                         mesh_alpha: Optional[float] = None,
                         mesh_beta: Optional[float] = None,
                         mesh_topology: Optional[str] = None,
                         intra_host_bandwidth: Optional[float] = None,
                         inter_host_bandwidth: Optional[float] = None):
        """
        Return a logical mesh and parameters of the alpha-beta communication cost model.
        The logical view is used for auto-sharding.
        """
        if mesh_shape is None:
            mesh_shape = (self.num_hosts, self.num_devices_per_host)

        id_mesh = np.arange(self.num_devices).reshape(mesh_shape)

        if mesh_topology is None:
            # Use the provided mesh_alpha and mesh_beta
            mesh_alpha = mesh_alpha or (1, 1)
            mesh_beta = mesh_beta or (1, 0.1)
        elif mesh_topology == "tree":
            # Derive mesh_alpha and mesh_beta from topology,
            # intra_host_bandwidth and inter_host_bandwidth
            assert mesh_alpha is None
            assert mesh_beta is None
            mesh_alpha = [1] * 2
            mesh_beta = [None] * 2
            host_ids = np.tile(
                np.arange(self.num_hosts).reshape(-1, 1),
                self.num_devices_per_host)
            host_ids = host_ids.reshape(mesh_shape)

            # Compute bandwidth of doing communication along dim 0.
            # 1. Compute the number of links between each host pairs.
            #    Assume using ring-based algorithms.
            host_link_ct = defaultdict(int)
            for j in range(mesh_shape[1]):
                for i in range(mesh_shape[0]):
                    left = host_ids[i][j]
                    right = host_ids[(i + 1) % mesh_shape[0]][j]
                    if left != right:
                        if left > right:
                            left, right = right, left
                        host_link_ct[(left, right)] += 1

            j = 0
            # 2. Bandwidth between two hosts = total_bandwidth / number_of_links.
            #    Bandwdith along a communication dimension = min bandwidth of all links.
            bandwidth = intra_host_bandwidth
            for i in range(mesh_shape[0]):
                left = host_ids[i][j]
                right = host_ids[(i + 1) % mesh_shape[0]][j]
                if left != right:
                    if left > right:
                        left, right = right, left
                    bandwidth = min(
                        bandwidth,
                        inter_host_bandwidth / host_link_ct[(left, right)])
            mesh_beta[0] = 1 / bandwidth

            # Compute bandwidth of doing communication along dim 1.
            host_link_ct = defaultdict(int)
            for i in range(mesh_shape[0]):
                for j in range(mesh_shape[1]):
                    left = host_ids[i][j]
                    right = host_ids[i][(j + 1) % mesh_shape[1]]
                    if left != right:
                        if left > right:
                            left, right = right, left
                        host_link_ct[(left, right)] += 1

            i = 0
            bandwidth = intra_host_bandwidth
            for j in range(mesh_shape[1]):
                left = host_ids[i][j]
                right = host_ids[i][(j + 1) % mesh_shape[1]]
                if left != right:
                    if left > right:
                        left, right = right, left
                    bandwidth = min(
                        bandwidth,
                        inter_host_bandwidth / host_link_ct[(left, right)])
            mesh_beta[1] = 1 / bandwidth

        return LogicalDeviceMesh(self, id_mesh, mesh_alpha, mesh_beta)

    ##### Executable Related Functions #####
    @abstractmethod
    def shard_args_to_bufs(self, shard_indices: Sequence[Sequence[Index]],
                           donated_invars: Sequence[bool],
                           batch_invars: Sequence[bool],
                           num_micro_batches: int,
                           args: Sequence):
        """Shard high-level arguments as low-level buffers."""
        raise NotImplementedError()

    @abstractmethod
    def shard_args_to_arrays(self, avals: Sequence[ShapedArray],
                             shard_indices: Sequence[Sequence[Index]],
                             sharding_specs: Sequence[ShardingSpec], args):
        """Shard arguments (np.ndarray) as distributed arrays."""
        raise NotImplementedError()

    @abstractmethod
    def get_outputs_handler(self, avals: Sequence[ShapedArray],
                            sharding_specs: Sequence[ShardingSpec]):
        """Get a function that wraps low-level buffers to high-level output arrays."""
        raise NotImplementedError()

    ##### Profiling Related Functions #####
    @abstractmethod
    def get_remote_timer(self, timer_name: str):
        raise NotImplementedError()

    @abstractmethod
    def reset_remote_timer(self, timer_name: str):
        raise NotImplementedError()

    @abstractmethod
    def get_memory_allocated(self):
        raise NotImplementedError()

    @abstractmethod
    def get_max_memory_allocated(self):
        raise NotImplementedError()

    @abstractmethod
    def get_available_memory(self):
        raise NotImplementedError()

    @abstractmethod
    def reset_memory_stats(self):
        raise NotImplementedError()

    ##### Other Functions #####
    @abstractmethod
    def sync_workers(self):
        """Sync device activities on all workers."""
        raise NotImplementedError()

    @abstractmethod
    def shutdown(self, forced=False):
        """Shut down the mesh."""
        raise NotImplementedError()


class LocalPhysicalDeviceMesh(PhysicalDeviceMesh):
    """
    A single-host physical device mesh to run computation on local devices.
    It uses the native XLA runtime.
    """

    def __init__(self, devices: Sequence["Device"] = None):
        self.devices = devices if devices is not None else xb.local_devices()
        self.num_hosts = 1
        self.num_devices_per_host = len(self.devices)
        self.device_strs = []

    ##### Executable Related Functions #####
    def shard_args_to_bufs(self, shard_indices: Sequence[Sequence[Index]],
                           donated_invars: Sequence[bool],
                           batch_invars: Sequence[bool],
                           num_micro_batches: int,
                           args: Sequence):
        bufs = []
        for arg, indices, donated, is_batch_var in zip(
                args, shard_indices, donated_invars, batch_invars):
            if is_batch_var:
                micro_batches = jnp.split(arg, num_micro_batches)
                bufs.append([pxla._shard_arg(x, self.devices, indices)
                             for x in micro_batches])
            else:
                bufs.append(pxla._shard_arg(arg, self.devices, indices))

            if isinstance(arg, xe.DeviceArray) and donated:
                arg.delete()

        return bufs

    def shard_args_to_arrays(self, avals: Sequence[ShapedArray],
                             shard_indices: Sequence[Sequence[Index]],
                             sharding_specs: Sequence[ShardingSpec], args):
        arrays = []
        for i in range(len(avals)):
            shards = [
                args[i][shard_indices[i][k]] for k in range(len(self.devices))
            ]
            buffers = [
                jax.device_put(x, d) for x, d in zip(shards, self.devices)
            ]
            arrays.append(
                pxla._ShardedDeviceArray(avals[i], sharding_specs[i], buffers,
                                         shard_indices[i]))
        return arrays

    def get_outputs_handler(self, avals: Sequence[ShapedArray],
                            sharding_specs: Sequence[ShardingSpec]):
        outs_handler = pxla.local_avals_to_results_handler(
            sharding_specs, avals)
        return outs_handler

    ##### Profiling Related Functions #####
    def get_remote_timer(self, timer_name: str):
        return timers(timer_name)

    def reset_remote_timer(self, timer_name: str):
        timers(timer_name).reset()

    def get_memory_allocated(self):
        return max([d.memory_allocated() for d in self.devices])

    def get_max_memory_allocated(self):
        return max([d.max_memory_allocated() for d in self.devices])

    def get_available_memory(self):
        return min([device.available_memory() for device in self.devices])

    def reset_memory_stats(self):
        for device in self.devices:
            device.clear_memory_stats()

    ##### Other Functions #####
    def sync_workers(self):
        for device in self.devices:
            device.synchronize_all_activity()

    def shutdown(self, forced=False):
        self.sync_workers()


def device_id_to_str(host_ip, device_id, device_type="gpu"):
    """Convert device id (int) to a canonical device string."""
    return f"{host_ip}:{device_type}:{device_id}"


# Used ports for XLA distributed runtime servers.
used_port_set = set((None,))


class DistributedPhysicalDeviceMesh(PhysicalDeviceMesh):
    """
    A multi-host physical device mesh to run computation distributedly.
    It uses ray actors and the distributed XLA runtime.
    """

    def __init__(self,
                 host_ids: Sequence[int],
                 host_info: Sequence[dict],
                 head_ip: str,
                 num_devices_per_host: int,
                 parent: "VirtualPhysicalMesh" = None,
                 devices: Sequence[Sequence[int]] = None,
                 mesh_id: int = None):
        self.host_ids = host_ids  # The indices of hosts in the global DeviceCluster
        self.host_info = host_info
        self.head_ip = head_ip
        self.num_hosts = len(host_ids)
        self.num_devices_per_host = num_devices_per_host
        self.parent = parent
        self.mesh_id = mesh_id
        self.workers = None
        self.launched = False
        self.service_server = None

        if devices is not None:
            if len(devices) != len(host_ids):
                raise RuntimeError(
                    "Please specify the gpu IDs used on each host.")
            if not all(len(ids) == num_devices_per_host for ids in devices):
                raise RuntimeError(
                    "Devices specified for each host does not align "
                    "with `num_devices_per_host`.")
        else:
            devices = [list(range(num_devices_per_host)) for _ in host_ids]

        self.devices = devices
        self.device_strs = []
        for i in range(self.num_hosts):
            ip = self.host_info[i]["NodeManagerAddress"]
            self.device_strs.extend(
                [device_id_to_str(ip, j) for j in devices[i]])
        self._launch_xla_servers()

        self.to_delete_remote_buffers = [[] for _ in range(self.num_hosts)]
        self.to_delete_remote_buffers_ct = 0

    def _launch_xla_servers(self):
        # Launch distributed xla runtime
        port = None
        while port in used_port_set:
            port = np.random.randint(20000, 25000)
        used_port_set.add(port)

        self.server_address = f"{self.head_ip}:{port}"
        logger.debug(f"Trying to start XLA gRPC server on port: {port}...")
        self.service_server = xla_client._xla.get_distributed_runtime_service(
            self.server_address, self.num_hosts)
        logger.debug(f"Success to start XLA gRPC server on port: {port}...")
        time.sleep(0.5)

        # Launch workers
        self.workers = []
        for i in range(self.num_hosts):
            # Set XLA environment variables
            env_vars = {
                "ALPA_IS_WORKER": "True",
                "NCCL_USE_MULTISTREAM": "False",
                "XLA_PYTHON_CLIENT_MEM_FRACTION": str(
                    global_config.xla_client_mem_fraction),
                "XLA_FLAGS": (
                    os.environ.get("XLA_FLAGS", "") +
                    f" --xla_gpu_autotune_level={global_config.xla_gpu_autotune_level}"
                ),

                # "NCCL_LAUNCH_MODE": "PARALLEL",
                # "XLA_FLAGS": "--xla_dump_to=hlo --xla_dump_hlo_pass_re=.*"
                # "NCCL_DEBUG": "INFO" if i == 0 else "VERSION",
                # "NCCL_DEBUG_SUBSYS": "ALL",
                # "RAY_IGNORE_UNHANDLED_ERRORS": "True",
            }

            if global_config.resharding_mode == "broadcast":
                env_vars["NCCL_ALGO"] = "Ring"
                env_vars["NCCL_PROTO"] = "Simple"

            if "XLA_PYTHON_CLIENT_ALLOCATOR" in os.environ:
                env_vars["XLA_PYTHON_CLIENT_ALLOCATOR"] = os.environ[
                    "XLA_PYTHON_CLIENT_ALLOCATOR"]

            if "NCCL_DEBUG" in os.environ:
                env_vars["NCCL_DEBUG"] = os.environ[
                    "NCCL_DEBUG"] if i == 0 else "VERSION"

            if global_config.use_aws_efa:
                env_vars.update({
                    "FI_PROVIDER": "efa",
                    "FI_EFA_USE_DEVICE_RDMA": "1",
                    "LD_LIBRARY_PATH": os.environ.get("LD_LIBRARY_PATH",
                                                      ""),  # For libnccl-net.so
                })

            # Launch a ray actor
            node_resource = "node:" + self.host_info[i]["NodeManagerAddress"]
            cls = ray.remote(num_gpus=self.num_devices_per_host,
                             resources={node_resource: 1e-3})(MeshHostWorker)
            worker = cls.options(runtime_env={
                "env_vars": env_vars
            }).remote(self.server_address, self.num_hosts, i, self.mesh_id)
            self.workers.append(worker)
        self.launched = True

    @property
    def host_ips(self):
        ips = [
            self.host_info[i]["NodeManagerAddress"]
            for i, _ in enumerate(self.host_ids)
        ]
        return ips

    def get_virtual_physical_mesh(self):
        return VirtualPhysicalMesh(
            host_ids=self.host_ids,
            host_info=self.host_info,
            head_ip=self.head_ip,
            num_devices_per_host=self.num_devices_per_host,
            parent=self,
            devices=self.devices)

    ##### Buffer Related Functions #####
    def get_remote_buffers(self,
                           buf_refs: List["RemoteBufferRef"],
                           batching=False):
        """Get values of remote buffers."""

        if batching:
            # Batch the remote calls by host ids
            group_by_host_id = [[] for _ in range(self.num_hosts)]
            for buf_ref in buf_refs:
                group_by_host_id[buf_ref.host_id].append(buf_ref.uuid)

            obj_refs = []
            for host_id in range(self.num_hosts):
                obj_refs.append(self.workers[host_id].get_buffers.remote(
                    group_by_host_id[host_id]))

            host_results = ray.get(obj_refs)

            ret = []
            host_cts = [0 for _ in range(self.num_hosts)]
            for buf_ref in buf_refs:
                ret.append(
                    host_results[buf_ref.host_id][host_cts[buf_ref.host_id]])
                host_cts[buf_ref.host_id] += 1

            return ret
        else:
            obj_refs = []
            for buf_ref in buf_refs:
                obj_refs.append(
                    self.workers[buf_ref.host_id].get_buffers.remote(
                        buf_ref.uuid))
            return ray.get(obj_refs)

    def delete_remote_buffers(self, buf_refs: List["RemoteBufferRef"]):
        """Delete remote buffers."""
<<<<<<< HEAD
        if self.workers is None or ray.worker is None or not ray.is_initialized():
=======
        if self.workers is None or not ray or not ray.is_initialized():
>>>>>>> 6ec2556e
            return

        # Put delete requests into per-host buffers
        for buf_ref in buf_refs:
            self.to_delete_remote_buffers[buf_ref.host_id].append(buf_ref.uuid)
            self.to_delete_remote_buffers_ct = max(
                self.to_delete_remote_buffers_ct,
                len(self.to_delete_remote_buffers[buf_ref.host_id]))

        # Execute the delete requests if there are enough requests
        if self.to_delete_remote_buffers_ct > global_config.delete_remote_buffers_threshold:
            for host_id in range(self.num_hosts):
                self.workers[host_id].delete_buffers.remote(
                    self.to_delete_remote_buffers[host_id])
                self.to_delete_remote_buffers[host_id] = []
            self.to_delete_remote_buffers_ct = 0

    def block_until_ready_remote_buffers(self,
                                         buf_refs: List["RemoteBufferRef"]):
        """Block until the remote buffers are ready."""
        tasks = []
        for buf_ref in buf_refs:
            tasks.append(
                self.workers[buf_ref.host_id].block_until_ready_buffers.remote(
                    buf_ref.uuid))
        ray.get(tasks)

    ##### Executable Related Functions #####
    def shard_args_to_bufs(self, shard_indices: Sequence[Sequence[Index]],
                           donated_invars: Sequence[bool],
                           batch_invars: Sequence[bool],
                           num_micro_batches: int,
                           args: Sequence):
        ret_bufs = []
        total_bytes = 0
        time_start = time.time()

        for arg, indices, donated, is_batch_var in zip(
                args, shard_indices, donated_invars, batch_invars):
            tic = time.time()
            slow_path = False

            if is_batch_var:
                if isinstance(arg, DistributedArray):
                    assert num_micro_batches == 1
                    ret_bufs.append([arg.remote_buffers])
                else:
                    slow_path = True
                    if not isinstance(arg, ShapedArray):
                        arg = np.asarray(arg)
                    bufs = _shard_array(arg, self, indices, num_micro_batches)
                    bufs = np.array(bufs).reshape(self.num_hosts, self.num_devices_per_host,
                                                  num_micro_batches)
                    bufs = bufs.transpose([2, 0, 1]).reshape(
                        (num_micro_batches, self.num_hosts * self.num_devices_per_host))
                    ret_bufs.append(bufs)
            else:
                if isinstance(arg, DistributedArray) and arg.indices == indices:
                    # Fast path for DistributedArray
                    ret_bufs.append(arg.remote_buffers)
                elif isinstance(arg, ReplicatedDistributedArray):
                    replica = arg.get_replica_on_mesh(self)
                    assert replica.indices == indices
                    ret_bufs.append(replica.remote_buffers)
                else:  # Slow path
                    slow_path = True
                    if type(arg) not in [ShapedArray, ShapeDtypeStruct]:
                        arg = xla.canonicalize_dtype(arg)
                    bufs = shard_arg_handlers[type(arg)](arg, self, indices)
                    ret_bufs.append(bufs)
                    if donated and hasattr(arg, "delete"):
                        # shard_arg_handler always creates new buffers,
                        # so we can delete the old buffers
                        arg.delete()

            if False and slow_path:  # pylint: disable=condition-evals-to-constant
                # Print debug info
                size = np.prod(arg.shape) * arg.dtype.itemsize
                bandwidth = size / (time.time() - tic)
                total_bytes += size
                print("Slow path "
                      f"shape: {arg.shape}, "
                      f"bandwidth: {bandwidth/1024**2:.2f} MB/s "
                      f"total_bytes: {total_bytes/1024**2:.2f} MB "
                      f"total_time: {time.time() - time_start:.2f}")

        return ret_bufs

    def shard_args_to_arrays(self, avals: Sequence[ShapedArray],
                             shard_indices: Sequence[Sequence[Index]],
                             sharding_specs: Sequence[ShardingSpec],
                             args: Sequence[np.array]):
        arrays = []
        for i in range(len(avals)):
            buffers = _shard_array(args[i], self, shard_indices[i])
            arrays.append(
                DistributedArray(self, avals[i], sharding_specs[i], buffers,
                                 shard_indices[i]))
        return arrays

    def get_outputs_handler(self, avals: Sequence[ShapedArray],
                            sharding_specs: Sequence[ShardingSpec]):
        indices = [
            pxla.spec_to_indices(aval.shape, spec)
            for aval, spec in zip(avals, sharding_specs)
        ]

        def outs_handler(bufs):
            ret = []
            for i, _ in enumerate(avals):
                dis_array = DistributedArray(device_mesh=self,
                                             aval=avals[i],
                                             sharding_spec=sharding_specs[i],
                                             remote_buffers=bufs[i],
                                             indices=indices[i])
                ret.append(dis_array)
            return ret

        return outs_handler

    def delete_remote_executable(self, exec_uuid: int):
        """Delete remote worker executables of a driver executable."""
        if self.workers is None or not ray.is_initialized():
            return

        for i in range(self.num_hosts):
            self.workers[i].delete_executable.remote(exec_uuid)

    ##### Profiling and Debugging Related Functions #####
    def profile_hlo_ops(self,
                        op_infos: Sequence[Tuple],
                        cache_filename: str,
                        single_timeout: Optional[float] = None,
                        batch_timeout: Optional[float] = None):
        tasks = []
        for w in self.workers:
            tasks.append(
                w.profile_hlo_ops.remote(op_infos, cache_filename,
                                         single_timeout))
        return ray.get(tasks, timeout=batch_timeout)[0]

    def get_remote_timer(self, timer_name: str):
        return ray.get(self.workers[0].get_timer.remote(timer_name))

    def reset_remote_timer(self, timer_name: str):
        for worker in self.workers:
            ray.get(worker.reset_timer.remote(timer_name))

    def get_memory_allocated(self):
        return max(
            ray.get([w.get_memory_allocated.remote() for w in self.workers]))

    def get_max_memory_allocated(self):
        return max(
            ray.get([w.get_max_memory_allocated.remote() for w in self.workers]))

    def get_available_memory(self):
        return min(
            ray.get([w.get_available_memory.remote() for w in self.workers]))

    def reset_memory_stats(self):
        for worker in self.workers:
            ray.get(worker.reset_memory_stats.remote())

    ##### Other Functions #####
    def sync_workers(self):
        ray.get([w.sync.remote() for w in self.workers])

    def shutdown(self, forced=False):
        if not self.launched:
            return
        if not forced:
            ray.get([w.shutdown.remote() for w in self.workers])
        for worker in self.workers:
            ray.kill(worker)
        self.workers = None
        # shutdown grpc server
        self.service_server.shutdown()
        self.service_server = None
        self.launched = False


class DistributedArray:
    """A distributed array on a PhysicalDeviceMesh.

    End users can interact with this array as if they are working with
    a normal numpy array.

    Internally, it stores pointers (uuid) of remote buffers.
    The buffers are stored distributedly on remote workers' device memeory.
    When users require the value of the array. These buffers will be gathered
    to the dirver.
    """

    def __init__(self,
                 device_mesh: PhysicalDeviceMesh,
                 aval: ShapedArray,
                 sharding_spec: ShardingSpec,
                 remote_buffers: Sequence["RemoteBufferRef"],
                 indices: Optional[Sequence[Index]] = None):
        self.device_mesh = device_mesh
        self.aval = aval
        self.sharding_spec = sharding_spec
        self.remote_buffers = remote_buffers

        if indices is None:
            indices = pxla.spec_to_indices(self.aval.shape, self.sharding_spec)
        self.indices = indices

        self.shape = self.aval.shape
        self.dtype = self.aval.dtype
        self._npy_value = None
        self._one_replica_buffer_indices = None
        self._fetched_np_buffers = None

    def block_until_ready(self):
        """Block until all remote buffers of this array are ready."""
        self.device_mesh.block_until_ready_remote_buffers(self.remote_buffers)

    def delete(self):
        for buf in self.remote_buffers:
            del buf
        self.remote_buffers = None
        self._npy_value = None

    def flush(self):
        self._npy_value = None

    ##### distributed save/load #####
    def save(self, path: str):
        """Save one replica of the array to `path` distributedly."""
        one_replica_buffers = [
            self.remote_buffers[i] for i in self.one_replica_buffer_indices
        ]
        one_replica_indices = [
            self.indices[i] for i in self.one_replica_buffer_indices
        ]
        buf_refs_per_host = {}
        indices_per_host = {}
        for buf_ref, indice in zip(one_replica_buffers, one_replica_indices):
            if buf_refs_per_host.get(buf_ref.host_id) is None:
                buf_refs_per_host[buf_ref.host_id] = [buf_ref.uuid]
                indices_per_host[buf_ref.host_id] = [indice]
            else:
                buf_refs_per_host[buf_ref.host_id].append(buf_ref.uuid)
                indices_per_host[buf_ref.host_id].append(indice)
        obj_refs = []
        for host_id, uuids in buf_refs_per_host.items():
            if len(uuids) > 0:
                obj_refs.append(
                    self.device_mesh.workers[host_id].save_buffers_to_ts.remote(
                        path, uuids, indices_per_host[host_id], self.shape))
        return ray.get(obj_refs)

    @classmethod
    def load(cls, path: str, aval: ShapedArray, device_mesh: PhysicalDeviceMesh,
             sharding_spec: ShardingSpec):
        """Load the data from `path` distributedly with `aval` and return a new DistributedArray"""
        # pylint: disable=import-outside-toplevel
        from alpa.mesh_executable import create_remote_buffer_refs
        buf_refs, _ = create_remote_buffer_refs(device_mesh, 1)
        indices = pxla.spec_to_indices(aval.shape, sharding_spec)

        buf_refs_per_host = {}
        indices_per_host = {}
        device_ids_per_host = {}
        for buf_ref, indice in zip(buf_refs, indices):
            if buf_refs_per_host.get(buf_ref.host_id) is None:
                buf_refs_per_host[buf_ref.host_id] = [buf_ref.uuid]
                indices_per_host[buf_ref.host_id] = [indice]
                device_ids_per_host[buf_ref.host_id] = [buf_ref.device_id]
            else:
                buf_refs_per_host[buf_ref.host_id].append(buf_ref.uuid)
                indices_per_host[buf_ref.host_id].append(indice)
                device_ids_per_host[buf_ref.host_id].append(buf_ref.device_id)
        obj_refs = []
        for host_id, uuids in buf_refs_per_host.items():
            if len(uuids) > 0:
                obj_refs.append(
                    device_mesh.workers[host_id].load_buffers_from_ts.remote(
                        path, uuids, indices_per_host[host_id],
                        device_ids_per_host[host_id]))
        return DistributedArray(device_mesh, aval, sharding_spec, buf_refs,
                                indices)

    @property
    def one_replica_buffer_indices(self):
        """Indices of buffers containing one complete copy of the array data."""
        if self._one_replica_buffer_indices is None:
            one_replica_indices = []
            seen_index_hashes = set()
            for i, index in enumerate(self.indices):
                hashed_index = _hashable_index(index)
                if hashed_index not in seen_index_hashes:
                    one_replica_indices.append(i)
                    seen_index_hashes.add(hashed_index)
            self._one_replica_buffer_indices = one_replica_indices
        return self._one_replica_buffer_indices

    @property
    def _value(self):
        if self._npy_value is None:
            npy_value = np.empty(self.aval.shape, self.aval.dtype)
            if not self._fetched_np_buffers:
                fetched_np_buffers = self.device_mesh.get_remote_buffers([
                    self.remote_buffers[i]
                    for i in self.one_replica_buffer_indices
                ])
            else:
                fetched_np_buffers = self._fetched_np_buffers
            for ct, i in enumerate(self.one_replica_buffer_indices):
                npy_value[self.indices[i]] = fetched_np_buffers[ct]
            self._npy_value = npy_value
        return self._npy_value

    def __array__(self, dtype=None, context=None):
        return np.asarray(self._value, dtype=dtype)

    def __float__(self):
        return self._value.__float__()

    # TODO(lmzheng): copy more functions from DeviceArray (jax/_src/device_array.py)

    def __str__(self):
        return str(self._value)


def fetch(distributed_arrays: Any):
    """Fetch a pytree of DistributedArray in a batch."""
    buf_refs = []
    device_mesh = distributed_arrays[0].device_mesh

    for array in tree_leaves(distributed_arrays):
        assert array.device_mesh == device_mesh, "Only support fetching from the same mesh."
        for index in array.one_replica_buffer_indices:
            buf_refs.append(array.remote_buffers[index])

    np_arrays = device_mesh.get_remote_buffers(buf_refs, batching=True)

    pt = 0
    for array in distributed_arrays:
        length = len(array.one_replica_buffer_indices)
        array._fetched_np_buffers = np_arrays[pt:pt + length]
        pt += length


core.pytype_aval_mappings[DistributedArray] = attrgetter('aval')
xla.pytype_aval_mappings[DistributedArray] = attrgetter('aval')
xla.canonicalize_dtype_handlers[DistributedArray] = lambda x: x


class ReplicatedDistributedArray:
    """A distributed array that is replicated on multiple meshes.

    These class is used for arrays that need to be replicated on
    multiple physical meshes (e.g., optimizer's step).
    """

    def __init__(self, device_meshes: Sequence[PhysicalDeviceMesh],
                 arrays: Sequence[DistributedArray]):
        self._mesh_array_map = {}
        self._array_mesh_map = {}
        for mesh, array in zip(device_meshes, arrays):
            self._mesh_array_map[mesh] = array
            self._array_mesh_map[array] = mesh
        self.aval = self.replica.aval

    def is_replicated_on_mesh(self, mesh: PhysicalDeviceMesh):
        """Whether this distributed array is on a given mesh."""
        if mesh in self._mesh_array_map:
            return True
        return False

    def get_replica_on_mesh(self, mesh: PhysicalDeviceMesh):
        if not self.is_replicated_on_mesh(mesh):
            raise RuntimeError("No replica found on this mesh.")
        return self._mesh_array_map[mesh]

    def add_replica(self, mesh: PhysicalDeviceMesh, array: DistributedArray):
        assert isinstance(array, DistributedArray)
        assert isinstance(mesh, PhysicalDeviceMesh)
        if array in self._array_mesh_map:
            raise RuntimeError("Replica exists.")
        if mesh in self._mesh_array_map:
            raise RuntimeError("Mesh exists.")
        self._mesh_array_map.update({mesh: array})
        self._array_mesh_map.update({array: mesh})

    @property
    def replica(self):
        return list(self._mesh_array_map.values())[0]

    @property
    def _value(self):
        return self.replica._value

    def __array__(self, dtype=None, context=None):
        return np.asarray(self._value, dtype=dtype)

    def __str__(self):
        return str(self._value)


core.pytype_aval_mappings[ReplicatedDistributedArray] = attrgetter('aval')
xla.pytype_aval_mappings[ReplicatedDistributedArray] = attrgetter('aval')
xla.canonicalize_dtype_handlers[ReplicatedDistributedArray] = lambda x: x


class VirtualPhysicalMesh:
    """
    A virtual physical mesh used for pipeline parallel compilation.

    VirtualPhysicalMesh is used during compile time. We don't allocate actual workers for it.
    When compilation is finished, we instantiated it as a PhysicalDeviceMesh and launch workers.

    A VirtualPhysicalMesh can also be sliced into multiple VirtualPhysicalMesh.
    After slicing, each sliced VirtualPhysicalMesh can be instantiated as a PhysicalDeviceMesh.
    These sliced PhysicalDeviceMesh together can form a PhysicalDeviceMeshGroup
    for pipeline parallelism.
    """

    def __init__(self,
                 host_ids: Sequence[int],
                 host_info: Sequence[dict],
                 head_ip,
                 num_devices_per_host,
                 parent: "VirtualPhysicalMesh" = None,
                 devices: Sequence[Sequence[int]] = None):
        self.host_ids = host_ids  # The indices of hosts in the global DeviceCluster
        self.host_info = host_info
        self.head_ip = head_ip
        self.num_devices_per_host = num_devices_per_host
        self.parent = parent

        self.launched_physical_mesh = None
        self.launched_physical_mesh_group = None

        if devices is not None:
            if len(devices) != len(host_ids):
                raise RuntimeError(
                    "Please specify the gpu IDs used on each host.")
            if not all(len(ids) == num_devices_per_host for ids in devices):
                raise RuntimeError(
                    "Device IDs specified for each host does not align "
                    "with `num_devices_per_host`.")
        else:
            devices = [list(range(num_devices_per_host)) for _ in host_ids]

        self.devices = devices
        # Depending on gpu_ids, generate device strs and ask Ray to allocate.
        self.device_strs = []
        for i in range(self.num_hosts):
            ip = self.host_info[i]["NodeManagerAddress"]
            self.device_strs.extend(
                [device_id_to_str(ip, j) for j in devices[i]])

    @property
    def shape(self):
        return (len(self.host_ids), self.num_devices_per_host)

    @property
    def num_devices(self):
        """Return the total number of GPUs on this mesh."""
        return len(self.host_ids) * self.num_devices_per_host

    @property
    def num_hosts(self):
        """Return the number of hosts in the mesh."""
        return len(self.host_ids)

    def slice_1d(self, dim: int, indices: Sequence[int]):
        """
        Slice a mesh given the slicing config.

        Args:
            dim: which dimension to slice from, 0 is host or 1 is the gpu
            indices: indices to include along this dimension.

        Returns:
            mesh (PhysicalDeviceMesh)
        """
        if dim == 0:
            # slicing along the host dimension
            host_ids = [self.host_ids[x] for x in indices]
            host_info = [self.host_info[x] for x in host_ids]
            return VirtualPhysicalMesh(
                host_ids=host_ids,
                host_info=host_info,
                head_ip=self.head_ip,
                num_devices_per_host=self.num_devices_per_host,
                parent=self)
        else:
            # slicing along the device dimension

            # Check the validity of device_indices
            for i in range(len(indices)):
                for x in indices[i]:
                    assert x in self.devices[i]

            return VirtualPhysicalMesh(host_ids=self.host_ids,
                                       host_info=self.host_info,
                                       head_ip=self.head_ip,
                                       num_devices_per_host=len(indices[0]),
                                       parent=self,
                                       devices=indices)

    def slice_2d(self, host_indices, device_indices):
        host_ids = [self.host_ids[x] for x in host_indices]
        host_info = [self.host_info[x] for x in host_indices]

        # Check the validity of device_indices
        for i in range(len(device_indices)):
            for x in device_indices[i]:
                assert x in self.devices[i]

        return VirtualPhysicalMesh(host_ids=host_ids,
                                   host_info=host_info,
                                   head_ip=self.head_ip,
                                   num_devices_per_host=len(device_indices[0]),
                                   parent=self,
                                   devices=device_indices)

    def slice_profiling_submeshes(self, submesh_num_hosts,
                                  submesh_num_devices_per_host):
        num_hosts = len(self.host_ids)
        num_devices_per_host = self.num_devices_per_host
        num_host_submeshes = num_hosts // submesh_num_hosts
        num_device_submeshes = num_devices_per_host // submesh_num_devices_per_host
        all_submeshes = []
        for i in range(num_host_submeshes):
            for j in range(num_device_submeshes):
                host_indices = range(i * submesh_num_hosts,
                                     (i + 1) * submesh_num_hosts)
                device_indices = [
                    range(j * submesh_num_devices_per_host,
                          (j + 1) * submesh_num_devices_per_host)
                    for _ in host_indices
                ]
                all_submeshes.append(self.slice_2d(host_indices,
                                                   device_indices))
        return all_submeshes

    def get_logical_mesh(self,
                         mesh_shape: Optional[Sequence[int]] = None,
                         mesh_alpha: Optional[float] = None,
                         mesh_beta: Optional[float] = None):
        """
        Return a logical mesh and parameters of the alpha-beta communication cost model.
        The logical view is used for auto-sharding.
        """
        if mesh_shape is None:
            mesh_shape = (self.num_hosts, self.num_devices_per_host)

        id_mesh = np.arange(self.num_devices).reshape(mesh_shape)
        mesh_alpha = mesh_alpha or (1, 1)
        mesh_beta = mesh_beta or (1, 0.1)
        return LogicalDeviceMesh(None, id_mesh, mesh_alpha, mesh_beta)

    def get_physical_mesh(self, mesh_id=0):
        """Launch a physical mesh (which will request resources from Ray)."""
        assert self.launched_physical_mesh is None, \
            "Physical mesh can only be launched once."

        self.launched_physical_mesh = DistributedPhysicalDeviceMesh(
            host_ids=self.host_ids,
            host_info=self.host_info,
            head_ip=self.head_ip,
            num_devices_per_host=self.num_devices_per_host,
            parent=self,
            devices=self.devices,
            mesh_id=mesh_id)
        return self.launched_physical_mesh

    def get_physical_mesh_group(self, sliced_virtual_meshes):
        """Launch a physical mesh group (which will request resources from Ray)."""
        assert self.launched_physical_mesh_group is None, \
            "Physical mesh group can only be launched once."

        # Launch physical meshes in parallel
        physical_meshes = [None] * len(sliced_virtual_meshes)

        def launch_func(i):
            physical_meshes[i] = sliced_virtual_meshes[i].get_physical_mesh(i)

        threads = []
        for i in range(len(sliced_virtual_meshes)):
            t = threading.Thread(target=launch_func, args=(i,))
            t.start()
            threads.append(t)
        for i in range(len(sliced_virtual_meshes)):
            threads[i].join()

        self.launched_physical_mesh_group = (
            PhysicalDeviceMeshGroup(physical_meshes))
        return self.launched_physical_mesh_group


class PhysicalDeviceMeshGroup:
    """A list of physical devices that forms a pipeline."""

    def __init__(self, meshes: Sequence[DistributedPhysicalDeviceMesh]):
        self.meshes = list(meshes)
        self.collective_groups: List[List[Any]] = [
            [None for _ in range(len(self))] for _ in range(len(self))
        ]

    def __getitem__(self, index):
        return self.meshes[index]

    def __len__(self):
        return len(self.meshes)

    def index(self, *args, **kwargs):
        return self.meshes.index(*args, **kwargs)

    def establish_nccl_group(self, src_mesh_id: int, dst_mesh_id: int):
        """Establish NCCL group between two meshes."""
        # pylint: disable=import-outside-toplevel
        from alpa.pipeline_parallel.cross_mesh_resharding import CollectiveGroup

        assert src_mesh_id < dst_mesh_id
        if self.collective_groups[src_mesh_id][dst_mesh_id] is not None:
            # Already established
            return
        src_mesh = self.meshes[src_mesh_id]
        dst_mesh = self.meshes[dst_mesh_id]
        device_strs = OrderedSet(src_mesh.device_strs + dst_mesh.device_strs)
        cg = CollectiveGroup(device_strs, src_mesh, dst_mesh)
        if global_config.eagerly_create_communicators:
            cg.instantiate_now()
        else:
            cg.instantiate()
        self.collective_groups[src_mesh_id][dst_mesh_id] = cg
        self.collective_groups[dst_mesh_id][src_mesh_id] = cg

    def shard_args_to_arrays(self, load_infos, args):
        rets = []

        for info, arg in zip(load_infos, args):
            if info.is_replicated():
                meshes, arrays = [], []
                for aval, mesh, spec in info.get_info():
                    meshes.append(mesh)
                    indices = pxla.spec_to_indices(aval.shape, spec)
                    arrays.append(mesh.shard_args_to_arrays((aval,), (indices,), (spec,), (arg,))[0])
                rets.append(ReplicatedDistributedArray(meshes, arrays))
            else:
                aval, mesh, spec = info.get_info()
                indices = pxla.spec_to_indices(aval.shape, spec)
                rets.append(mesh.shard_args_to_arrays((aval,), (indices,), (spec,), (arg,))[0])

        return rets

    def sync_workers(self):
        """Sync device activities on all workers."""
        all_workers = [w for mesh in self.meshes for w in mesh.workers]
        ray.get([w.sync.remote() for w in all_workers])

    def get_memory_allocated(self):
        """Get the current size of allocated memory."""
        calls = []
        for mesh in self.meshes:
            for worker in mesh.workers:
                calls.append(worker.get_memory_allocated.remote())
        return max(ray.get(calls))

    def get_max_memory_allocated(self):
        """Get the maximal size of memory allocated so far."""
        calls = []
        for mesh in self.meshes:
            for worker in mesh.workers:
                calls.append(worker.get_max_memory_allocated.remote())
        return max(ray.get(calls))

    def destroy_collective_groups(self):
        for i in range(len(self)):
            for j in range(len(self)):
                if i < j and self.collective_groups[i][j] is not None:
                    self.collective_groups[i][j].destroy()

    def shutdown(self):
        self.destroy_collective_groups()
        for mesh in self.meshes:
            mesh.shutdown()

    def exception_shutdown(self):
        """In this shutdown, some actors might have died."""
        # recycle collective group info
        for i in range(len(self)):
            for j in range(len(self)):
                if i < j and self.collective_groups[i][j]:
                    group_name = self.collective_groups[i][j].group_name
                    # TODO(Hao): move this part of recycling to ray.util.collective instead of here.
                    name = "info_" + group_name
                    try:
                        store = ray.get_actor(name)
                        ray.kill(store)
                    except ValueError:
                        pass
        # TODO(Hao): recycle the NCCLUniqueID named actor. Their name is MD5 hashed.
        #            each of them will take 1 CPU.
        # recycle info actors
        for mesh in self.meshes:
            mesh.shutdown(forced=True)


class DeviceCluster:
    """
    A ray cluster with GPU devices.

    This is the top interface for alpa to interact with ray cluster's resources.
    """

    def __init__(self):
        # pylint: disable=import-outside-toplevel
        from ray.worker import _global_node as ray_global_node
        try:
            self.head_info = ray_global_node.address_info
        except AttributeError as ae:
            raise RuntimeError(
                "Cannot access ray global node. Did you call ray.init?") \
                from ae
        self.head_ip = self.head_info["node_ip_address"]

        # Gather host ids
        self.host_info = []
        for node in ray.nodes():
            for key in node["Resources"]:
                if key.startswith("node:"):
                    self.host_info.append(node)

        # Gather device info
        self.host_num_devices = []
        for host_info in self.host_info:
            number = host_info["Resources"]["GPU"]
            assert number.is_integer()
            self.host_num_devices.append(int(number))

    @property
    def num_cpus(self):
        return sum(
            map(lambda info: int(info["Resources"]["CPU"]), self.host_info))

    @property
    def num_hosts(self):
        return len(self.host_info)

    @property
    def num_devices(self):
        return sum(self.host_num_devices)

    def get_physical_mesh(self,
                          host_ids: Sequence[int] = None,
                          num_devices_per_host: int = None):
        """
        Slice a subset of hosts and devices to form a physical device mesh.

        Args:
            host_ids: The index of host nodes.
                'None' means using all hosts
            num_devices_per_host: The number of devices per host.
                'None' means using all devices

        Return:
            A physical multi-host device mesh
        """
        host_ids = host_ids or np.arange(len(self.host_info))
        host_info = [self.host_info[x] for x in host_ids]

        num_devices_per_host = num_devices_per_host or self.host_num_devices[
            host_ids[0]]
        for host_id in host_ids:
            assert self.host_num_devices[host_id] >= num_devices_per_host

        return DistributedPhysicalDeviceMesh(
            host_ids=host_ids,
            host_info=host_info,
            head_ip=self.head_ip,
            num_devices_per_host=num_devices_per_host,
            parent=self)

    def get_virtual_physical_mesh(self,
                                  host_ids: Sequence[int] = None,
                                  num_devices_per_host: int = None):
        """
        Slice a subset of hosts and devices to form a virtual physical mesh.

        The only difference between a virtual and a physical mesh is that a virtual
        mesh does not request cluster resources.
        """
        host_ids = host_ids or np.arange(len(self.host_info))
        host_info = [self.host_info[x] for x in host_ids]

        num_devices_per_host = num_devices_per_host or self.host_num_devices[
            host_ids[0]]
        for host_id in host_ids:
            assert self.host_num_devices[host_id] >= num_devices_per_host

        return VirtualPhysicalMesh(host_ids=host_ids,
                                   host_info=host_info,
                                   head_ip=self.head_ip,
                                   num_devices_per_host=num_devices_per_host,
                                   parent=self)

    def profile_all(self, *args, **kwargs):
        """Profile computation and communication cost for all submesh shapes of this cluster."""
        return mesh_profiling.profile_all(self, *args, **kwargs)


# Global runtime objects
global_cluster: DeviceCluster = None
global_physical_mesh: PhysicalDeviceMesh = None
global_virtual_physical_mesh: VirtualPhysicalMesh = None


def init_global_cluster(cluster: str):
    global global_cluster, global_physical_mesh, global_virtual_physical_mesh

    if cluster == "local":
        global_physical_mesh = LocalPhysicalDeviceMesh()
    elif cluster == "ray":
        if not ray.is_initialized():
            ray.init(address="auto", ignore_reinit_error=True)
        update_jax_platform("cpu")
        global_cluster = DeviceCluster()
        global_virtual_physical_mesh = global_cluster.get_virtual_physical_mesh()


def shutdown_global_cluster():
    global global_cluster, global_physical_mesh, global_virtual_physical_mesh

    global_cluster = None
    update_jax_platform("gpu")

    if global_physical_mesh:
        global_physical_mesh.shutdown()
        global_physical_mesh = None

    if global_virtual_physical_mesh:
        if global_virtual_physical_mesh.launched_physical_mesh_group:
            global_virtual_physical_mesh.launched_physical_mesh_group.shutdown()
        global_virtual_physical_mesh = None


def set_global_cluster(cluster: DeviceCluster):
    global global_cluster
    global_cluster = cluster


def get_global_cluster():
    return global_cluster


def set_global_physical_mesh(mesh: PhysicalDeviceMesh):
    global global_physical_mesh
    global_physical_mesh = mesh


def get_global_physical_mesh(create_if_not_exist=False):
    global global_physical_mesh

    if global_physical_mesh is None and create_if_not_exist:
        if global_cluster is None:
            # ray is not initialized, use local devices
            mesh = LocalPhysicalDeviceMesh()
        else:
            mesh = global_cluster.get_physical_mesh()
        global_physical_mesh = mesh

    return global_physical_mesh


def set_global_virtual_physical_mesh(mesh: VirtualPhysicalMesh):
    global global_virtual_physical_mesh
    global_virtual_physical_mesh = mesh


def get_global_virtual_physical_mesh():
    return global_virtual_physical_mesh


########################################
# Register ShardArg Handler
########################################
def _device_mesh_put(device_mesh, shards, num_batch, batch_dim):
    # pylint: disable=import-outside-toplevel
    from alpa.mesh_executable import create_remote_buffer_refs
    buf_refs, buf_uuids = create_remote_buffer_refs(device_mesh, num_batch)
    device_ids = np.arange(device_mesh.num_devices_per_host)
    uuid_step = device_mesh.num_devices_per_host * num_batch
    shard_step = device_mesh.num_devices_per_host
    for host_id in range(device_mesh.num_hosts):
        device_mesh.workers[host_id].put_buffers.remote(
            buf_uuids[host_id * uuid_step:(host_id + 1) * uuid_step], device_ids,
            shards[host_id * shard_step:(host_id + 1) * shard_step], num_batch,
            batch_dim)
    return buf_refs


def _device_mesh_put_dummy(array, device_mesh, indices, num_batch):
    # pylint: disable=import-outside-toplevel
    from alpa.mesh_executable import create_remote_buffer_refs
    buf_refs, buf_uuids = create_remote_buffer_refs(device_mesh, num_batch)
    step = device_mesh.num_devices_per_host * num_batch
    for host_id in range(device_mesh.num_hosts):
        device_mesh.workers[host_id].shard_and_put_non_zero_buffer.remote(
            buf_uuids[host_id * step:(host_id + 1) * step], array.shape,
            array.dtype, indices[host_id * step:(host_id + 1) * step],
            num_batch)
    return buf_refs


def _shard_abstract_array(array,
                          device_mesh,
                          indices,
                          num_batch=1,
                          batch_dim=0):
    assert global_config.use_dummy_value_for_benchmarking is True
    return _device_mesh_put_dummy(array, device_mesh, indices, num_batch)


def _shard_array(array, device_mesh, indices, num_batch=1, batch_dim=0):
    if global_config.use_dummy_value_for_benchmarking:
        return _device_mesh_put_dummy(array, device_mesh, indices, num_batch)
    else:
        # Create shards according to indices for a numpy array
        if array.shape == ():
            datas = [array] * len(indices)
        else:
            datas = [np.ascontiguousarray(array[i]) for i in indices]
        if num_batch > 1:
            concate_datas = []
            for device_id in range(device_mesh.num_devices):
                mb = datas[device_id * num_batch:(device_id + 1) * num_batch]
                concate_datas.append(np.concatenate(mb, axis=batch_dim))
            datas = concate_datas
        return _device_mesh_put(device_mesh, datas, num_batch, batch_dim)


def _shard_device_array(array, device_mesh, indices, num_batch=1, batch_dim=0):
    if global_config.use_dummy_value_for_benchmarking:
        return _device_mesh_put_dummy(array, device_mesh, indices, num_batch)
    else:
        return _shard_array(np.asarray(array), device_mesh, indices, num_batch,
                            batch_dim)


def _shard_distributed_array(array,
                             device_mesh,
                             indices,
                             num_batch=1,
                             batch_dim=0):
    # Slow path: gather values to host and reshard
    return shard_arg_handlers[type(array._value)](array._value, device_mesh,
                                                  indices, num_batch, batch_dim)


# in XLA pred(bool) and uint8 are different, but xla->dlpack->xla
# turns a bool into uint8. This implementation is slow.
def _uint8_to_bool(xla_buffer):
    buf = xla_buffer_to_jax_tensor(xla_buffer).astype(np.bool_)
    return jax_tensor_to_xla_buffer(buf)


shard_arg_handlers = {}  # Shard an argument to a distributed array
for a in array_types:
    shard_arg_handlers[a] = _shard_array
shard_arg_handlers[ShapedArray] = _shard_abstract_array
shard_arg_handlers[ShapeDtypeStruct] = _shard_abstract_array
shard_arg_handlers[xla._DeviceArray] = _shard_device_array
shard_arg_handlers[xla._CppDeviceArray] = _shard_device_array
shard_arg_handlers[DistributedArray] = _shard_distributed_array
shard_arg_handlers[ShardedDeviceArray] = _shard_distributed_array<|MERGE_RESOLUTION|>--- conflicted
+++ resolved
@@ -1209,11 +1209,7 @@
 
     def delete_remote_buffers(self, buf_refs: List["RemoteBufferRef"]):
         """Delete remote buffers."""
-<<<<<<< HEAD
-        if self.workers is None or ray.worker is None or not ray.is_initialized():
-=======
-        if self.workers is None or not ray or not ray.is_initialized():
->>>>>>> 6ec2556e
+        if self.workers is None or not ray or not ray.worker or not ray.is_initialized():
             return
 
         # Put delete requests into per-host buffers
