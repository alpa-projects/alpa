--- conflicted
+++ resolved
@@ -15,16 +15,11 @@
 
 # pylint: disable=redefined-builtin
 from parax import testing
-<<<<<<< HEAD
-from parax.auto_sharding import hlo_sharding_to_sharding_spec, _auto_sharding_internal
-from parax.device_mesh import PhysicalDeviceMesh, VirtualMesh, LogicalDeviceMesh
-=======
 from parax.auto_sharding import compile_with_search, compile_with_given_strategy, get_input_output_sharding_specs
 from parax.measure_record import StrategyConfig
-from parax.device_mesh import PhysicalDeviceMesh, VirtualMesh
+from parax.device_mesh import PhysicalDeviceMesh, VirtualMesh, LogicalDeviceMesh
 from parax.util import get_compile_options, jaxpr_to_hlo_computation
 from parax.pipeline_primitive_def import pipeline_p
->>>>>>> 8187e094
 
 unsafe_map, map = map, safe_map  # type: ignore
 
@@ -201,7 +196,6 @@
             local_outvars=jax_pipeline_stage.local_outvars,
         )
 
-<<<<<<< HEAD
     def input_sharding_specs_on_mesh(self, logical_mesh):
         """Return the input sharding spec on a given logical mesh."""
         if not isinstance(logical_mesh, LogicalDeviceMesh):
@@ -221,11 +215,7 @@
         output_sharding_specs = hlo_sharding_to_sharding_spec(output_sharding, out_avals, logical_mesh)
         return output_sharding_specs
 
-    def get_runnable(self, mesh=None):
-=======
-
     def get_runnable(self, mesh):
->>>>>>> 8187e094
         """Return a callable of the pipeline stage."""
         if not isinstance(mesh, PhysicalDeviceMesh):
             raise RuntimeError("Require a pre-allocated physical mesh to compile the runnable.")
@@ -248,15 +238,8 @@
         # Return the final callable
         avals = [var.aval for var in self.invars]
         out_avals = [var.aval for var in self.outvars]
-<<<<<<< HEAD
-        input_sharding_specs = self.input_sharding_specs_on_mesh(logical_mesh)
-        output_sharding_specs = self.output_sharding_specs_on_mesh(logical_mesh)
-
-        # Return the final callable
-=======
         input_sharding_specs, output_sharding_specs = get_input_output_sharding_specs(
             hlo_module, num_devices, avals, out_avals, logical_mesh_shape)
->>>>>>> 8187e094
         return mesh.get_callable_with_arg_handler(compiled, avals, out_avals,
                                                   input_sharding_specs, output_sharding_specs,
                                                   self.donated_invars)
