"""Compile executables for pipeshard parallelism."""
import dataclasses
import logging
import time
from typing import Callable, Sequence, Optional

from jax import linear_util as lu
from jax.core import gensym, AbstractValue, ClosedJaxpr
from jax.interpreters import pxla
from jax.tree_util import PyTreeDef

from alpa.device_mesh import VirtualPhysicalMesh
from alpa.global_env import global_config
from alpa.pipeline_parallel.pipeshard_executable import PipeshardDriverExecutable
from alpa.pipeline_parallel.runtime_emitter import (
    OverlapFriendlyPipelineInstEmitter, PipelineInstEmitter)
from alpa.pipeline_parallel.schedules import (GpipeSchedule,
                                              OverlapFriendlyPipeDreamSchedule,
                                              PipeDreamFlush, InferenceSchedule)
from alpa.pipeline_parallel.computation import (
    create_donation_mapping, generate_computations_from_modules,
    generate_sharded_xla_computations,
    generate_sharded_xla_computations_arguments, get_donatable_intermediate,
    mark_missing_vars_in_backward_computation_pipeline_marks, pipeline_dce,
    slice_closed_jaxpr_by_full_pipeline_marks, split_donate_invars,
    XlaShardedPipelineComputation)
from alpa.pipeline_parallel.apply_grad import (
    apply_grad_get_mean, compute_grad_to_accumulate_grad,
    process_apply_gradient, split_compute_grad_and_apply_grad)
from alpa.pipeline_parallel.layer_construction import LayerOption
from alpa.pipeline_parallel.schedules import gen_dependency_with_stages
from alpa.pipeline_parallel.stage_construction import (
    cluster_layers_and_slice_mesh, StageOption)
from alpa.pipeline_parallel.stage_profiling import CompileWorkerPool
from alpa.shard_parallel.auto_sharding import AutoShardingOption
from alpa.util import (get_var_mapping, trace_jaxpr_with_micro_batch,
                       OrderedSet, GradFuncTransformContext)

logger = logging.getLogger(__name__)
logger.setLevel(logging.INFO)


def compile_pipeshard_executable(
        fun: lu.WrappedFun, in_tree: PyTreeDef,
        out_tree_thunk: Callable[[], PyTreeDef], static_argnums: Sequence[int],
        donated_invars: Sequence[bool], batch_invars: Sequence[bool],
        virtual_mesh: VirtualPhysicalMesh, num_microbatch: int,
        pipeline_schedule: str, default_as_option: AutoShardingOption,
        layer_option: LayerOption, stage_option: StageOption,
        global_input_shardings: Optional[Sequence[pxla.ShardingSpec]],
        stage_input_shardings: Optional[Sequence[Sequence[pxla.ShardingSpec]]],
        *avals: Sequence[AbstractValue]):
    """
    Compile a callable for pipeshard parallel which combines
    pipeline parallelism and 2d shard parallelsim.

    Args:
        fun: The function to be parallelized.
        global_input_shardings: Forcibly set sharding specs of global
          input vars.
        stage_input_shardings: Forcibly set sharding specs of input vars of
          each stage.
    """
    if global_config.backend == "tpu":
        raise NotImplementedError("Pipeshard Parallel for tpu is not supported")
    debug_compilation_time(None)
    name_base = f"{fun.__name__}_pipeshard_parallel"

    # Apply layer construction to add pipeline markers.
    with GradFuncTransformContext(layer_option.transform):
        if pipeline_schedule == "inference":
            f_backup = fun.f
            fun.f = layer_option.transform(fun.f)

        # Trace the function with a micro batch to get the jaxpr.
        closed_jaxpr, micro_batch_size = trace_jaxpr_with_micro_batch(
            fun, batch_invars, num_microbatch, avals)

        # Trace again with a full batch.
        # The full batch is used to derive the reduction operator across
        # micro batches (e.g., addition, concatenation).
        if num_microbatch > 1:
            for store in fun.stores:
                if store:
                    store.reset()
            full_batch_closed_jaxpr, _ = trace_jaxpr_with_micro_batch(
                fun, batch_invars, 1, avals)
        else:
            full_batch_closed_jaxpr = None

        if pipeline_schedule == "inference":
            fun.f = f_backup
    debug_compilation_time("trace")

    pipeshard_config = compile_pipeshard_executable_internal(
        closed_jaxpr, full_batch_closed_jaxpr, micro_batch_size, donated_invars,
        batch_invars, virtual_mesh, num_microbatch, pipeline_schedule,
        default_as_option, stage_option, name_base, global_input_shardings,
        None, stage_input_shardings)

    executable = PipeshardDriverExecutable(
        mesh_group=virtual_mesh.launched_physical_mesh_group,
        pipeshard_config=pipeshard_config,
        num_batch=num_microbatch,
        layer_option=layer_option,
        in_tree=in_tree,
        out_tree=out_tree_thunk(),
        static_argnums=static_argnums)
    debug_compilation_time("driver executable")
    return executable


def compile_pipeshard_executable_internal(
        closed_jaxpr: ClosedJaxpr,
        full_batch_closed_jaxpr: Optional[ClosedJaxpr], micro_batch_size: int,
        donated_invars: Sequence[bool], batch_invars: Sequence[bool],
        virtual_mesh: VirtualPhysicalMesh, num_microbatch: int,
        pipeline_schedule: str, default_as_option: AutoShardingOption,
        stage_option: StageOption, name_base: str,
        global_input_shardings: Optional[Sequence[pxla.ShardingSpec]],
        global_output_shardings: Optional[Sequence[pxla.ShardingSpec]],
        stage_input_shardings: Optional[Sequence[Sequence[pxla.ShardingSpec]]]):
    """
    Args:
        fun: The function to be parallelized.
        global_input_shardings: Forcibly set sharding specs of global
          input vars.
        global_output_shardings: Forcibly set sharding specs of global
          output vars.
        stage_input_shardings: Forcibly set sharding specs of input vars of
          each stage.
    """
    global_invars = closed_jaxpr.jaxpr.invars
    gensym_func = gensym([closed_jaxpr.jaxpr])
    inference_mode = (pipeline_schedule == "inference")

    (closed_jaxpr, global_outvars, jax_pipeline_layers, apply_grad_jaxpr,
     microbatch_bound, reduction_vector, post_microbatch_bound,
     accumulator_mapping, acc_grad_invars,
     acc_grad_outvars) = (split_and_process_layers(closed_jaxpr,
                                                   full_batch_closed_jaxpr,
                                                   num_microbatch,
                                                   inference_mode, gensym_func))

    debug_compilation_time("jaxpr operations")

    (jax_apply_layers,
     apply_grad_global_info) = slice_apply_grad_for_stage_construction(
         jax_pipeline_layers, apply_grad_jaxpr, microbatch_bound, global_invars,
         global_outvars, donated_invars, accumulator_mapping, gensym_func,
         inference_mode)

    # Construct pipeline stages by merging layers
    (jax_pipeline_stages, stage_to_mesh, sliced_virtual_meshes,
     manual_stage_option) = cluster_layers_and_slice_mesh(
         jax_pipeline_layers, virtual_mesh, accumulator_mapping,
         acc_grad_invars, acc_grad_outvars, num_microbatch, micro_batch_size,
         jax_apply_layers, apply_grad_global_info, pipeline_schedule,
         default_as_option, stage_option)
    num_meshes = len(sliced_virtual_meshes)
    debug_compilation_time("stage construction")

    # Process apply_gradient and donation
    num_devices = [vmesh.num_devices for vmesh in sliced_virtual_meshes]
    (sliced_apply_grad_stages, apply_grad_placement,
     global_outvars, allreduce_groups) = process_apply_gradient(
         apply_grad_jaxpr, microbatch_bound, jax_pipeline_stages, stage_to_mesh,
         gensym_func, num_meshes, global_invars, global_outvars, donated_invars,
         False, num_devices)
    jax_all_stages = jax_pipeline_stages + sliced_apply_grad_stages

    donation_mapping = create_donation_mapping(accumulator_mapping,
                                               donated_invars, global_invars,
                                               global_outvars)
    donate_invars_dict, jax_all_stages = split_donate_invars(
        donation_mapping, jax_all_stages, gensym_func)
    global_outvars, concat_vars_mapping = _rewrite_global_outvars_post_concate(
        global_outvars, reduction_vector, microbatch_bound,
        post_microbatch_bound, gensym_func)
    debug_compilation_time("apply grad")

    # Generate pipeline schedule and placement
    dependency = gen_dependency_with_stages(jax_pipeline_stages,
                                            sliced_apply_grad_stages)
    if pipeline_schedule == "gpipe":
        schedule = GpipeSchedule(dependency=dependency,
                                 meshes=sliced_virtual_meshes,
                                 apply_grad_placement=apply_grad_placement,
                                 num_batch=num_microbatch)
    elif pipeline_schedule == "1f1b":
        schedule = PipeDreamFlush(dependency=dependency,
                                  meshes=sliced_virtual_meshes,
                                  apply_grad_placement=apply_grad_placement,
                                  num_batch=num_microbatch)
    elif pipeline_schedule == "inference":
        schedule = InferenceSchedule(dependency=dependency,
                                     meshes=sliced_virtual_meshes,
                                     apply_grad_placement=apply_grad_placement,
                                     num_batch=num_microbatch)
    elif pipeline_schedule == "1f1b_overlap_friendly":
        schedule = OverlapFriendlyPipeDreamSchedule(
            dependency=dependency,
            meshes=sliced_virtual_meshes,
            apply_grad_placement=apply_grad_placement,
            num_batch=num_microbatch)
    else:
        raise ValueError(f"Invalid schedule: {pipeline_schedule}")

    # Forcibly set the sharding specs of global invars and outvars.
    if global_input_shardings:
        assert len(global_input_shardings) == len(global_invars)
        input_sharding_dict = dict(zip(global_invars, global_input_shardings))
    else:
        input_sharding_dict = {}
    if global_output_shardings:
        assert len(global_output_shardings) == len(global_outvars)
        output_sharding_dict = dict(zip(global_outvars,
                                        global_output_shardings))
    else:
        output_sharding_dict = {}

    # Call auto-sharding pass to shard each stage
    xla_stages, total_flops = shard_each_stage(
        jax_all_stages, sliced_virtual_meshes, schedule, num_meshes,
        accumulator_mapping, global_invars, acc_grad_outvars,
        donate_invars_dict, num_microbatch,
        manual_stage_option.submesh_logical_shapes,
        manual_stage_option.submesh_autosharding_option_dicts,
        default_as_option, input_sharding_dict, output_sharding_dict,
        stage_input_shardings, name_base, gensym_func)
    total_flops *= num_microbatch
    debug_compilation_time("shard stages")

    # Launch the physical mesh group
    if virtual_mesh.launched_physical_mesh_group is None:
        virtual_mesh.get_physical_mesh_group(sliced_virtual_meshes)
    debug_compilation_time("launch meshes")

    # Wrap all things into a distributed runtime
    # TODO(yonghao): use virtual mesh instead of launched physical group
<<<<<<< HEAD
    emitter_kwargs = dict(stages=xla_stages,
                          global_invars=global_invars,
                          grad_dummy_invars=grad_in_to_out,
                          global_outvars=global_outvars,
                          concat_vars_mapping=concat_vars_mapping,
                          mesh_group=virtual_mesh.launched_physical_mesh_group,
                          schedule=schedule,
                          is_batch=batch_invars,
                          num_batch=num_microbatch,
                          default_auto_sharding_option=default_as_option,
                          manual_stage_option=manual_stage_option,
                          flop_count=total_flops,
                          allreduce_groups=allreduce_groups)
    if pipeline_schedule == "1f1b_overlap_friendly":
        emitter_cls = OverlapFriendlyPipelineInstEmitter
        emitter_kwargs["outvar_def_order"] = [
            stage.outvars_def_order() for stage in jax_all_stages
        ]
    else:
        emitter_cls = PipelineInstEmitter
    pipeshard_config = emitter_cls(**emitter_kwargs).compile()
=======
    pipeshard_config = PipelineInstEmitter(
        stages=xla_stages,
        global_invars=global_invars,
        grad_dummy_invars=accumulator_mapping,
        global_outvars=global_outvars,
        concat_vars_mapping=concat_vars_mapping,
        mesh_group=virtual_mesh.launched_physical_mesh_group,
        schedule=schedule,
        is_batch=batch_invars,
        num_batch=num_microbatch,
        default_auto_sharding_option=default_as_option,
        manual_stage_option=manual_stage_option,
        flop_count=total_flops,
        allreduce_groups=allreduce_groups).compile()
>>>>>>> 54c585c0

    debug_compilation_time("runtime emitter")
    return pipeshard_config


def split_and_process_layers(closed_jaxpr, full_batch_closed_jaxpr,
                             num_microbatch, inference_mode, gensym_func):
    """Split and process the input jaxpr with the following steps:

    1. Split the jaxpr into the compute grad part and the apply grad part.
    2. Transform the compute grad jaxpr to a accumulate grad jaxpr.
    3. Split the accumulate grad jaxpr into forward and backward pipeline
       layers.
    4. Divide the accumulated gradient by the number of microbatches at the
       start of accumulate gradient.

    """
    global_outvars = closed_jaxpr.jaxpr.outvars

    # Split the jaxpr into compute_grad and apply_grad
    (closed_jaxpr, compute_grad_jaxpr, apply_grad_jaxpr,
     microbatch_bound) = split_compute_grad_and_apply_grad(
         closed_jaxpr, gensym_func, num_microbatch, inference_mode)

    # Transform compute_grad to accumulate_grad
    # FIXME(yonghao): use apply grad jaxpr returned by this function
    (reduction_vector, post_microbatch_bound,
     _) = _get_full_batch_apply_grad(full_batch_closed_jaxpr, microbatch_bound,
                                     num_microbatch, inference_mode)
    (acc_grad_jaxpr, microbatch_bound,
     accumulator_mapping) = compute_grad_to_accumulate_grad(
         compute_grad_jaxpr, microbatch_bound, reduction_vector, gensym_func,
         num_microbatch)

    # Slice the jaxpr into layers
    acc_grad_invars = acc_grad_jaxpr.jaxpr.invars
    acc_grad_outvars = acc_grad_jaxpr.jaxpr.outvars

    jax_pipeline_layers = slice_closed_jaxpr_by_full_pipeline_marks(
        acc_grad_jaxpr)
    if not inference_mode:
        jax_pipeline_layers = (
            mark_missing_vars_in_backward_computation_pipeline_marks(
                jax_pipeline_layers, acc_grad_invars, acc_grad_outvars,
                gensym_func))
    # TODO(yonghao): remove this pass. we can clear these vars when rewriting
    #   compute grad to accumulate grad
    jax_pipeline_layers = pipeline_dce(jax_pipeline_layers, acc_grad_outvars)

    # Add compute mean and slice apply-grad stages
    # FIXME (zhuohan): get_mean only works when we use jax.mean to
    #                  calculate loss. It will fail if we use sum.
    apply_grad_jaxpr, global_outvars = apply_grad_get_mean(
        apply_grad_jaxpr, global_outvars, microbatch_bound.outvars, gensym_func,
        num_microbatch, reduction_vector)

    return (closed_jaxpr, global_outvars, jax_pipeline_layers, apply_grad_jaxpr,
            microbatch_bound, reduction_vector, post_microbatch_bound,
            accumulator_mapping, acc_grad_invars, acc_grad_outvars)


def shard_each_stage(jax_all_stages, virtual_meshes, schedule, num_meshes,
                     accumulator_mapping, global_invars, acc_grad_outvars,
                     donate_invars_dict, num_microbatch, logical_mesh_shapes,
                     autosharding_option_dicts, default_as_option,
                     input_sharding_dict, output_sharding_dict,
                     stage_input_shardings, name_base, gensym_func):
    """Run intra-op parallelism compilation for a stage."""
    # Initialize donation mapping
    stage_dict = [[] for _ in range(num_meshes)]
    stage_id_dict = [[] for _ in range(num_meshes)]
    dummy_stage_id_dict = [[] for _ in range(num_meshes)]
    donatable_dict = [[] for _ in range(num_meshes)]
    mesh_stage_mapping = schedule.mesh_stage_mapping
    donatable_list = get_donatable_intermediate(
        jax_all_stages, mesh_stage_mapping,
        OrderedSet(global_invars).union(accumulator_mapping.keys()))

    if stage_input_shardings is None:
        stage_input_shardings = [None for _ in range(num_meshes)]
    assert len(stage_input_shardings) == num_meshes

    for i, stage in enumerate(jax_all_stages):
        mesh_indices = list(schedule.stage_placement(i))
        assert len(mesh_indices) == 1
        mesh_idx = mesh_indices[0]
        if len(stage.outvars) == 0:
            # This is a dummy stage, we don't need to shard it
            dummy_stage_id_dict[mesh_idx].append(i)
            continue
        stage_id_dict[mesh_idx].append(i)
        stage_dict[mesh_idx].append(stage)
        donatable_dict[mesh_idx].append(donatable_list[i])

    # Call auto-sharding pass on each stage
    distributed_compile = global_config.pipeline_distributed_compile
    xla_stages = [None] * len(jax_all_stages)
    if distributed_compile:
        compile_workers = CompileWorkerPool(num_meshes)
        compile_fn = lambda w, v: w.run_auto_sharding_pass.remote(*v)  # pylint: disable=unnecessary-lambda-assignment
        compile_intermediate = [None] * num_meshes
    total_flops = 0
    for mesh_idx in range(num_meshes):
        virtual_mesh = virtual_meshes[mesh_idx]
        logical_mesh = virtual_mesh.get_logical_mesh(
            logical_mesh_shapes[mesh_idx])
        autosharding_option = dataclasses.replace(
            default_as_option, **autosharding_option_dicts[mesh_idx])
        stage_input_sharding = stage_input_shardings[mesh_idx]

        # Setup dummy stages
        for i in dummy_stage_id_dict[mesh_idx]:
            xla_stages[i] = XlaShardedPipelineComputation.dummy_computation(
                jax_all_stages[i].name, logical_mesh.shape, gensym_func)

        stage_donate_invars = [
            donate_invars_dict[stage_idx]
            for stage_idx in stage_id_dict[mesh_idx]
        ]
        if distributed_compile:
            hlo, flops = (generate_sharded_xla_computations_arguments(
                f"{name_base}_mesh_{mesh_idx}", stage_dict[mesh_idx],
                stage_donate_invars, input_sharding_dict, output_sharding_dict,
                stage_input_sharding))
            other_kwargs = {
                "logical_mesh": logical_mesh,
                "return_mode": "stages",
                "as_option": autosharding_option,
                "num_micro_batches": num_microbatch,
            }
            compile_workers.submit(compile_fn, (mesh_idx, hlo, other_kwargs))
            compile_intermediate[mesh_idx] = (stage_dict[mesh_idx],
                                              stage_donate_invars)
            total_flops += flops
        else:
            sharded_xla_stages, flops = generate_sharded_xla_computations(
                f"{name_base}_mesh_{mesh_idx}", stage_dict[mesh_idx],
                stage_donate_invars, donatable_dict[mesh_idx], acc_grad_outvars,
                num_microbatch, logical_mesh, autosharding_option,
                input_sharding_dict, output_sharding_dict, stage_input_sharding)
            total_flops += flops
            for i, xla_stage in zip(stage_id_dict[mesh_idx],
                                    sharded_xla_stages):
                xla_stages[i] = xla_stage

    if distributed_compile:
        for _ in range(num_meshes):
            mesh_idx, (computation_names, computation_hlos,
                       stage_plan) = compile_workers.get_next_unordered()
            jax_computations, computation_donate_invars = compile_intermediate[
                mesh_idx]
            sharded_xla_stages = generate_computations_from_modules(
                jax_computations, computation_names, computation_hlos,
                computation_donate_invars, donatable_dict[mesh_idx],
                acc_grad_outvars, stage_plan)
            for i, xla_stage in zip(stage_id_dict[mesh_idx],
                                    sharded_xla_stages):
                xla_stages[i] = xla_stage
        compile_workers.shutdown()

    return xla_stages, total_flops


def slice_apply_grad_for_stage_construction(pipeline_layers, apply_grad_jaxpr,
                                            microbatch_bound, global_invars,
                                            global_outvars, donated_invars,
                                            accumulator_mapping, gensym_func,
                                            inference_mode):
    if inference_mode:
        num_layers = len(pipeline_layers)
        num_mesh = num_layers
        layer_to_mesh = list(range(num_mesh))
    else:
        num_layers = len(pipeline_layers)
        assert len(pipeline_layers) % 2 == 0
        num_mesh = num_layers // 2
        layer_to_mesh = (list(range(num_mesh)) +
                         list(reversed(range(num_mesh))))
    (layers, apply_grad_placement, global_outvars,
     _) = process_apply_gradient(apply_grad_jaxpr, microbatch_bound,
                                 pipeline_layers, layer_to_mesh, gensym_func,
                                 num_mesh, global_invars, global_outvars,
                                 donated_invars, True, None)
    apply_grad_donation = create_donation_mapping(accumulator_mapping,
                                                  donated_invars, global_invars,
                                                  global_outvars)
    wrap_layers = [None] * num_mesh
    for layer_idx, mesh_idx in apply_grad_placement.items():
        wrap_layers[mesh_idx] = layers[layer_idx - num_layers]
    apply_grad_global_info = apply_grad_donation, global_outvars
    return wrap_layers, apply_grad_global_info


def _get_full_batch_apply_grad(closed_jaxpr,
                               microbatch_bound,
                               num_microbatch,
                               inference_mode,
                               batch_dim=0):
    """
    Compare the micro-batch jaxpr and full-batch jaxpr. Return whether
    the out var's is reduced across micro-batches.

    TODO(yonghao): the reduction vector should be created by a
    more careful analysis.
    """
    if num_microbatch == 1:
        reduced_vector = [True] * len(microbatch_bound.outvars)
        post_microbatch_bound = microbatch_bound
        apply_grad_jaxpr = None
        return reduced_vector, post_microbatch_bound, apply_grad_jaxpr

    gensym_func = gensym([closed_jaxpr.jaxpr])
    (_, _, apply_grad_jaxpr,
     post_microbatch_bound) = (split_compute_grad_and_apply_grad(
         closed_jaxpr, gensym_func, num_microbatch, inference_mode))
    reduced_vector = []
    for mb_var, var in zip(microbatch_bound.outvars,
                           post_microbatch_bound.outvars):
        microbatch_shape = mb_var.aval.shape
        batch_shape = var.aval.shape
        if microbatch_shape != batch_shape:
            expected_microbatched_shape = list(batch_shape)
            assert expected_microbatched_shape[batch_dim] % num_microbatch == 0
            expected_microbatched_shape[batch_dim] //= num_microbatch
            assert tuple(expected_microbatched_shape) == microbatch_shape
            if len(apply_grad_jaxpr.eqns) > 0:
                raise NotImplementedError(
                    "Some vars marked by gradient markers are not reduced "
                    "but concatenated. This case in the training mode "
                    "is not supported yet.")
        reduced_vector.append(microbatch_shape == batch_shape)

    return reduced_vector, post_microbatch_bound, apply_grad_jaxpr


def _rewrite_global_outvars_post_concate(global_outvars, reduction_vector,
                                         microbatch_bound,
                                         post_microbatch_bound, gensym_func):
    concat_vars_mapping = {}
    for idx, reduce in enumerate(reduction_vector):
        if not reduce:
            var = microbatch_bound.outvars[idx]
            actual_aval = post_microbatch_bound.outvars[idx].aval
            concat_vars_mapping[gensym_func(actual_aval)] = var
    reversed_mapping = {v: k for k, v in concat_vars_mapping.items()}
    global_outvars = [
        get_var_mapping(reversed_mapping, v) for v in global_outvars
    ]
    return global_outvars, concat_vars_mapping


_tic = None


def debug_compilation_time(message):
    """Print compilation time for debugging."""
    global _tic
    if message and global_config.print_compilation_time:
        print(f"compile_pipeshard_executable::{message}: "
              f"{time.time() - _tic:.2f} s")
    _tic = time.time()<|MERGE_RESOLUTION|>--- conflicted
+++ resolved
@@ -238,10 +238,9 @@
 
     # Wrap all things into a distributed runtime
     # TODO(yonghao): use virtual mesh instead of launched physical group
-<<<<<<< HEAD
     emitter_kwargs = dict(stages=xla_stages,
                           global_invars=global_invars,
-                          grad_dummy_invars=grad_in_to_out,
+                          grad_dummy_invars=accumulator_mapping,
                           global_outvars=global_outvars,
                           concat_vars_mapping=concat_vars_mapping,
                           mesh_group=virtual_mesh.launched_physical_mesh_group,
@@ -260,22 +259,6 @@
     else:
         emitter_cls = PipelineInstEmitter
     pipeshard_config = emitter_cls(**emitter_kwargs).compile()
-=======
-    pipeshard_config = PipelineInstEmitter(
-        stages=xla_stages,
-        global_invars=global_invars,
-        grad_dummy_invars=accumulator_mapping,
-        global_outvars=global_outvars,
-        concat_vars_mapping=concat_vars_mapping,
-        mesh_group=virtual_mesh.launched_physical_mesh_group,
-        schedule=schedule,
-        is_batch=batch_invars,
-        num_batch=num_microbatch,
-        default_auto_sharding_option=default_as_option,
-        manual_stage_option=manual_stage_option,
-        flop_count=total_flops,
-        allreduce_groups=allreduce_groups).compile()
->>>>>>> 54c585c0
 
     debug_compilation_time("runtime emitter")
     return pipeshard_config
