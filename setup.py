--- conflicted
+++ resolved
@@ -90,15 +90,8 @@
 ]
 
 dev_require_list = [
-<<<<<<< HEAD
-    "prospector",
-    "yapf",
-    "cmake",
-    "pybind11",
-    f"cupy-cuda{get_cuda_version_str(no_dot=True)}"
-=======
+    f"cupy-cuda{get_cuda_version_str(no_dot=True)}",
     "yapf==0.32.0", "pylint==2.14.0", "coverage", "cmake", "pybind11"
->>>>>>> 8f8b3e71
 ]
 
 doc_require_list = [
