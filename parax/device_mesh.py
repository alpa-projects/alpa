--- conflicted
+++ resolved
@@ -14,10 +14,6 @@
 from jax.interpreters.pxla import (ShardingSpec, Chunked, NoSharding, Replicated,
                                    ShardedAxis, _as_slice_indices, _hashable_index, ShardedDeviceArray)
 from jax.lib import xla_client, xla_bridge
-<<<<<<< HEAD
-from operator import attrgetter
-=======
->>>>>>> e93f4adc
 
 from parax.global_env import global_config
 from parax.util import get_dim_last_value, to_int_tuple
@@ -29,18 +25,12 @@
 
 
 def device_id_to_str(host_ip, device_id, device_type="gpu"):
-<<<<<<< HEAD
-=======
     """Convert device id (int) to a canonical device string."""
->>>>>>> e93f4adc
     return "{}:{}:{}".format(host_ip, device_type, str(device_id))
 
 
 def device_str_to_id(device_str):
-<<<<<<< HEAD
-=======
     """Parse device string to get its device id."""
->>>>>>> e93f4adc
     return int(device_str.split(":")[-1])
 
 
@@ -373,8 +363,7 @@
 
 
 class PhysicalDeviceMesh:
-<<<<<<< HEAD
-    """Abstract class for device mesh."""
+    """Class for either single-host or multi-host physical device mesh."""
 
     def __init__(self,
                  devices=None,
@@ -389,6 +378,7 @@
         self.host_info = host_info
         self.head_ip = head_ip
         self.num_devices_per_host = num_devices_per_host
+        self.workers = None
 
         # Do some argument check
         if not use_ray and not devices:
@@ -405,35 +395,12 @@
 
         if use_ray:
             self.devices_str = []
-            for i, host_id in enumerate(self.host_ids):
+            for i, _ in enumerate(self.host_ids):
                 ip = self.host_info[i]["NodeManagerAddress"]
                 self.devices_str.extend([device_id_to_str(ip, i)
                                          for i in range(self.num_devices_per_host)])
 
             self._launch_xla_servers()
-
-    def slice(self, dim, indices):
-        """Slice a mesh given the slicing config.
-
-        Args:
-            dim (int): which dimension to slice from, num_host or num_gpu
-            indices (List[int]):
-
-        Returns:
-            mesh (PhysicalDeviceMesh)
-        """
-        if dim == 0:
-            # slicing along the host dimension
-            host_ids = [self.host_ids[x] for x in indices]
-            host_info = [self.host_info[x] for x in host_ids]
-            return PhysicalDeviceMesh(host_ids=host_ids, host_info=host_info,
-                                      head_ip=self.head_ip, num_devices_per_host=self.num_devices_per_host,
-                                      use_ray=self.use_ray)
-        else:
-            # slicing along the device dimension
-            return PhysicalDeviceMesh(host_ids=self.host_ids, host_info=self.host_info,
-                                      head_ip=self.head_ip, num_devices_per_host=len(indices),
-                                      use_ray=self.use_ray)
 
     def _launch_xla_servers(self):
         # Launch distributed xla runtime
@@ -469,6 +436,7 @@
         return LogicalDeviceMesh(self, id_mesh, mesh_alpha, mesh_beta)
 
     def get_default_logical_mesh(self):
+        """Return the default logical mesh."""
         if self.num_hosts == 1:
             return self.get_logical_mesh((self.num_hosts, self.num_devices_per_host),
                                          [1, 1], [1, 1])
@@ -479,7 +447,8 @@
     def get_callable_with_arg_handler(self, compiled_executable, avals, out_avals,
                                       input_sharding_specs, output_sharding_specs,
                                       donated_invars):
-
+        # pylint: disable=too-many-arguments
+        """Get a callable after sharding optimization."""
         input_indices = [pxla.spec_to_indices(aval.shape, spec)
                          for aval, spec in zip(avals, input_sharding_specs)]
 
@@ -505,6 +474,7 @@
 
     def _execute_with_handler(self, executable, args_handler, outs_handler,
                               num_outs, donated_invars, *args):
+        # pylint: disable=too-many-arguments,too-many-locals
         input_bufs = args_handler(args)
         if not self.is_distributed:
             output_bufs = executable.execute_sharded_on_local_devices(input_bufs)
@@ -538,6 +508,7 @@
         return outs_handler(output_bufs)
 
     def preshard_args(self, handler, avals, sharding_specs, indices, *args):
+        """Pre-shard the input args."""
         input_bufs = handler(args)
         sharded_args = []
         for i in range(len(args)):
@@ -569,353 +540,6 @@
 
     @property
     def total_devices(self):
-        return len(self.device_ids)
-
-    @property
-    def num_hosts(self):
-        return len(self.host_ids)
-
-    @property
-    def device_ids(self):
-        """This property does not distinguish host IPs."""
-        return [device_str_to_id(device_str) for device_str in self.devices_str]
-
-    @property
-    def is_distributed(self):
-        return not (self.num_hosts == 1 and not self.use_ray)
-
-    def compile_remote_executable(self,
-                                  hlo_proto: bytes,
-                                  logical_mesh_shape: Tuple[int],
-                                  auto_sharding_strategy_vector: np.ndarray,
-                                  is_tuple_args: bool):
-        executable = RemoteExecutableRef(self)
-        for w in self.workers:
-            w.compile_executable.remote(
-                executable.uuid,
-                hlo_proto,
-                logical_mesh_shape,
-                auto_sharding_strategy_vector,
-                is_tuple_args)
-        return executable
-
-    def get_remote_buffers(self, buf_refs: List[RemoteBufferRef]):
-        obj_refs = []
-        for buf_ref in buf_refs:
-            obj_refs.append(self.workers[buf_ref.host_id].
-                            get_buffers.remote(buf_ref.uuid))
-
-        return ray.get(obj_refs)
-
-    def delete_remote_buffers(self, buf_refs: List[RemoteBufferRef]):
-        if self.workers is None or not ray.is_initialized():
-            return
-
-        for buf_ref in buf_refs:
-            self.workers[buf_ref.host_id].delete_buffers.remote(buf_ref.uuid)
-
-    def block_until_ready_remote_buffers(self, buf_refs: List[RemoteBufferRef]):
-        tasks = []
-        for buf_ref in buf_refs:
-            tasks.append(self.workers[buf_ref.host_id]. \
-                         block_until_ready_buffers.remote(buf_ref.uuid))
-        ray.get(tasks)
-
-    def delete_remote_executable(self, exe_ref: RemoteExecutableRef):
-        if self.workers is None or not ray.is_initialized():
-            return
-
-        for i in range(self.num_hosts):
-            self.workers[i].delete_executable.remote(exe_ref.uuid)
-
-    def sync_workers(self):
-        ray.get([w.sync.remote() for w in self.workers])
-
-    def shutdown(self):
-        ray.get([w.shutdown.remote() for w in self.workers])
-        for worker in self.workers:
-            ray.kill(worker)
-        self.workers = None
-
-    def _gather_outs(self, avals, sharding_specs, indices, bufs):
-        ret = []
-        for i in range(len(avals)):
-            dis_array = DistributedArray(
-                device_mesh=self,
-                aval=avals[i],
-                sharding_spec=sharding_specs[i],
-                remote_buffers=bufs[i],
-                indices=indices[i]
-            )
-            ret.append(dis_array)
-
-        return ret
-
-
-class VirtualMesh:
-    """A virtual mesh used to instantiate a Physical Mesh in the future."""
-    def __init__(self,
-                 *,
-                 host_ids=None,
-                 host_info=None,
-                 head_ip=None,
-                 num_devices_per_host=1):
-        self.host_ids = host_ids
-        self.host_info = host_info
-        self.head_ip = head_ip
-        self.num_devices_per_host = num_devices_per_host
-
-        self.devices_str = []
-        for i, host_id in enumerate(self.host_ids):
-            ip = self.host_info[i]["NodeManagerAddress"]
-            self.devices_str.extend([device_id_to_str(ip, i)
-                                     for i in range(self.num_devices_per_host)])
-
-
-    def slice(self, dim, indices):
-        """Slice a mesh given the slicing config.
-
-        Args:
-            dim (int): which dimension to slice from, num_host or num_gpu
-            indices (List[int]):
-
-        Returns:
-            mesh (PhysicalDeviceMesh)
-        """
-        if dim == 0:
-            # slicing along the host dimension
-            host_ids = [self.host_ids[x] for x in indices]
-            host_info = [self.host_info[x] for x in host_ids]
-            return VirtualMesh(host_ids=host_ids, host_info=host_info,
-                               head_ip=self.head_ip, num_devices_per_host=self.num_devices_per_host)
-        else:
-            # slicing along the device dimension
-            return VirtualMesh(host_ids=self.host_ids, host_info=self.host_info,
-                               head_ip=self.head_ip, num_devices_per_host=len(indices))
-    @property
-    def total_devices(self):
-        return len(self.device_ids)
-
-    @property
-    def num_hosts(self):
-        return len(self.host_ids)
-
-    @property
-    def device_ids(self):
-        """This property does not distinguish host IPs."""
-        return [device_str_to_id(device_str) for device_str in self.devices_str]
-
-    @property
-    def is_distributed(self):
-        return True
-
-    def get_physical_mesh(self):
-        """Note that this will request resources from Ray."""
-        return PhysicalDeviceMesh(host_ids=self.host_ids,
-                                  host_info=self.host_info,
-                                  head_ip=self.head_ip,
-                                  num_devices_per_host=self.num_devices_per_host,
-                                  use_ray=True)
-    def get_logical_mesh(self, mesh_shape, mesh_alpha=None, mesh_beta=None):
-        """Get a mapping to logical mesh."""
-        id_mesh = np.arange(self.total_devices).reshape(mesh_shape)
-        mesh_alpha = mesh_alpha or (1.0,) * len(mesh_shape)
-        mesh_beta = mesh_beta or (1.0,) * len(mesh_shape)
-        return LogicalDeviceMesh(self, id_mesh, mesh_alpha, mesh_beta)
-
-    def get_default_logical_mesh(self):
-        if self.num_hosts == 1:
-            return self.get_logical_mesh((self.num_hosts, self.num_devices_per_host),
-                                         [1, 1], [1, 1])
-        else:
-            return self.get_logical_mesh((self.num_hosts, self.num_devices_per_host),
-                                         [1, 1], [1, 0.01])
-
-
-
-class DeviceCluster:
-    """A ray cluster with GPU devices."""
-
-    def __init__(self):
-        from ray.worker import _global_node as ray_global_node
-=======
-    """Class for either single-host or multi-host physical device mesh."""
-
-    def __init__(self,
-                 devices=None,
-                 host_ids=None,
-                 host_info=None,
-                 head_ip=None,
-                 num_devices_per_host=1,
-                 use_ray=False):
-        # actually we can infer use_ray by checking ip addresses.
-        self.use_ray = use_ray
-        self.host_ids = host_ids
-        self.host_info = host_info
-        self.head_ip = head_ip
-        self.num_devices_per_host = num_devices_per_host
-        self.workers = None
-
-        # Do some argument check
-        if not use_ray and not devices:
-            raise RuntimeError("`devices` are required for single-host device mesh.")
-        if devices and use_ray:
-            raise RuntimeError("`devices` are passed in when not using a Ray cluster.")
-        if not use_ray:
-            self.devices = devices
-            self.host_ids = [0]
-            self.host_info = None
-            self.head_ip = "127.0.0.1"
-            self.devices_str = [device_id_to_str(self.head_ip, d.id) for d in devices]
-            self.num_devices_per_host = len(self.devices)
-
-        if use_ray:
-            self.devices_str = []
-            for i, _ in enumerate(self.host_ids):
-                ip = self.host_info[i]["NodeManagerAddress"]
-                self.devices_str.extend([device_id_to_str(ip, i)
-                                         for i in range(self.num_devices_per_host)])
-
-            self._launch_xla_servers()
-
-    def _launch_xla_servers(self):
-        # Launch distributed xla runtime
-        port = np.random.randint(10000, 11000)
-        self.server_address = f"{self.head_ip}:{port}"
-        self.service_server = None
-        self.service_server = xla_client._xla.get_distributed_runtime_service(
-            self.server_address, self.num_hosts)
-        time.sleep(0.5)
-
-        # Launch workers
-        self.workers = []
-        for i in range(self.num_hosts):
-            # Set XLA environment variables
-            env_vars = {
-                "XLA_FLAGS": "--xla_gpu_autotune_level=0",
-            }
-
-            # Launch a ray actor
-            node_resource = "node:" + self.host_info[i]["NodeManagerAddress"]
-            cls = ray.remote(num_gpus=self.num_devices_per_host,
-                             resources={node_resource: 1e-3})(MeshHostWorker)
-            worker = cls.options(override_environment_variables=env_vars).remote(
-                self.server_address, self.num_hosts, i)
-            self.workers.append(worker)
-        self.sync_workers()
-
-    def get_logical_mesh(self, mesh_shape, mesh_alpha=None, mesh_beta=None):
-        """Get a mapping to logical mesh."""
-        id_mesh = np.arange(self.total_devices).reshape(mesh_shape)
-        mesh_alpha = mesh_alpha or (1.0,) * len(mesh_shape)
-        mesh_beta = mesh_beta or (1.0,) * len(mesh_shape)
-        return LogicalDeviceMesh(self, id_mesh, mesh_alpha, mesh_beta)
-
-    def get_default_logical_mesh(self):
-        """Return the default logical mesh."""
-        if self.num_hosts == 1:
-            return self.get_logical_mesh((self.num_hosts, self.num_devices_per_host),
-                                         [1, 1], [1, 1])
-        else:
-            return self.get_logical_mesh((self.num_hosts, self.num_devices_per_host),
-                                         [1, 1], [1, 0.01])
-
-    def get_callable_with_arg_handler(self, compiled_executable, avals, out_avals,
-                                      input_sharding_specs, output_sharding_specs,
-                                      donated_invars):
-        # pylint: disable=too-many-arguments
-        """Get a callable after sharding optimization."""
-        input_indices = [pxla.spec_to_indices(aval.shape, spec)
-                         for aval, spec in zip(avals, input_sharding_specs)]
-
-        # if not self.is_distributed:
-        #     args_handler = partial(pxla.shard_args, self.devices, input_indices)
-        # else:
-        #     args_handler = partial(self._shard_args, input_indices, donated_invars)
-
-        args_handler = partial(self._shard_args, input_indices, donated_invars)
-        if not self.is_distributed:
-            outs_handler = pxla.avals_to_results_handler(1, len(self.devices),
-                                                         output_sharding_specs, out_avals)
-        else:
-            output_indices = [pxla.spec_to_indices(aval.shape, spec) for
-                              aval, spec in zip(out_avals, output_sharding_specs)]
-            outs_handler = partial(self._gather_outs, out_avals, output_sharding_specs,
-                                   output_indices)
-        ret = partial(self._execute_with_handler, compiled_executable, args_handler,
-                      outs_handler, len(out_avals), donated_invars)
-        ret.shard_args_only = partial(self.preshard_args, args_handler, avals,
-                                      input_sharding_specs, input_indices)
-        return ret
-
-    def _execute_with_handler(self, executable, args_handler, outs_handler,
-                              num_outs, donated_invars, *args):
-        # pylint: disable=too-many-arguments,too-many-locals
-        input_bufs = args_handler(args)
-        if not self.is_distributed:
-            output_bufs = executable.execute_sharded_on_local_devices(input_bufs)
-        else:
-            # Donate input buffers
-            for bufs, is_donated in zip(input_bufs, donated_invars):
-                if is_donated:
-                    for buf in bufs:
-                        buf.donate()
-
-            # Shape: (num_hosts, num_args, num_devices_per_host)
-            input_bufs = np.array(input_bufs) \
-                .reshape(len(args), self.num_hosts, self.num_devices_per_host) \
-                .transpose([1, 0, 2])
-            # Allocate output buffer references
-            # Shape: (num_hosts, num_outs, num_devices_per_host)
-            output_bufs = np.empty(
-                (self.num_hosts, num_outs, self.num_devices_per_host), dtype=object)
-            for i in range(self.num_hosts):
-                for j in range(num_outs):
-                    for k in range(self.num_devices_per_host):
-                        output_bufs[i][j][k] = RemoteBufferRef(self, i, k)
-            # Execute SPMD binary
-            for i in range(self.num_hosts):
-                host_inputs = get_uuid_np_array(input_bufs[i])
-                host_outputs = get_uuid_np_array(output_bufs[i])
-                self.workers[i].execute.remote(executable.uuid, host_inputs, host_outputs)
-            # Gather outputs
-            # Shape: (num_outs, total_devices)
-            output_bufs = output_bufs.transpose([1, 0, 2]).reshape((num_outs, self.total_devices))
-        return outs_handler(output_bufs)
-
-    def preshard_args(self, handler, avals, sharding_specs, indices, *args):
-        """Pre-shard the input args."""
-        input_bufs = handler(args)
-        sharded_args = []
-        for i in range(len(args)):
-            if self.is_distributed:
-                array = DistributedArray(self, avals[i], sharding_specs[i], input_bufs[i], indices[i])
-            else:
-                array = ShardedDeviceArray(avals[i], sharding_specs[i], input_bufs[i], indices[i])
-            sharded_args.append(array)
-        return sharded_args
-
-    def _shard_args(self, arg_indices, donated_invars, args):
-        if not self.is_distributed:
-            # single host w/o Ray
-            return pxla.shard_args(self.devices, arg_indices, args)
-        else:
-            input_bufs = []
-            for arg, indices, donated in zip(args, arg_indices, donated_invars):
-                # Fast path for DistributedArray
-                if isinstance(arg, DistributedArray) and arg.indices == indices:
-                    input_bufs.append(arg.remote_buffers)
-                else:  # Slow path
-                    arg = xla.canonicalize_dtype(arg)
-                    buf_refs = shard_arg_handlers[type(arg)](arg, self, indices)
-                    input_bufs.append(buf_refs)
-                    if donated and isinstance(arg, (xla._DeviceArray, xla._CppDeviceArray)):
-                        arg.delete()
-
-            return input_bufs
-
-    @property
-    def total_devices(self):
         """Return the total number of GPUs on this mesh."""
         return len(self.device_ids)
 
@@ -1004,12 +628,92 @@
         return ret
 
 
+class VirtualMesh:
+    """A virtual mesh used to instantiate a Physical Mesh in the future."""
+    def __init__(self,
+                 *,
+                 host_ids=None,
+                 host_info=None,
+                 head_ip=None,
+                 num_devices_per_host=1):
+        self.host_ids = host_ids
+        self.host_info = host_info
+        self.head_ip = head_ip
+        self.num_devices_per_host = num_devices_per_host
+
+        self.devices_str = []
+        for i, host_id in enumerate(self.host_ids):
+            ip = self.host_info[i]["NodeManagerAddress"]
+            self.devices_str.extend([device_id_to_str(ip, i)
+                                     for i in range(self.num_devices_per_host)])
+
+
+    def slice(self, dim, indices):
+        """Slice a mesh given the slicing config.
+
+        Args:
+            dim (int): which dimension to slice from, num_host or num_gpu
+            indices (List[int]):
+
+        Returns:
+            mesh (PhysicalDeviceMesh)
+        """
+        if dim == 0:
+            # slicing along the host dimension
+            host_ids = [self.host_ids[x] for x in indices]
+            host_info = [self.host_info[x] for x in host_ids]
+            return VirtualMesh(host_ids=host_ids, host_info=host_info,
+                               head_ip=self.head_ip, num_devices_per_host=self.num_devices_per_host)
+        else:
+            # slicing along the device dimension
+            return VirtualMesh(host_ids=self.host_ids, host_info=self.host_info,
+                               head_ip=self.head_ip, num_devices_per_host=len(indices))
+    @property
+    def total_devices(self):
+        return len(self.device_ids)
+
+    @property
+    def num_hosts(self):
+        return len(self.host_ids)
+
+    @property
+    def device_ids(self):
+        """This property does not distinguish host IPs."""
+        return [device_str_to_id(device_str) for device_str in self.devices_str]
+
+    @property
+    def is_distributed(self):
+        return True
+
+    def get_physical_mesh(self):
+        """Note that this will request resources from Ray."""
+        return PhysicalDeviceMesh(host_ids=self.host_ids,
+                                  host_info=self.host_info,
+                                  head_ip=self.head_ip,
+                                  num_devices_per_host=self.num_devices_per_host,
+                                  use_ray=True)
+    def get_logical_mesh(self, mesh_shape, mesh_alpha=None, mesh_beta=None):
+        """Get a mapping to logical mesh."""
+        id_mesh = np.arange(self.total_devices).reshape(mesh_shape)
+        mesh_alpha = mesh_alpha or (1.0,) * len(mesh_shape)
+        mesh_beta = mesh_beta or (1.0,) * len(mesh_shape)
+        return LogicalDeviceMesh(self, id_mesh, mesh_alpha, mesh_beta)
+
+    def get_default_logical_mesh(self):
+        if self.num_hosts == 1:
+            return self.get_logical_mesh((self.num_hosts, self.num_devices_per_host),
+                                         [1, 1], [1, 1])
+        else:
+            return self.get_logical_mesh((self.num_hosts, self.num_devices_per_host),
+                                         [1, 1], [1, 0.01])
+
+
+
 class DeviceCluster:
     """A ray cluster with GPU devices."""
 
     def __init__(self):
         from ray.worker import _global_node as ray_global_node  # pylint: disable=import-outside-toplevel
->>>>>>> e93f4adc
         self.head_info = ray_global_node.address_info
         self.head_ip = self.head_info['node_ip_address']
 
@@ -1027,9 +731,7 @@
             assert number.is_integer()
             self.num_devices.append(int(number))
 
-    def get_physical_mesh(self,
-                          host_ids=None,
-                          num_devices_per_host=None):
+    def get_physical_mesh(self, host_ids=None, num_devices_per_host=None):
         """
         Slice a subset of hosts and devices to form a physical device mesh.
 
@@ -1055,7 +757,6 @@
                                   num_devices_per_host=num_devices_per_host,
                                   head_ip=self.head_ip,
                                   use_ray=True)
-<<<<<<< HEAD
 
     def get_virtual_mesh(self,
                          host_ids=None,
@@ -1072,8 +773,6 @@
                            host_info=host_info,
                            num_devices_per_host=num_devices_per_host,
                            head_ip=self.head_ip)
-=======
->>>>>>> e93f4adc
 
 
 ########################################
@@ -1161,12 +860,8 @@
                                       input_sharding_specs, input_indices)
         return ret
 
-<<<<<<< HEAD
-    def preshard_args(self, handler, avals, sharding_specs, indices, *args):
-=======
     @staticmethod
     def preshard_args(handler, avals, sharding_specs, indices, *args):
->>>>>>> e93f4adc
         input_bufs = handler(args)
 
         sharded_args = []
@@ -1184,214 +879,4 @@
     def _execute_with_handler(compiled, args_handler, outs_handler, *args):
         input_bufs = args_handler(args)
         out_bufs = compiled.execute_sharded_on_local_devices(input_bufs)
-<<<<<<< HEAD
-        return outs_handler(out_bufs)
-
-
-# TODO(Hao): deprecate this soon
-class MultiHostDeviceMesh:
-    """A physical device mesh that presents a device mesh on multipe nodes."""
-
-    def __init__(self, host_ids, host_info, num_devices_per_host, head_ip):
-        self.host_ids = host_ids
-        self.host_info = host_info
-        self.num_hosts = len(self.host_ids)
-        self.num_devices_per_host = num_devices_per_host
-        self.head_ip = head_ip
-        self.total_devices = self.num_hosts * self.num_devices_per_host
-
-        # Launch distributed xla runtime
-        port = np.random.randint(10000, 11000)
-        self.server_address = f"{self.head_ip}:{port}"
-        self.service_server = None
-        self.service_server = xla_client._xla.get_distributed_runtime_service(
-            self.server_address, self.num_hosts)
-        time.sleep(0.5)
-
-        # Launch workers
-        self.workers = []
-        for i in range(self.num_hosts):
-            # Set XLA environment variables
-            env_vars = {
-                "XLA_FLAGS": "--xla_gpu_autotune_level=0",
-            }
-
-            # Launch a ray actor
-            node_resource = "node:" + self.host_info[i]["NodeManagerAddress"]
-            cls = ray.remote(num_gpus=self.num_devices_per_host,
-                             resources={node_resource: 1e-3})(MeshHostWorker)
-            worker = cls.options(override_environment_variables=env_vars).remote(
-                self.server_address, self.num_hosts, i)
-            self.workers.append(worker)
-        self.sync_workers()
-
-    def get_logical_mesh(self, mesh_shape, mesh_alpha=None, mesh_beta=None):
-        """Get a mapping to logoical mesh."""
-        id_mesh = np.arange(self.num_hosts * self.num_devices_per_host). \
-            reshape(mesh_shape)
-        mesh_alpha = mesh_alpha or (1.0,) * len(mesh_shape)
-        mesh_beta = mesh_beta or (1.0,) * len(mesh_shape)
-        return LogicalDeviceMesh(self, id_mesh, mesh_alpha, mesh_beta)
-
-    def get_default_logical_mesh(self):
-        if self.num_hosts == 1:
-            return self.get_logical_mesh((self.num_hosts, self.num_devices_per_host),
-                                         [1, 1], [1, 1])
-        else:
-            return self.get_logical_mesh((self.num_hosts, self.num_devices_per_host),
-                                         [1, 1], [1, 0.01])
-
-    def compile_remote_executable(self,
-                                  hlo_proto: bytes,
-                                  logical_mesh_shape: Tuple[int],
-                                  auto_sharding_strategy_vector: np.ndarray,
-                                  is_tuple_args: bool):
-        executable = RemoteExecutableRef(self)
-        for w in self.workers:
-            w.compile_executable.remote(
-                executable.uuid,
-                hlo_proto,
-                logical_mesh_shape,
-                auto_sharding_strategy_vector,
-                is_tuple_args)
-        return executable
-
-    def get_remote_buffers(self, buf_refs: List[RemoteBufferRef]):
-        obj_refs = []
-        for buf_ref in buf_refs:
-            obj_refs.append(self.workers[buf_ref.host_id].
-                            get_buffers.remote(buf_ref.uuid))
-
-        return ray.get(obj_refs)
-
-    def delete_remote_buffers(self, buf_refs: List[RemoteBufferRef]):
-        if self.workers is None or not ray.is_initialized():
-            return
-
-        for buf_ref in buf_refs:
-            self.workers[buf_ref.host_id].delete_buffers.remote(buf_ref.uuid)
-
-    def block_until_ready_remote_buffers(self, buf_refs: List[RemoteBufferRef]):
-        tasks = []
-        for buf_ref in buf_refs:
-            tasks.append(self.workers[buf_ref.host_id]. \
-                         block_until_ready_buffers.remote(buf_ref.uuid))
-        ray.get(tasks)
-
-    def delete_remote_executable(self, exe_ref: RemoteExecutableRef):
-        if self.workers is None or not ray.is_initialized():
-            return
-
-        for i in range(self.num_hosts):
-            self.workers[i].delete_executable.remote(exe_ref.uuid)
-
-    def sync_workers(self):
-        ray.get([w.sync.remote() for w in self.workers])
-
-    def get_callable_with_arg_handler(self, remote_executable, avals, out_avals,
-                                      input_sharding_specs, output_sharding_specs, donated_invars):
-        input_indices = [pxla.spec_to_indices(aval.shape, spec) for
-                         aval, spec in zip(avals, input_sharding_specs)]
-        args_handler = partial(self._shard_args, input_indices, donated_invars)
-
-        output_indices = [pxla.spec_to_indices(aval.shape, spec) for
-                          aval, spec in zip(out_avals, output_sharding_specs)]
-        outs_handler = partial(self._gather_outs, out_avals, output_sharding_specs, output_indices)
-
-        ret = partial(self._execute_with_handler, remote_executable, args_handler,
-                      outs_handler, len(out_avals), donated_invars)
-        ret.shard_args_only = partial(self.preshard_args, args_handler, avals,
-                                      input_sharding_specs, input_indices)
-        return ret
-
-    def preshard_args(self, handler, avals, sharding_specs, indices, *args):
-        input_bufs = handler(args)
-
-        sharded_args = []
-        for i in range(len(args)):
-            sharded_args.append(DistributedArray(
-                self,
-                avals[i],
-                sharding_specs[i],
-                input_bufs[i],
-                indices[i],
-            ))
-
-        return sharded_args
-
-    def _shard_args(self, arg_indices, donated_invars, args):
-        input_bufs = []
-        for arg, indices, donated in zip(args, arg_indices, donated_invars):
-            if isinstance(arg, DistributedArray) and arg.indices == indices:
-                # Fast path: no resharding is required
-                input_bufs.append(arg.remote_buffers)
-            else:
-                # Slow path: reshard this argument
-                arg = xla.canonicalize_dtype(arg)
-                buf_refs = shard_arg_handlers[type(arg)](arg, self, indices)
-                input_bufs.append(buf_refs)
-                if donated and isinstance(arg, (xla._DeviceArray, xla._CppDeviceArray)):
-                    arg.delete()
-
-        return input_bufs
-
-    def _gather_outs(self, avals, sharding_specs, indices, bufs):
-        ret = []
-        for i in range(len(avals)):
-            dis_array = DistributedArray(
-                device_mesh=self,
-                aval=avals[i],
-                sharding_spec=sharding_specs[i],
-                remote_buffers=bufs[i],
-                indices=indices[i]
-            )
-            ret.append(dis_array)
-
-        return ret
-
-    def _execute_with_handler(self, remote_executable, args_handler, outs_handler, num_outs,
-                              donated_invars, *args):
-        num_args = len(args)
-
-        # Shape: (num_args, total_devices)
-        input_bufs = args_handler(args)
-
-        # Donate input buffers
-        for bufs, is_donated in zip(input_bufs, donated_invars):
-            if is_donated:
-                for buf in bufs:
-                    buf.donate()
-
-        # Shape: (num_hosts, num_args, num_devices_per_host)
-        input_bufs = np.array(input_bufs) \
-            .reshape(num_args, self.num_hosts, self.num_devices_per_host) \
-            .transpose([1, 0, 2])
-
-        # Allocate output buffer references
-        # Shape: (num_hosts, num_outs, num_devices_per_host)
-        output_bufs = np.empty(
-            (self.num_hosts, num_outs, self.num_devices_per_host), dtype=object)
-        for i in range(self.num_hosts):
-            for j in range(num_outs):
-                for k in range(self.num_devices_per_host):
-                    output_bufs[i][j][k] = RemoteBufferRef(self, i, k)
-
-        # Execute SPMD binary
-        for i in range(self.num_hosts):
-            host_inputs = get_uuid_np_array(input_bufs[i])
-            host_outputs = get_uuid_np_array(output_bufs[i])
-            self.workers[i].execute.remote(remote_executable.uuid, host_inputs, host_outputs)
-
-        # Gather outputs
-        # Shape: (num_outs, total_devices)
-        output_bufs = output_bufs.transpose([1, 0, 2]).reshape((num_outs, self.total_devices))
-        return outs_handler(output_bufs)
-
-    def shutdown(self):
-        ray.get([w.shutdown.remote() for w in self.workers])
-        for worker in self.workers:
-            ray.kill(worker)
-        self.workers = None
-=======
-        return outs_handler(out_bufs)
->>>>>>> e93f4adc
+        return outs_handler(out_bufs)